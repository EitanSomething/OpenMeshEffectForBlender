--- conflicted
+++ resolved
@@ -274,12 +274,7 @@
 
 # 3D format support
 # Disable opencollada when we don't have precompiled libs
-<<<<<<< HEAD
-option(WITH_OPENCOLLADA                  "Enable OpenCollada Support (http://www.opencollada.org)" ${_init_OPENCOLLADA})
-option(WITH_OPENCOLLADA_ANIMATION_CLIP   "Enable this when building with Collada 1.6.65 or newer" ON)
-=======
 option(WITH_OPENCOLLADA   "Enable OpenCollada Support (http://www.opencollada.org)" ON)
->>>>>>> 5b416ffb
 
 # Sound output
 option(WITH_SDL           "Enable SDL for sound and joystick support" ON)
@@ -1677,7 +1672,6 @@
   info_cfg_option(WITH_IK_SOLVER)
   info_cfg_option(WITH_IK_ITASC)
   info_cfg_option(WITH_OPENCOLLADA)
-  info_cfg_option(WITH_OPENCOLLADA_ANIMATION_CLIP)
   info_cfg_option(WITH_FFTW3)
   info_cfg_option(WITH_INTERNATIONAL)
   info_cfg_option(WITH_INPUT_NDOF)
