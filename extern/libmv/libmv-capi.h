--- conflicted
+++ resolved
@@ -97,10 +97,7 @@
 	double principal_point_x, principal_point_y;
 	double k1, k2, k3;
 	double p1, p2;
-<<<<<<< HEAD
-=======
 	int image_width, image_height;
->>>>>>> 5137b5a1
 } libmv_cameraIntrinsicsOptions;
 
 typedef struct libmv_reconstructionOptions {
@@ -168,16 +165,6 @@
 			float *src, float *dst, int width, int height, float overscan, int channels);
 
 /* dsitortion */
-<<<<<<< HEAD
-void libmv_undistortByte(double focal_length, double principal_x, double principal_y, double k1, double k2, double k3,
-			unsigned char *src, unsigned char *dst, int width, int height, float overscan, int channels);
-void libmv_undistortFloat(double focal_length, double principal_x, double principal_y, double k1, double k2, double k3,
-			float *src, float *dst, int width, int height, float overscan, int channels);
-
-void libmv_distortByte(double focal_length, double principal_x, double principal_y, double k1, double k2, double k3,
-			unsigned char *src, unsigned char *dst, int width, int height, float overscan, int channels);
-void libmv_distortFloat(double focal_length, double principal_x, double principal_y, double k1, double k2, double k3,
-=======
 void libmv_undistortByte(libmv_cameraIntrinsicsOptions *libmv_camera_intrinsics_options,
 			unsigned char *src, unsigned char *dst, int width, int height, float overscan, int channels);
 void libmv_undistortFloat(libmv_cameraIntrinsicsOptions *libmv_camera_intrinsics_options,
@@ -186,7 +173,6 @@
 void libmv_distortByte(libmv_cameraIntrinsicsOptions *libmv_camera_intrinsics_options,
 			unsigned char *src, unsigned char *dst, int width, int height, float overscan, int channels);
 void libmv_distortFloat(libmv_cameraIntrinsicsOptions *libmv_camera_intrinsics_options,
->>>>>>> 5137b5a1
 			float *src, float *dst, int width, int height, float overscan, int channels);
 
 /* utils */
