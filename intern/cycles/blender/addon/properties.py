#
# Copyright 2011, Blender Foundation.
#
# This program is free software; you can redistribute it and/or
# modify it under the terms of the GNU General Public License
# as published by the Free Software Foundation; either version 2
# of the License, or (at your option) any later version.
#
# This program is distributed in the hope that it will be useful,
# but WITHOUT ANY WARRANTY; without even the implied warranty of
# MERCHANTABILITY or FITNESS FOR A PARTICULAR PURPOSE.  See the
# GNU General Public License for more details.
#
# You should have received a copy of the GNU General Public License
# along with this program; if not, write to the Free Software Foundation,
# Inc., 51 Franklin Street, Fifth Floor, Boston, MA 02110-1301, USA.
#

# <pep8 compliant>

import bpy
from bpy.props import (BoolProperty,
                       EnumProperty,
                       FloatProperty,
                       IntProperty,
                       PointerProperty)

import math

from . import enums


class CyclesRenderSettings(bpy.types.PropertyGroup):
    @classmethod
    def register(cls):
        bpy.types.Scene.cycles = PointerProperty(
                name="Cycles Render Settings",
                description="Cycles render settings",
                type=cls,
                )
        cls.device = EnumProperty(
                name="Device",
                description="Device to use for rendering",
                items=enums.devices,
                default='CPU',
                )
        cls.feature_set = EnumProperty(
                name="Feature Set",
                description="Feature set to use for rendering",
                items=enums.feature_set,
                default='SUPPORTED',
                )
        cls.shading_system = EnumProperty(
                name="Shading System",
                description="Shading system to use for rendering",
                items=enums.shading_systems,
                default='GPU_COMPATIBLE',
                )

        cls.samples = IntProperty(
                name="Samples",
                description="Number of samples to render for each pixel",
                min=1, max=2147483647,
                default=10,
                )
        cls.preview_samples = IntProperty(
                name="Preview Samples",
                description="Number of samples to render in the viewport, unlimited if 0",
                min=0, max=2147483647,
                default=10,
                )
        cls.preview_pause = BoolProperty(
                name="Pause Preview",
                description="Pause all viewport preview renders",
                default=False,
                )
        cls.preview_active_layer = BoolProperty(
                name="Preview Active Layer",
                description="Preview active render layer in viewport",
                default=False,
                )

        cls.no_caustics = BoolProperty(
                name="No Caustics",
                description="Leave out caustics, resulting in a darker image with less noise",
                default=False,
                )
        cls.blur_glossy = FloatProperty(
                name="Filter Glossy",
                description="Adaptively blur glossy shaders after blurry bounces, to reduce noise at the cost of accuracy",
                min=0.0, max=10.0,
                default=0.0,
                )

        cls.min_bounces = IntProperty(
                name="Min Bounces",
                description="Minimum number of bounces, setting this lower than the maximum enables probalistic path termination (faster but noisier)",
                min=0, max=1024,
                default=3,
                )
        cls.max_bounces = IntProperty(
                name="Max Bounces",
                description="Total maximum number of bounces",
                min=0, max=1024,
                default=8,
                )

        cls.diffuse_bounces = IntProperty(
                name="Diffuse Bounces",
                description="Maximum number of diffuse reflection bounces, bounded by total maximum",
                min=0, max=1024,
                default=128,
                )
        cls.glossy_bounces = IntProperty(
                name="Glossy Bounces",
                description="Maximum number of glossy reflection bounces, bounded by total maximum",
                min=0, max=1024,
                default=128,
                )
        cls.transmission_bounces = IntProperty(
                name="Transmission Bounces",
                description="Maximum number of transmission bounces, bounded by total maximum",
                min=0, max=1024,
                default=128,
                )

        cls.transparent_min_bounces = IntProperty(
                name="Transparent Min Bounces",
                description="Minimum number of transparent bounces, setting this lower than the maximum enables probalistic path termination (faster but noisier)",
                min=0, max=1024,
                default=8,
                )
        cls.transparent_max_bounces = IntProperty(
                name="Transparent Max Bounces",
                description="Maximum number of transparent bounces",
                min=0, max=1024,
                default=8,
                )
        cls.use_transparent_shadows = BoolProperty(
                name="Transparent Shadows",
                description="Use transparency of surfaces for rendering shadows",
                default=True,
                )

        cls.film_exposure = FloatProperty(
                name="Exposure",
                description="Image brightness scale",
                min=0.0, max=10.0,
                default=1.0,
                )
        cls.film_transparent = BoolProperty(
                name="Transparent",
                description="World background is transparent",
                default=False,
                )

        cls.filter_type = EnumProperty(
                name="Filter Type",
                description="Pixel filter type",
                items=enums.filter_types,
                default='GAUSSIAN',
                )
        cls.filter_width = FloatProperty(
                name="Filter Width",
                description="Pixel filter width",
                min=0.01, max=10.0,
                default=1.5,
                )

        cls.seed = IntProperty(
                name="Seed",
                description="Seed value for integrator to get different noise patterns",
                min=0, max=2147483647,
                default=0,
                )

        cls.sample_clamp = FloatProperty(
                name="Clamp",
                description="If non-zero, the maximum value for a sample, higher values will be scaled down to avoid too much noise and slow convergence at the cost of accuracy",
                min=0.0, max=1e8,
                default=0.0,
                )

        cls.debug_tile_size = IntProperty(
                name="Tile Size",
                description="",
                min=1, max=4096,
                default=1024,
                )
        cls.debug_min_size = IntProperty(
                name="Min Size",
                description="",
                min=1, max=4096,
                default=64,
                )
        cls.debug_reset_timeout = FloatProperty(
                name="Reset timeout",
                description="",
                min=0.01, max=10.0,
                default=0.1,
                )
        cls.debug_cancel_timeout = FloatProperty(
                name="Cancel timeout",
                description="",
                min=0.01, max=10.0,
                default=0.1,
                )
        cls.debug_text_timeout = FloatProperty(
                name="Text timeout",
                description="",
                min=0.01, max=10.0,
                default=1.0,
                )

        cls.debug_bvh_type = EnumProperty(
                name="Viewport BVH Type",
                description="Choose between faster updates, or faster render",
                items=enums.bvh_types,
                default='DYNAMIC_BVH',
                )
        cls.debug_use_spatial_splits = BoolProperty(
                name="Use Spatial Splits",
                description="Use BVH spatial splits: longer builder time, faster render",
                default=False,
                )
        cls.use_cache = BoolProperty(
                name="Cache BVH",
                description="Cache last built BVH to disk for faster re-render if no geometry changed",
                default=False,
                )

    @classmethod
    def unregister(cls):
        del bpy.types.Scene.cycles


class CyclesCameraSettings(bpy.types.PropertyGroup):
    @classmethod
    def register(cls):
        bpy.types.Camera.cycles = PointerProperty(
                name="Cycles Camera Settings",
                description="Cycles camera settings",
                type=cls,
                )

        cls.aperture_type = EnumProperty(
                name="Aperture Type",
                description="Use F/stop number or aperture radius",
                items=enums.aperture_types,
                default='RADIUS',
                )
        cls.aperture_fstop = FloatProperty(
                name="Aperture F/stop",
                description="F/stop ratio (lower numbers give more defocus, higher numbers give a sharper image)",
                min=0.0, soft_min=0.1, soft_max=64.0,
                default=5.6,
                step=10,
                precision=1,
                )
        cls.aperture_size = FloatProperty(
                name="Aperture Size",
                description="Radius of the aperture for depth of field (higher values give more defocus)",
                min=0.0, soft_max=10.0,
                default=0.0,
                step=1,
                precision=4,
                )
        cls.aperture_blades = IntProperty(
                name="Aperture Blades",
                description="Number of blades in aperture for polygonal bokeh (at least 3)",
                min=0, max=100,
                default=0,
                )
        cls.aperture_rotation = FloatProperty(
                name="Aperture Rotation",
                description="Rotation of blades in aperture",
                soft_min=-math.pi, soft_max=math.pi,
                subtype='ANGLE',
                default=0,
                )
<<<<<<< HEAD
=======
        cls.panorama_type = EnumProperty(
                name="Panorama Type",
                description="Distortion to use for the calculation",
                items=enums.panorama_types,
                default='FISHEYE_EQUISOLID',
                )
        cls.fisheye_fov = FloatProperty(
                name="Field of View",
                description="Field of view for the fisheye lens",
                min=0.1745, soft_max=2*math.pi, max=10.0*math.pi,
                subtype='ANGLE',
                default=math.pi,
                )
        cls.fisheye_lens = FloatProperty(
                name="Fisheye Lens",
                description="Lens focal length (mm)",
                min=0.01, soft_max=15.0, max=100.0,
                default=10.5,
                )
>>>>>>> d5b53420

    @classmethod
    def unregister(cls):
        del bpy.types.Camera.cycles


class CyclesMaterialSettings(bpy.types.PropertyGroup):
    @classmethod
    def register(cls):
        bpy.types.Material.cycles = PointerProperty(
                name="Cycles Material Settings",
                description="Cycles material settings",
                type=cls,
                )
        cls.sample_as_light = BoolProperty(
                name="Sample as Lamp",
                description="Use direct light sampling for this material, disabling may reduce overall noise for large objects that emit little light compared to other light sources",
                default=True,
                )
        cls.homogeneous_volume = BoolProperty(
                name="Homogeneous Volume",
                description="When using volume rendering, assume volume has the same density everywhere, for faster rendering",
                default=False,
                )

    @classmethod
    def unregister(cls):
        del bpy.types.Material.cycles


class CyclesLampSettings(bpy.types.PropertyGroup):
    @classmethod
    def register(cls):
        bpy.types.Lamp.cycles = PointerProperty(
                name="Cycles Lamp Settings",
                description="Cycles lamp settings",
                type=cls,
                )
        cls.cast_shadow = BoolProperty(
                name="Cast Shadow",
                description="Lamp casts shadows",
                default=True,
                )

    @classmethod
    def unregister(cls):
        del bpy.types.Lamp.cycles


class CyclesWorldSettings(bpy.types.PropertyGroup):
    @classmethod
    def register(cls):
        bpy.types.World.cycles = PointerProperty(
                name="Cycles World Settings",
                description="Cycles world settings",
                type=cls,
                )
        cls.sample_as_light = BoolProperty(
                name="Sample as Lamp",
                description="Use direct light sampling for the environment, enabling for non-solid colors is recommended",
                default=False,
                )
        cls.sample_map_resolution = IntProperty(
                name="Map Resolution",
                description="Importance map size is resolution x resolution; higher values potentially produce less noise, at the cost of memory and speed",
                min=4, max=8096,
                default=256,
                )

    @classmethod
    def unregister(cls):
        del bpy.types.World.cycles


class CyclesVisibilitySettings(bpy.types.PropertyGroup):
    @classmethod
    def register(cls):
        bpy.types.Object.cycles_visibility = PointerProperty(
                name="Cycles Visibility Settings",
                description="Cycles visibility settings",
                type=cls,
                )

        cls.camera = BoolProperty(
                name="Camera",
                description="Object visibility for camera rays",
                default=True,
                )
        cls.diffuse = BoolProperty(
                name="Diffuse",
                description="Object visibility for diffuse reflection rays",
                default=True,
                )
        cls.glossy = BoolProperty(
                name="Glossy",
                description="Object visibility for glossy reflection rays",
                default=True,
                )
        cls.transmission = BoolProperty(
                name="Transmission",
                description="Object visibility for transmission rays",
                default=True,
                )
        cls.shadow = BoolProperty(
                name="Shadow",
                description="Object visibility for shadow rays",
                default=True,
                )

    @classmethod
    def unregister(cls):
        del bpy.types.Object.cycles_visibility


class CyclesMeshSettings(bpy.types.PropertyGroup):
    @classmethod
    def register(cls):
        bpy.types.Mesh.cycles = PointerProperty(
                name="Cycles Mesh Settings",
                description="Cycles mesh settings",
                type=cls,
                )
        bpy.types.Curve.cycles = PointerProperty(
                name="Cycles Mesh Settings",
                description="Cycles mesh settings",
                type=cls,
                )
        bpy.types.MetaBall.cycles = PointerProperty(
                name="Cycles Mesh Settings",
                description="Cycles mesh settings",
                type=cls,
                )

        cls.displacement_method = EnumProperty(
                name="Displacement Method",
                description="Method to use for the displacement",
                items=enums.displacement_methods,
                default='BUMP',
                )
        cls.use_subdivision = BoolProperty(
                name="Use Subdivision",
                description="Subdivide mesh for rendering",
                default=False,
                )
        cls.dicing_rate = FloatProperty(
                name="Dicing Rate",
                description="",
                min=0.001, max=1000.0,
                default=1.0,
                )

    @classmethod
    def unregister(cls):
        del bpy.types.Mesh.cycles
        del bpy.types.Curve.cycles
        del bpy.types.MetaBall.cycles


def register():
    bpy.utils.register_class(CyclesRenderSettings)
    bpy.utils.register_class(CyclesCameraSettings)
    bpy.utils.register_class(CyclesMaterialSettings)
    bpy.utils.register_class(CyclesLampSettings)
    bpy.utils.register_class(CyclesWorldSettings)
    bpy.utils.register_class(CyclesVisibilitySettings)
    bpy.utils.register_class(CyclesMeshSettings)


def unregister():
    bpy.utils.unregister_class(CyclesRenderSettings)
    bpy.utils.unregister_class(CyclesCameraSettings)
    bpy.utils.unregister_class(CyclesMaterialSettings)
    bpy.utils.unregister_class(CyclesLampSettings)
    bpy.utils.unregister_class(CyclesWorldSettings)
    bpy.utils.unregister_class(CyclesMeshSettings)
    bpy.utils.unregister_class(CyclesVisibilitySettings)<|MERGE_RESOLUTION|>--- conflicted
+++ resolved
@@ -278,8 +278,6 @@
                 subtype='ANGLE',
                 default=0,
                 )
-<<<<<<< HEAD
-=======
         cls.panorama_type = EnumProperty(
                 name="Panorama Type",
                 description="Distortion to use for the calculation",
@@ -299,7 +297,6 @@
                 min=0.01, soft_max=15.0, max=100.0,
                 default=10.5,
                 )
->>>>>>> d5b53420
 
     @classmethod
     def unregister(cls):
