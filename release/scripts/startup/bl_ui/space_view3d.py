# ##### BEGIN GPL LICENSE BLOCK #####
#
#  This program is free software; you can redistribute it and/or
#  modify it under the terms of the GNU General Public License
#  as published by the Free Software Foundation; either version 2
#  of the License, or (at your option) any later version.
#
#  This program is distributed in the hope that it will be useful,
#  but WITHOUT ANY WARRANTY; without even the implied warranty of
#  MERCHANTABILITY or FITNESS FOR A PARTICULAR PURPOSE.  See the
#  GNU General Public License for more details.
#
#  You should have received a copy of the GNU General Public License
#  along with this program; if not, write to the Free Software Foundation,
#  Inc., 51 Franklin Street, Fifth Floor, Boston, MA 02110-1301, USA.
#
# ##### END GPL LICENSE BLOCK #####

# <pep8 compliant>
import bpy
from bpy.types import Header, Menu, Panel
from bl_ui.properties_grease_pencil_common import (
    GreasePencilDataPanel,
    GreasePencilPaletteColorPanel,
)
from bl_ui.properties_paint_common import UnifiedPaintPanel
from bpy.app.translations import contexts as i18n_contexts


class VIEW3D_HT_header(Header):
    bl_space_type = 'VIEW_3D'

    def draw(self, context):
        layout = self.layout

        view = context.space_data
        # mode_string = context.mode
        obj = context.active_object
        toolsettings = context.tool_settings

        row = layout.row(align=True)
        row.template_header()

        VIEW3D_MT_editor_menus.draw_collapsible(context, layout)

        # Contains buttons like Mode, Pivot, Manipulator, Layer, Mesh Select Mode...
        row = layout
        layout.template_header_3D()

        if obj:
            mode = obj.mode
            # Particle edit
            if mode == 'PARTICLE_EDIT':
                row.prop(toolsettings.particle_edit, "select_mode", text="", expand=True)

            # Occlude geometry
            if ((view.viewport_shade not in {'BOUNDBOX', 'WIREFRAME'} and (mode == 'PARTICLE_EDIT' or (mode == 'EDIT' and obj.type == 'MESH'))) or
                    (mode in {'WEIGHT_PAINT', 'VERTEX_PAINT'})):
                row.prop(view, "use_occlude_geometry", text="")

            # Proportional editing
            if context.gpencil_data and context.gpencil_data.use_stroke_edit_mode:
                row = layout.row(align=True)
                row.prop(toolsettings, "proportional_edit", icon_only=True)
                if toolsettings.proportional_edit != 'DISABLED':
                    row.prop(toolsettings, "proportional_edit_falloff", icon_only=True)
            elif mode in {'EDIT', 'PARTICLE_EDIT'}:
                row = layout.row(align=True)
                row.prop(toolsettings, "proportional_edit", icon_only=True)
                if toolsettings.proportional_edit != 'DISABLED':
                    row.prop(toolsettings, "proportional_edit_falloff", icon_only=True)
            elif mode == 'OBJECT':
                row = layout.row(align=True)
                row.prop(toolsettings, "use_proportional_edit_objects", icon_only=True)
                if toolsettings.use_proportional_edit_objects:
                    row.prop(toolsettings, "proportional_edit_falloff", icon_only=True)
        else:
            # Proportional editing
            if context.gpencil_data and context.gpencil_data.use_stroke_edit_mode:
                row = layout.row(align=True)
                row.prop(toolsettings, "proportional_edit", icon_only=True)
                if toolsettings.proportional_edit != 'DISABLED':
                    row.prop(toolsettings, "proportional_edit_falloff", icon_only=True)

        # Snap
        show_snap = False
        if obj is None:
            show_snap = True
        else:
            if mode not in {'SCULPT', 'VERTEX_PAINT', 'WEIGHT_PAINT', 'TEXTURE_PAINT'}:
                show_snap = True
            else:
                paint_settings = UnifiedPaintPanel.paint_settings(context)
                if paint_settings:
                    brush = paint_settings.brush
                    if brush and brush.stroke_method == 'CURVE':
                        show_snap = True

        if show_snap:
            snap_element = toolsettings.snap_element
            row = layout.row(align=True)
            row.prop(toolsettings, "use_snap", text="")
            row.prop(toolsettings, "snap_element", icon_only=True)
            if snap_element == 'INCREMENT':
                row.prop(toolsettings, "use_snap_grid_absolute", text="")
            else:
                row.prop(toolsettings, "snap_target", text="")
                if obj:
                    if mode == 'EDIT':
                        row.prop(toolsettings, "use_snap_self", text="")
                    if mode in {'OBJECT', 'POSE', 'EDIT'} and snap_element != 'VOLUME':
                        row.prop(toolsettings, "use_snap_align_rotation", text="")

            if snap_element == 'VOLUME':
                row.prop(toolsettings, "use_snap_peel_object", text="")
            elif snap_element == 'FACE':
                row.prop(toolsettings, "use_snap_project", text="")

        # AutoMerge editing
        if obj:
            if (mode == 'EDIT' and obj.type == 'MESH'):
                layout.prop(toolsettings, "use_mesh_automerge", text="", icon='AUTOMERGE_ON')

        # OpenGL render
        row = layout.row(align=True)
        row.operator("render.opengl", text="", icon='RENDER_STILL')
        row.operator("render.opengl", text="", icon='RENDER_ANIMATION').animation = True

        # Pose
        if obj and mode == 'POSE':
            row = layout.row(align=True)
            row.operator("pose.copy", text="", icon='COPYDOWN')
            row.operator("pose.paste", text="", icon='PASTEDOWN').flipped = False
            row.operator("pose.paste", text="", icon='PASTEFLIPDOWN').flipped = True

        # GPencil
        if context.gpencil_data and context.gpencil_data.use_stroke_edit_mode:
            row = layout.row(align=True)
            row.operator("gpencil.copy", text="", icon='COPYDOWN')
            row.operator("gpencil.paste", text="", icon='PASTEDOWN')

            # XXX: icon
            layout.prop(context.gpencil_data, "use_onion_skinning", text="Onion Skins", icon='PARTICLE_PATH')

            row = layout.row(align=True)
            row.prop(context.tool_settings.gpencil_sculpt, "use_select_mask")
            row.prop(context.tool_settings.gpencil_sculpt, "selection_alpha", slider=True)


class VIEW3D_MT_editor_menus(Menu):
    bl_space_type = 'VIEW3D_MT_editor_menus'
    bl_label = ""

    def draw(self, context):
        self.draw_menus(self.layout, context)

    @staticmethod
    def draw_menus(layout, context):
        obj = context.active_object
        mode_string = context.mode
        edit_object = context.edit_object
        gp_edit = context.gpencil_data and context.gpencil_data.use_stroke_edit_mode

        layout.menu("VIEW3D_MT_view")

        # Select Menu
        if gp_edit:
            layout.menu("VIEW3D_MT_select_gpencil")
        elif mode_string in {'PAINT_WEIGHT', 'PAINT_VERTEX', 'PAINT_TEXTURE'}:
            mesh = obj.data
            if mesh.use_paint_mask:
                layout.menu("VIEW3D_MT_select_paint_mask")
            elif mesh.use_paint_mask_vertex and mode_string in {'PAINT_WEIGHT', 'PAINT_VERTEX'}:
                layout.menu("VIEW3D_MT_select_paint_mask_vertex")
        elif mode_string != 'SCULPT':
            layout.menu("VIEW3D_MT_select_%s" % mode_string.lower())

        if gp_edit:
            pass
        elif mode_string == 'OBJECT':
            layout.menu("INFO_MT_add", text="Add")
        elif mode_string == 'EDIT_MESH':
            layout.menu("INFO_MT_mesh_add", text="Add")
        elif mode_string == 'EDIT_CURVE':
            layout.menu("INFO_MT_curve_add", text="Add")
        elif mode_string == 'EDIT_SURFACE':
            layout.menu("INFO_MT_surface_add", text="Add")
        elif mode_string == 'EDIT_METABALL':
            layout.menu("INFO_MT_metaball_add", text="Add")
        elif mode_string == 'EDIT_ARMATURE':
            layout.menu("INFO_MT_edit_armature_add", text="Add")

        if gp_edit:
            layout.menu("VIEW3D_MT_edit_gpencil")
        elif edit_object:
            layout.menu("VIEW3D_MT_edit_%s" % edit_object.type.lower())
        elif obj:
            if mode_string != 'PAINT_TEXTURE':
                layout.menu("VIEW3D_MT_%s" % mode_string.lower())
            if mode_string in {'SCULPT', 'PAINT_VERTEX', 'PAINT_WEIGHT', 'PAINT_TEXTURE'}:
                layout.menu("VIEW3D_MT_brush")
            if mode_string == 'SCULPT':
                layout.menu("VIEW3D_MT_hide_mask")
        else:
            layout.menu("VIEW3D_MT_object")


# ********** Menu **********


# ********** Utilities **********


class ShowHideMenu:
    bl_label = "Show/Hide"
    _operator_name = ""

    def draw(self, context):
        layout = self.layout

        layout.operator("%s.reveal" % self._operator_name, text="Show Hidden")
        layout.operator("%s.hide" % self._operator_name, text="Hide Selected").unselected = False
        layout.operator("%s.hide" % self._operator_name, text="Hide Unselected").unselected = True


# Standard transforms which apply to all cases
# NOTE: this doesn't seem to be able to be used directly
class VIEW3D_MT_transform_base(Menu):
    bl_label = "Transform"

    # TODO: get rid of the custom text strings?
    def draw(self, context):
        layout = self.layout

        layout.operator("transform.translate", text="Grab/Move")
        # TODO: sub-menu for grab per axis
        layout.operator("transform.rotate", text="Rotate")
        # TODO: sub-menu for rot per axis
        layout.operator("transform.resize", text="Scale")
        # TODO: sub-menu for scale per axis

        layout.separator()

        layout.operator("transform.tosphere", text="To Sphere")
        layout.operator("transform.shear", text="Shear")
        layout.operator("transform.bend", text="Bend")
        layout.operator("transform.push_pull", text="Push/Pull")

        if context.mode != 'OBJECT':
            layout.operator("transform.vertex_warp", text="Warp")
            layout.operator("transform.vertex_random", text="Randomize")


# Generic transform menu - geometry types
class VIEW3D_MT_transform(VIEW3D_MT_transform_base):
    def draw(self, context):
        # base menu
        VIEW3D_MT_transform_base.draw(self, context)

        # generic...
        layout = self.layout
        layout.operator("transform.shrink_fatten", text="Shrink Fatten")

        layout.separator()

        layout.operator("transform.translate", text="Move Texture Space").texture_space = True
        layout.operator("transform.resize", text="Scale Texture Space").texture_space = True


# Object-specific extensions to Transform menu
class VIEW3D_MT_transform_object(VIEW3D_MT_transform_base):
    def draw(self, context):
        layout = self.layout

        # base menu
        VIEW3D_MT_transform_base.draw(self, context)

        # object-specific option follow...
        layout.separator()

        layout.operator("transform.translate", text="Move Texture Space").texture_space = True
        layout.operator("transform.resize", text="Scale Texture Space").texture_space = True

        layout.separator()

        layout.operator_context = 'EXEC_REGION_WIN'
        # XXX see alignmenu() in edit.c of b2.4x to get this working
        layout.operator("transform.transform", text="Align to Transform Orientation").mode = 'ALIGN'

        layout.separator()

        layout.operator_context = 'EXEC_AREA'

        layout.operator("object.origin_set", text="Geometry to Origin").type = 'GEOMETRY_ORIGIN'
        layout.operator("object.origin_set", text="Origin to Geometry").type = 'ORIGIN_GEOMETRY'
        layout.operator("object.origin_set", text="Origin to 3D Cursor").type = 'ORIGIN_CURSOR'
        layout.operator("object.origin_set", text="Origin to Center of Mass (Surface)").type = 'ORIGIN_CENTER_OF_MASS'
        layout.operator("object.origin_set", text="Origin to Center of Mass (Volume)").type = 'ORIGIN_CENTER_OF_VOLUME'
        layout.separator()

        layout.operator("object.randomize_transform")
        layout.operator("object.align")

        # TODO: there is a strange context bug here.
        """
        layout.operator_context = 'INVOKE_REGION_WIN'
        layout.operator("object.transform_axis_target")
        """


# Armature EditMode extensions to Transform menu
class VIEW3D_MT_transform_armature(VIEW3D_MT_transform_base):
    def draw(self, context):
        layout = self.layout

        # base menu
        VIEW3D_MT_transform_base.draw(self, context)

        # armature specific extensions follow...
        obj = context.object
        if obj.type == 'ARMATURE' and obj.mode in {'EDIT', 'POSE'}:
            if obj.data.draw_type == 'BBONE':
                layout.separator()

                layout.operator("transform.transform", text="Scale BBone").mode = 'BONE_SIZE'
            elif obj.data.draw_type == 'ENVELOPE':
                layout.separator()

                layout.operator("transform.transform", text="Scale Envelope Distance").mode = 'BONE_SIZE'
                layout.operator("transform.transform", text="Scale Radius").mode = 'BONE_ENVELOPE'

        if context.edit_object and context.edit_object.type == 'ARMATURE':
            layout.separator()

            layout.operator("armature.align")


class VIEW3D_MT_mirror(Menu):
    bl_label = "Mirror"

    def draw(self, context):
        layout = self.layout

        layout.operator("transform.mirror", text="Interactive Mirror")

        layout.separator()

        layout.operator_context = 'INVOKE_REGION_WIN'

        props = layout.operator("transform.mirror", text="X Global")
        props.constraint_axis = (True, False, False)
        props.constraint_orientation = 'GLOBAL'
        props = layout.operator("transform.mirror", text="Y Global")
        props.constraint_axis = (False, True, False)
        props.constraint_orientation = 'GLOBAL'
        props = layout.operator("transform.mirror", text="Z Global")
        props.constraint_axis = (False, False, True)
        props.constraint_orientation = 'GLOBAL'

        if context.edit_object:
            layout.separator()

            props = layout.operator("transform.mirror", text="X Local")
            props.constraint_axis = (True, False, False)
            props.constraint_orientation = 'LOCAL'
            props = layout.operator("transform.mirror", text="Y Local")
            props.constraint_axis = (False, True, False)
            props.constraint_orientation = 'LOCAL'
            props = layout.operator("transform.mirror", text="Z Local")
            props.constraint_axis = (False, False, True)
            props.constraint_orientation = 'LOCAL'

            layout.operator("object.vertex_group_mirror")


class VIEW3D_MT_snap(Menu):
    bl_label = "Snap"

    def draw(self, context):
        layout = self.layout

        layout.operator("view3d.snap_selected_to_grid", text="Selection to Grid")
        layout.operator("view3d.snap_selected_to_cursor", text="Selection to Cursor").use_offset = False
        layout.operator("view3d.snap_selected_to_cursor", text="Selection to Cursor (Offset)").use_offset = True
        layout.operator("view3d.snap_selected_to_active", text="Selection to Active")

        layout.separator()

        layout.operator("view3d.snap_cursor_to_selected", text="Cursor to Selected")
        layout.operator("view3d.snap_cursor_to_center", text="Cursor to Center")
        layout.operator("view3d.snap_cursor_to_grid", text="Cursor to Grid")
        layout.operator("view3d.snap_cursor_to_active", text="Cursor to Active")


class VIEW3D_MT_uv_map(Menu):
    bl_label = "UV Mapping"

    def draw(self, context):
        layout = self.layout

        layout.operator("uv.unwrap")

        layout.operator_context = 'INVOKE_DEFAULT'
        layout.operator("uv.smart_project")
        layout.operator("uv.lightmap_pack")
        layout.operator("uv.follow_active_quads")

        layout.separator()

        layout.operator_context = 'EXEC_REGION_WIN'
        layout.operator("uv.cube_project")
        layout.operator("uv.cylinder_project")
        layout.operator("uv.sphere_project")

        layout.separator()

        layout.operator_context = 'INVOKE_REGION_WIN'
        layout.operator("uv.project_from_view").scale_to_bounds = False
        layout.operator("uv.project_from_view", text="Project from View (Bounds)").scale_to_bounds = True

        layout.separator()

        layout.operator("uv.reset")


class VIEW3D_MT_edit_proportional(Menu):
    bl_label = "Proportional Editing"

    def draw(self, context):
        layout = self.layout

        layout.props_enum(context.tool_settings, "proportional_edit")

        layout.separator()

        layout.label("Falloff:")
        layout.props_enum(context.tool_settings, "proportional_edit_falloff")


# ********** View menus **********


class VIEW3D_MT_view(Menu):
    bl_label = "View"

    def draw(self, context):
        layout = self.layout
        view = context.space_data

        layout.operator("view3d.properties", icon='MENU_PANEL')
        layout.operator("view3d.toolshelf", icon='MENU_PANEL')

        layout.separator()

        layout.operator("view3d.view_selected").use_all_regions = False
        if view.region_quadviews:
            layout.operator("view3d.view_selected", text="View Selected (Quad View)").use_all_regions = True

        layout.operator("view3d.view_all").center = False
        layout.operator("view3d.view_persportho")

        layout.separator()

        layout.menu("VIEW3D_MT_view_cameras", text="Cameras")

        layout.separator()
        layout.menu("VIEW3D_MT_view_viewpoint")
        layout.menu("VIEW3D_MT_view_navigation")
        layout.menu("VIEW3D_MT_view_align")

        layout.separator()

        layout.operator_context = 'INVOKE_REGION_WIN'
        layout.menu("VIEW3D_MT_view_borders", text="View Borders")

        layout.separator()

        layout.operator("view3d.layers", text="Show All Layers").nr = 0

        layout.separator()

        layout.operator("screen.animation_play", text="Playback Animation")

        layout.separator()

        layout.operator("screen.area_dupli")
        layout.operator("screen.region_quadview")
        layout.operator("screen.screen_full_area")
        layout.operator("screen.screen_full_area", text="Toggle Fullscreen Area").use_hide_panels = True


class VIEW3D_MT_view_cameras(Menu):
    bl_label = "Cameras"

    def draw(self, context):
        layout = self.layout

        layout.operator("view3d.object_as_camera")
        layout.operator("view3d.viewnumpad", text="Active Camera").type = 'CAMERA'


class VIEW3D_MT_view_viewpoint(Menu):
    bl_label = "Viewpoint"

    def draw(self, context):
        layout = self.layout

        layout.operator("view3d.viewnumpad", text="Camera").type = 'CAMERA'

        layout.separator()

        layout.operator("view3d.viewnumpad", text="Top").type = 'TOP'
        layout.operator("view3d.viewnumpad", text="Bottom").type = 'BOTTOM'

        layout.separator()

        layout.operator("view3d.viewnumpad", text="Front").type = 'FRONT'
        layout.operator("view3d.viewnumpad", text="Back").type = 'BACK'

        layout.separator()

        layout.operator("view3d.viewnumpad", text="Right").type = 'RIGHT'
        layout.operator("view3d.viewnumpad", text="Left").type = 'LEFT'


class VIEW3D_MT_view_navigation(Menu):
    bl_label = "Navigation"

    def draw(self, context):
        from math import pi
        layout = self.layout

        layout.operator_enum("view3d.view_orbit", "type")
        props = layout.operator("view3d.view_orbit", "Orbit Opposite")
        props.type = 'ORBITRIGHT'
        props.angle = pi

        layout.separator()

        layout.operator("view3d.view_roll", text="Roll Left").type = 'LEFT'
        layout.operator("view3d.view_roll", text="Roll Right").type = 'RIGHT'

        layout.separator()

        layout.operator_enum("view3d.view_pan", "type")

        layout.separator()

        layout.operator("view3d.zoom", text="Zoom In").delta = 1
        layout.operator("view3d.zoom", text="Zoom Out").delta = -1
        layout.operator("view3d.zoom_border", text="Zoom Border...")
        layout.operator("view3d.zoom_camera_1_to_1", text="Zoom Camera 1:1")

        layout.separator()

        layout.operator("view3d.fly")
        layout.operator("view3d.walk")


class VIEW3D_MT_view_align(Menu):
    bl_label = "Align View"

    def draw(self, context):
        layout = self.layout

        layout.menu("VIEW3D_MT_view_align_selected")

        layout.separator()

        layout.operator("view3d.view_all", text="Center Cursor and View All").center = True
        layout.operator("view3d.camera_to_view", text="Align Active Camera to View")
        layout.operator("view3d.camera_to_view_selected", text="Align Active Camera to Selected")
        layout.operator("view3d.view_center_cursor")

        layout.separator()

        layout.operator("view3d.view_lock_to_active")
        layout.operator("view3d.view_lock_clear")


class VIEW3D_MT_view_align_selected(Menu):
    bl_label = "Align View to Active"

    def draw(self, context):
        layout = self.layout

        props = layout.operator("view3d.viewnumpad", text="Top")
        props.align_active = True
        props.type = 'TOP'

        props = layout.operator("view3d.viewnumpad", text="Bottom")
        props.align_active = True
        props.type = 'BOTTOM'

        props = layout.operator("view3d.viewnumpad", text="Front")
        props.align_active = True
        props.type = 'FRONT'

        props = layout.operator("view3d.viewnumpad", text="Back")
        props.align_active = True
        props.type = 'BACK'

        props = layout.operator("view3d.viewnumpad", text="Right")
        props.align_active = True
        props.type = 'RIGHT'

        props = layout.operator("view3d.viewnumpad", text="Left")
        props.align_active = True
        props.type = 'LEFT'


class VIEW3D_MT_view_borders(Menu):
    bl_label = "View Borders"

    def draw(self, context):
        layout = self.layout
        layout.operator("view3d.clip_border", text="Clipping Border...")
        layout.operator("view3d.render_border", text="Render Border...").camera_only = False

        layout.separator()

        layout.operator("view3d.clear_render_border")


# ********** Select menus, suffix from context.mode **********

class VIEW3D_MT_select_object_more_less(Menu):
    bl_label = "Select More/Less"

    def draw(self, context):
        layout = self.layout

        layout = self.layout

        layout.operator("object.select_more", text="More")
        layout.operator("object.select_less", text="Less")

        layout.separator()

        props = layout.operator("object.select_hierarchy", text="Parent")
        props.extend = False
        props.direction = 'PARENT'

        props = layout.operator("object.select_hierarchy", text="Child")
        props.extend = False
        props.direction = 'CHILD'

        layout.separator()

        props = layout.operator("object.select_hierarchy", text="Extend Parent")
        props.extend = True
        props.direction = 'PARENT'

        props = layout.operator("object.select_hierarchy", text="Extend Child")
        props.extend = True
        props.direction = 'CHILD'


class VIEW3D_MT_select_object(Menu):
    bl_label = "Select"

    def draw(self, context):
        layout = self.layout

        layout.operator("view3d.select_border")
        layout.operator("view3d.select_circle")

        layout.separator()

        layout.operator("object.select_all").action = 'TOGGLE'
        layout.operator("object.select_all", text="Inverse").action = 'INVERT'
        layout.operator("object.select_random", text="Random")
        layout.operator("object.select_mirror", text="Mirror")
        layout.operator_menu_enum("object.select_by_type", "type", text="Select All by Type...")
        layout.operator("object.select_camera", text="Select Camera")

        layout.separator()

        layout.menu("VIEW3D_MT_select_object_more_less")

        layout.separator()

        layout.operator_menu_enum("object.select_grouped", "type", text="Grouped")
        layout.operator_menu_enum("object.select_linked", "type", text="Linked")
        layout.operator("object.select_pattern", text="Select Pattern...")


class VIEW3D_MT_select_pose_more_less(Menu):
    bl_label = "Select More/Less"

    def draw(self, context):
        layout = self.layout

        layout = self.layout

        props = layout.operator("pose.select_hierarchy", text="Parent")
        props.extend = False
        props.direction = 'PARENT'

        props = layout.operator("pose.select_hierarchy", text="Child")
        props.extend = False
        props.direction = 'CHILD'

        layout.separator()

        props = layout.operator("pose.select_hierarchy", text="Extend Parent")
        props.extend = True
        props.direction = 'PARENT'

        props = layout.operator("pose.select_hierarchy", text="Extend Child")
        props.extend = True
        props.direction = 'CHILD'


class VIEW3D_MT_select_pose(Menu):
    bl_label = "Select"

    def draw(self, context):
        layout = self.layout

        layout.operator("view3d.select_border")
        layout.operator("view3d.select_circle")

        layout.separator()

        layout.operator("pose.select_all").action = 'TOGGLE'
        layout.operator("pose.select_all", text="Inverse").action = 'INVERT'
        layout.operator("pose.select_mirror", text="Flip Active")

        layout.separator()

        layout.operator("pose.select_constraint_target", text="Constraint Target")
        layout.operator("pose.select_linked", text="Linked")

        layout.separator()

        layout.menu("VIEW3D_MT_select_pose_more_less")

        layout.separator()

        layout.operator_menu_enum("pose.select_grouped", "type", text="Grouped")
        layout.operator("object.select_pattern", text="Select Pattern...")


class VIEW3D_MT_select_particle(Menu):
    bl_label = "Select"

    def draw(self, context):
        layout = self.layout

        layout.operator("view3d.select_border")
        layout.operator("view3d.select_circle")

        layout.separator()

        layout.operator("particle.select_all").action = 'TOGGLE'
        layout.operator("particle.select_linked")
        layout.operator("particle.select_all", text="Inverse").action = 'INVERT'

        layout.separator()

        layout.operator("particle.select_more")
        layout.operator("particle.select_less")

        layout.separator()

        layout.operator("particle.select_random")

        layout.separator()

        layout.operator("particle.select_roots", text="Roots")
        layout.operator("particle.select_tips", text="Tips")


class VIEW3D_MT_edit_mesh_select_similar(Menu):
    bl_label = "Select Similar"

    def draw(self, context):
        layout = self.layout

        layout.operator_enum("mesh.select_similar", "type")

        layout.separator()

        layout.operator("mesh.select_similar_region", text="Face Regions")


class VIEW3D_MT_edit_mesh_select_by_trait(Menu):
    bl_label = "Select All by Trait"

    def draw(self, context):
        layout = self.layout
        if context.scene.tool_settings.mesh_select_mode[2] is False:
            layout.operator("mesh.select_non_manifold", text="Non Manifold")
        layout.operator("mesh.select_loose", text="Loose Geometry")
        layout.operator("mesh.select_interior_faces", text="Interior Faces")
        layout.operator("mesh.select_face_by_sides", text="Faces by Sides")

        layout.separator()

        layout.operator("mesh.select_ungrouped", text="Ungrouped Verts")


class VIEW3D_MT_edit_mesh_select_more_less(Menu):
    bl_label = "Select More/Less"

    def draw(self, context):
        layout = self.layout

        layout.operator("mesh.select_more", text="More")
        layout.operator("mesh.select_less", text="Less")

        layout.separator()

        layout.operator("mesh.select_next_item", text="Next Active")
        layout.operator("mesh.select_prev_item", text="Previous Active")


class VIEW3D_MT_edit_mesh_select_linked(Menu):
    bl_label = "Select Linked"

    def draw(self, context):
        layout = self.layout

        layout.operator("mesh.select_linked", text="Linked")
        layout.operator("mesh.shortest_path_select", text="Shortest Path")
        layout.operator("mesh.faces_select_linked_flat", text="Linked Flat Faces")


class VIEW3D_MT_edit_mesh_select_loops(Menu):
    bl_label = "Select Loops"

    def draw(self, context):
        layout = self.layout

        layout.operator("mesh.loop_multi_select", text="Edge Loops").ring = False
        layout.operator("mesh.loop_multi_select", text="Edge Rings").ring = True

        layout.separator()

        layout.operator("mesh.loop_to_region")
        layout.operator("mesh.region_to_loop")


class VIEW3D_MT_select_edit_mesh(Menu):
    bl_label = "Select"

    def draw(self, context):
        layout = self.layout

        layout.operator("view3d.select_border")
        layout.operator("view3d.select_circle")

        layout.separator()

        # primitive
        layout.operator("mesh.select_all").action = 'TOGGLE'
        layout.operator("mesh.select_all", text="Inverse").action = 'INVERT'

        layout.separator()

        # numeric
        layout.operator("mesh.select_random", text="Random")
        layout.operator("mesh.select_nth")

        layout.separator()

        # geometric
        layout.operator("mesh.edges_select_sharp", text="Sharp Edges")

        layout.separator()

        # other ...
        layout.menu("VIEW3D_MT_edit_mesh_select_similar")

        layout.separator()

        layout.menu("VIEW3D_MT_edit_mesh_select_by_trait")

        layout.separator()

        layout.menu("VIEW3D_MT_edit_mesh_select_more_less")

        layout.separator()

        layout.menu("VIEW3D_MT_edit_mesh_select_loops")

        layout.separator()

        layout.menu("VIEW3D_MT_edit_mesh_select_linked")

        layout.separator()

        layout.operator("mesh.select_axis", text="Side of Active")
        layout.operator("mesh.select_mirror", text="Mirror")


class VIEW3D_MT_select_edit_curve(Menu):
    bl_label = "Select"

    def draw(self, context):
        layout = self.layout

        layout.operator("view3d.select_border")
        layout.operator("view3d.select_circle")

        layout.separator()

        layout.operator("curve.select_all").action = 'TOGGLE'
        layout.operator("curve.select_all", text="Inverse").action = 'INVERT'

        layout.separator()

        layout.operator("curve.select_random")
        layout.operator("curve.select_nth")
        layout.operator("curve.select_linked", text="Select Linked")
        layout.operator("curve.select_similar", text="Select Similar")

        layout.separator()

        layout.operator("curve.de_select_first")
        layout.operator("curve.de_select_last")
        layout.operator("curve.select_next")
        layout.operator("curve.select_previous")

        layout.separator()

        layout.operator("curve.select_more")
        layout.operator("curve.select_less")


class VIEW3D_MT_select_edit_surface(Menu):
    bl_label = "Select"

    def draw(self, context):
        layout = self.layout

        layout.operator("view3d.select_border")
        layout.operator("view3d.select_circle")

        layout.separator()

        layout.operator("curve.select_all").action = 'TOGGLE'
        layout.operator("curve.select_all", text="Inverse").action = 'INVERT'

        layout.separator()

        layout.operator("curve.select_random")
        layout.operator("curve.select_nth")
        layout.operator("curve.select_linked", text="Select Linked")
        layout.operator("curve.select_similar", text="Select Similar")

        layout.separator()

        layout.operator("curve.select_row")

        layout.separator()

        layout.operator("curve.select_more")
        layout.operator("curve.select_less")


class VIEW3D_MT_select_edit_text(Menu):
    # intentional name mis-match
    # select menu for 3d-text doesn't make sense
    bl_label = "Edit"

    def draw(self, context):
        layout = self.layout

        layout.menu("VIEW3D_MT_undo_redo")

        layout.separator()

        layout.operator("font.text_paste", text="Paste")
        layout.operator("font.text_cut", text="Cut")
        layout.operator("font.text_copy", text="Copy")

        layout.separator()

        layout.operator("font.text_paste_from_file")

        layout.separator()

        layout.operator("font.select_all")


class VIEW3D_MT_select_edit_metaball(Menu):
    bl_label = "Select"

    def draw(self, context):
        layout = self.layout

        layout.operator("view3d.select_border")
        layout.operator("view3d.select_circle")

        layout.separator()

        layout.operator("mball.select_all").action = 'TOGGLE'
        layout.operator("mball.select_all", text="Inverse").action = 'INVERT'

        layout.separator()

        layout.operator("mball.select_random_metaelems")

        layout.separator()

        layout.operator_menu_enum("mball.select_similar", "type", text="Similar")


class VIEW3D_MT_select_edit_lattice(Menu):
    bl_label = "Select"

    def draw(self, context):
        layout = self.layout

        layout.operator("view3d.select_border")
        layout.operator("view3d.select_circle")

        layout.separator()

        layout.operator("lattice.select_all").action = 'TOGGLE'
        layout.operator("lattice.select_all", text="Inverse").action = 'INVERT'

        layout.separator()

        layout.operator("lattice.select_mirror")
        layout.operator("lattice.select_random")

        layout.separator()

        layout.operator("lattice.select_ungrouped", text="Ungrouped Verts")


class VIEW3D_MT_select_edit_armature(Menu):
    bl_label = "Select"

    def draw(self, context):
        layout = self.layout

        layout.operator("view3d.select_border")
        layout.operator("view3d.select_circle")

        layout.separator()

        layout.operator("armature.select_all").action = 'TOGGLE'
        layout.operator("armature.select_all", text="Inverse").action = 'INVERT'
        layout.operator("armature.select_mirror", text="Mirror").extend = False

        layout.separator()

        layout.operator("armature.select_more", text="More")
        layout.operator("armature.select_less", text="Less")

        layout.separator()

        props = layout.operator("armature.select_hierarchy", text="Parent")
        props.extend = False
        props.direction = 'PARENT'

        props = layout.operator("armature.select_hierarchy", text="Child")
        props.extend = False
        props.direction = 'CHILD'

        layout.separator()

        props = layout.operator("armature.select_hierarchy", text="Extend Parent")
        props.extend = True
        props.direction = 'PARENT'

        props = layout.operator("armature.select_hierarchy", text="Extend Child")
        props.extend = True
        props.direction = 'CHILD'

        layout.operator_menu_enum("armature.select_similar", "type", text="Similar")
        layout.operator("object.select_pattern", text="Select Pattern...")


class VIEW3D_MT_select_gpencil(Menu):
    bl_label = "Select"

    def draw(self, context):
        layout = self.layout

        layout.operator("gpencil.select_border")
        layout.operator("gpencil.select_circle")

        layout.separator()

        layout.operator("gpencil.select_all", text="(De)select All").action = 'TOGGLE'
        layout.operator("gpencil.select_all", text="Inverse").action = 'INVERT'

        layout.separator()

        layout.operator("gpencil.select_linked", text="Linked")
        layout.operator_menu_enum("gpencil.select_grouped", "type", text="Grouped")

        layout.separator()

        layout.operator("gpencil.select_first")
        layout.operator("gpencil.select_last")

        layout.separator()

        layout.operator("gpencil.select_more")
        layout.operator("gpencil.select_less")


class VIEW3D_MT_select_paint_mask(Menu):
    bl_label = "Select"

    def draw(self, context):
        layout = self.layout

        layout.operator("view3d.select_border")
        layout.operator("view3d.select_circle")

        layout.separator()

        layout.operator("paint.face_select_all").action = 'TOGGLE'
        layout.operator("paint.face_select_all", text="Inverse").action = 'INVERT'

        layout.separator()

        layout.operator("paint.face_select_linked", text="Linked")


class VIEW3D_MT_select_paint_mask_vertex(Menu):
    bl_label = "Select"

    def draw(self, context):
        layout = self.layout

        layout.operator("view3d.select_border")
        layout.operator("view3d.select_circle")

        layout.separator()

        layout.operator("paint.vert_select_all").action = 'TOGGLE'
        layout.operator("paint.vert_select_all", text="Inverse").action = 'INVERT'

        layout.separator()

        layout.operator("paint.vert_select_ungrouped", text="Ungrouped Verts")


class VIEW3D_MT_angle_control(Menu):
    bl_label = "Angle Control"

    @classmethod
    def poll(cls, context):
        settings = UnifiedPaintPanel.paint_settings(context)
        if not settings:
            return False

        brush = settings.brush
        tex_slot = brush.texture_slot

        return tex_slot.has_texture_angle and tex_slot.has_texture_angle_source

    def draw(self, context):
        layout = self.layout

        settings = UnifiedPaintPanel.paint_settings(context)
        brush = settings.brush

        sculpt = (context.sculpt_object is not None)

        tex_slot = brush.texture_slot

        layout.prop(tex_slot, "use_rake", text="Rake")

        if brush.brush_capabilities.has_random_texture_angle and tex_slot.has_random_texture_angle:
            if sculpt:
                if brush.sculpt_capabilities.has_random_texture_angle:
                    layout.prop(tex_slot, "use_random", text="Random")
            else:
                layout.prop(tex_slot, "use_random", text="Random")


# ********** Add menu **********

# XXX: INFO_MT_ names used to keep backwards compatibility (Add-ons etc. that hook into the menu)


class INFO_MT_mesh_add(Menu):
    bl_idname = "INFO_MT_mesh_add"
    bl_label = "Mesh"

    def draw(self, context):
        from .space_view3d_toolbar import VIEW3D_PT_tools_add_object

        layout = self.layout

        layout.operator_context = 'INVOKE_REGION_WIN'

        VIEW3D_PT_tools_add_object.draw_add_mesh(layout)


class INFO_MT_curve_add(Menu):
    bl_idname = "INFO_MT_curve_add"
    bl_label = "Curve"

    def draw(self, context):
        from .space_view3d_toolbar import VIEW3D_PT_tools_add_object
        layout = self.layout

        layout.operator_context = 'INVOKE_REGION_WIN'

        VIEW3D_PT_tools_add_object.draw_add_curve(layout)


class INFO_MT_surface_add(Menu):
    bl_idname = "INFO_MT_surface_add"
    bl_label = "Surface"

    def draw(self, context):
        from .space_view3d_toolbar import VIEW3D_PT_tools_add_object
        layout = self.layout

        layout.operator_context = 'INVOKE_REGION_WIN'

        VIEW3D_PT_tools_add_object.draw_add_surface(layout)


class INFO_MT_metaball_add(Menu):
    bl_idname = "INFO_MT_metaball_add"
    bl_label = "Metaball"

    def draw(self, context):
        layout = self.layout

        layout.operator_context = 'INVOKE_REGION_WIN'
        layout.operator_enum("object.metaball_add", "type")


class INFO_MT_edit_curve_add(Menu):
    bl_idname = "INFO_MT_edit_curve_add"
    bl_label = "Add"

    def draw(self, context):
        is_surf = context.active_object.type == 'SURFACE'

        layout = self.layout
        layout.operator_context = 'EXEC_REGION_WIN'

        if is_surf:
            INFO_MT_surface_add.draw(self, context)
        else:
            INFO_MT_curve_add.draw(self, context)


class INFO_MT_edit_armature_add(Menu):
    bl_idname = "INFO_MT_edit_armature_add"
    bl_label = "Armature"

    def draw(self, context):
        layout = self.layout

        layout.operator_context = 'EXEC_REGION_WIN'
        layout.operator("armature.bone_primitive_add", text="Single Bone", icon='BONE_DATA')


class INFO_MT_armature_add(Menu):
    bl_idname = "INFO_MT_armature_add"
    bl_label = "Armature"

    def draw(self, context):
        layout = self.layout

        layout.operator_context = 'EXEC_REGION_WIN'
        layout.operator("object.armature_add", text="Single Bone", icon='BONE_DATA')


class INFO_MT_lamp_add(Menu):
    bl_idname = "INFO_MT_lamp_add"
    bl_label = "Lamp"

    def draw(self, context):
        layout = self.layout

        layout.operator_context = 'INVOKE_REGION_WIN'
        layout.operator_enum("object.lamp_add", "type")


class INFO_MT_lightprobe_add(Menu):
    bl_idname = "INFO_MT_lightprobe_add"
    bl_label = "Light Probe"

    def draw(self, context):
        layout = self.layout

        layout.operator_context = 'INVOKE_REGION_WIN'
        layout.operator_enum("object.lightprobe_add", "type")


class INFO_MT_camera_add(Menu):
    bl_idname = "INFO_MT_camera_add"
    bl_label = "Camera"

    def draw(self, context):
        layout = self.layout
        layout.operator_context = 'EXEC_REGION_WIN'
        layout.operator("object.camera_add", text="Camera", icon='OUTLINER_OB_CAMERA')


class INFO_MT_add(Menu):
    bl_label = "Add"

    def draw(self, context):
        layout = self.layout

        # note, don't use 'EXEC_SCREEN' or operators wont get the 'v3d' context.

        # Note: was EXEC_AREA, but this context does not have the 'rv3d', which prevents
        #       "align_view" to work on first call (see [#32719]).
        layout.operator_context = 'EXEC_REGION_WIN'

        # layout.operator_menu_enum("object.mesh_add", "type", text="Mesh", icon='OUTLINER_OB_MESH')
        layout.menu("INFO_MT_mesh_add", icon='OUTLINER_OB_MESH')

        # layout.operator_menu_enum("object.curve_add", "type", text="Curve", icon='OUTLINER_OB_CURVE')
        layout.menu("INFO_MT_curve_add", icon='OUTLINER_OB_CURVE')
        # layout.operator_menu_enum("object.surface_add", "type", text="Surface", icon='OUTLINER_OB_SURFACE')
        layout.menu("INFO_MT_surface_add", icon='OUTLINER_OB_SURFACE')
        layout.menu("INFO_MT_metaball_add", text="Metaball", icon='OUTLINER_OB_META')
        layout.operator("object.text_add", text="Text", icon='OUTLINER_OB_FONT')
        layout.separator()

        layout.menu("INFO_MT_armature_add", icon='OUTLINER_OB_ARMATURE')
        layout.operator("object.add", text="Lattice", icon='OUTLINER_OB_LATTICE').type = 'LATTICE'
        layout.operator_menu_enum("object.empty_add", "type", text="Empty", icon='OUTLINER_OB_EMPTY')
        layout.separator()

        layout.operator("object.speaker_add", text="Speaker", icon='OUTLINER_OB_SPEAKER')
        layout.separator()

        if INFO_MT_camera_add.is_extended():
            layout.menu("INFO_MT_camera_add", icon='OUTLINER_OB_CAMERA')
        else:
            INFO_MT_camera_add.draw(self, context)

        layout.menu("INFO_MT_lamp_add", icon='OUTLINER_OB_LAMP')
        layout.separator()
        layout.menu("INFO_MT_lightprobe_add")
        layout.separator()

        layout.operator_menu_enum("object.effector_add", "type", text="Force Field", icon='OUTLINER_OB_FORCE_FIELD')
        layout.separator()

        if len(bpy.data.groups) > 10:
            layout.operator_context = 'INVOKE_REGION_WIN'
            layout.operator("object.group_instance_add", text="Group Instance...", icon='OUTLINER_OB_GROUP_INSTANCE')
        else:
            layout.operator_menu_enum(
                "object.group_instance_add",
                "group",
                text="Group Instance",
                icon='OUTLINER_OB_GROUP_INSTANCE',
            )


class VIEW3D_MT_undo_redo(Menu):
    bl_label = "Undo/Redo"
    _operator_name = ""

    def draw(self, context):
        layout = self.layout

        layout.operator("ed.undo")
        layout.operator("ed.redo")

        layout.separator()

        layout.operator("ed.undo_history")


class VIEW3D_MT_object_relations(Menu):
    bl_label = "Relations"

    def draw(self, context):
        layout = self.layout

        layout.operator("object.proxy_make", text="Make Proxy...")

        layout.operator("object.make_dupli_face")

        layout.separator()

        layout.operator_menu_enum("object.make_local", "type", text="Make Local...")
        layout.menu("VIEW3D_MT_make_single_user")

        layout.separator()

        layout.operator("object.data_transfer")
        layout.operator("object.datalayout_transfer")


class VIEW3D_MT_object(Menu):
    bl_context = "objectmode"
    bl_label = "Object"

    def draw(self, context):
        layout = self.layout
        view = context.space_data
        is_local_view = (view.local_view is not None)

        layout.menu("VIEW3D_MT_undo_redo")

        layout.separator()

        layout.operator("object.delete", text="Delete...").use_global = False

        layout.separator()

        layout.menu("VIEW3D_MT_transform_object")
        layout.menu("VIEW3D_MT_mirror")
        layout.menu("VIEW3D_MT_object_clear")
        layout.menu("VIEW3D_MT_object_apply")

        layout.separator()

        layout.menu("VIEW3D_MT_object_parent")
        layout.menu("VIEW3D_MT_object_group")
        layout.menu("VIEW3D_MT_snap")

        layout.separator()

        layout.operator("object.duplicate_move")
        layout.operator("object.duplicate_move_linked")
        layout.operator("object.join")
        if is_local_view:
            layout.operator_context = 'EXEC_REGION_WIN'
            layout.operator("object.move_to_layer", text="Move out of Local View")
            layout.operator_context = 'INVOKE_REGION_WIN'
        else:
            layout.operator("object.move_to_layer", text="Move to Layer...")

        layout.separator()
        layout.menu("VIEW3D_MT_make_links", text="Make Links...")
        layout.menu("VIEW3D_MT_object_relations")
        layout.menu("VIEW3D_MT_object_constraints")
        layout.menu("VIEW3D_MT_object_track")

        layout.separator()

        layout.menu("VIEW3D_MT_object_animation")

        layout.separator()

        layout.menu("VIEW3D_MT_object_quick_effects")

        layout.separator()

        layout.menu("VIEW3D_MT_object_game")

        layout.separator()

<<<<<<< HEAD
=======
        layout.menu("VIEW3D_MT_object_showhide")

>>>>>>> 351222c2
        layout.operator_menu_enum("object.convert", "target")


class VIEW3D_MT_object_animation(Menu):
    bl_label = "Animation"

    def draw(self, context):
        layout = self.layout

        layout.operator("anim.keyframe_insert_menu", text="Insert Keyframe...")
        layout.operator("anim.keyframe_delete_v3d", text="Delete Keyframes...")
        layout.operator("anim.keyframe_clear_v3d", text="Clear Keyframes...")
        layout.operator("anim.keying_set_active_set", text="Change Keying Set...")

        layout.separator()

        layout.operator("nla.bake", text="Bake Action...")


class VIEW3D_MT_object_clear(Menu):
    bl_label = "Clear"

    def draw(self, context):
        layout = self.layout

        layout.operator("object.location_clear", text="Location").clear_delta = False
        layout.operator("object.rotation_clear", text="Rotation").clear_delta = False
        layout.operator("object.scale_clear", text="Scale").clear_delta = False

        layout.separator()

        layout.operator("object.origin_clear", text="Origin")


class VIEW3D_MT_object_specials(Menu):
    bl_label = "Specials"

    @classmethod
    def poll(cls, context):
        # add more special types
        return context.object

    def draw(self, context):
        layout = self.layout

        scene = context.scene
        obj = context.object

        if obj.type == 'CAMERA':
            layout.operator_context = 'INVOKE_REGION_WIN'

            if obj.data.type == 'PERSP':
                props = layout.operator("wm.context_modal_mouse", text="Camera Lens Angle")
                props.data_path_iter = "selected_editable_objects"
                props.data_path_item = "data.lens"
                props.input_scale = 0.1
                if obj.data.lens_unit == 'MILLIMETERS':
                    props.header_text = "Camera Lens Angle: %.1fmm"
                else:
                    props.header_text = "Camera Lens Angle: %.1f\u00B0"

            else:
                props = layout.operator("wm.context_modal_mouse", text="Camera Lens Scale")
                props.data_path_iter = "selected_editable_objects"
                props.data_path_item = "data.ortho_scale"
                props.input_scale = 0.01
                props.header_text = "Camera Lens Scale: %.3f"

            if not obj.data.dof_object:
                view = context.space_data
                if view and view.camera == obj and view.region_3d.view_perspective == 'CAMERA':
                    props = layout.operator("ui.eyedropper_depth", text="DOF Distance (Pick)")
                else:
                    props = layout.operator("wm.context_modal_mouse", text="DOF Distance")
                    props.data_path_iter = "selected_editable_objects"
                    props.data_path_item = "data.dof_distance"
                    props.input_scale = 0.02
                    props.header_text = "DOF Distance: %.3f"
                del view

        if obj.type in {'CURVE', 'FONT'}:
            layout.operator_context = 'INVOKE_REGION_WIN'

            props = layout.operator("wm.context_modal_mouse", text="Extrude Size")
            props.data_path_iter = "selected_editable_objects"
            props.data_path_item = "data.extrude"
            props.input_scale = 0.01
            props.header_text = "Extrude Size: %.3f"

            props = layout.operator("wm.context_modal_mouse", text="Width Size")
            props.data_path_iter = "selected_editable_objects"
            props.data_path_item = "data.offset"
            props.input_scale = 0.01
            props.header_text = "Width Size: %.3f"

        if obj.type == 'EMPTY':
            layout.operator_context = 'INVOKE_REGION_WIN'

            props = layout.operator("wm.context_modal_mouse", text="Empty Draw Size")
            props.data_path_iter = "selected_editable_objects"
            props.data_path_item = "empty_draw_size"
            props.input_scale = 0.01
            props.header_text = "Empty Draw Size: %.3f"

        if obj.type == 'LAMP':
            lamp = obj.data

            layout.operator_context = 'INVOKE_REGION_WIN'
            use_shading_nodes = context.view_render.use_shading_nodes

            if use_shading_nodes:
                try:
                    value = lamp.node_tree.nodes["Emission"].inputs["Strength"].default_value
                except AttributeError:
                    value = None

                if value is not None:
                    props = layout.operator("wm.context_modal_mouse", text="Strength")
                    props.data_path_iter = "selected_editable_objects"
                    props.data_path_item = "data.node_tree.nodes[\"Emission\"].inputs[\"Strength\"].default_value"
                    props.header_text = "Lamp Strength: %.3f"
                    props.input_scale = 0.1
                del value

                if lamp.type == 'AREA':
                    props = layout.operator("wm.context_modal_mouse", text="Size X")
                    props.data_path_iter = "selected_editable_objects"
                    props.data_path_item = "data.size"
                    props.header_text = "Lamp Size X: %.3f"

                    if lamp.shape == 'RECTANGLE':
                        props = layout.operator("wm.context_modal_mouse", text="Size Y")
                        props.data_path_iter = "selected_editable_objects"
                        props.data_path_item = "data.size_y"
                        props.header_text = "Lamp Size Y: %.3f"

                elif lamp.type in {'SPOT', 'POINT', 'SUN'}:
                    props = layout.operator("wm.context_modal_mouse", text="Size")
                    props.data_path_iter = "selected_editable_objects"
                    props.data_path_item = "data.shadow_soft_size"
                    props.header_text = "Lamp Size: %.3f"
            else:
                props = layout.operator("wm.context_modal_mouse", text="Energy")
                props.data_path_iter = "selected_editable_objects"
                props.data_path_item = "data.energy"
                props.header_text = "Lamp Energy: %.3f"

                if lamp.type in {'SPOT', 'AREA', 'POINT'}:
                    props = layout.operator("wm.context_modal_mouse", text="Falloff Distance")
                    props.data_path_iter = "selected_editable_objects"
                    props.data_path_item = "data.distance"
                    props.input_scale = 0.1
                    props.header_text = "Lamp Falloff Distance: %.1f"

            if lamp.type == 'SPOT':
                layout.separator()
                props = layout.operator("wm.context_modal_mouse", text="Spot Size")
                props.data_path_iter = "selected_editable_objects"
                props.data_path_item = "data.spot_size"
                props.input_scale = 0.01
                props.header_text = "Spot Size: %.2f"

                props = layout.operator("wm.context_modal_mouse", text="Spot Blend")
                props.data_path_iter = "selected_editable_objects"
                props.data_path_item = "data.spot_blend"
                props.input_scale = -0.01
                props.header_text = "Spot Blend: %.2f"

                if not use_shading_nodes:
                    props = layout.operator("wm.context_modal_mouse", text="Clip Start")
                    props.data_path_iter = "selected_editable_objects"
                    props.data_path_item = "data.shadow_buffer_clip_start"
                    props.input_scale = 0.05
                    props.header_text = "Clip Start: %.2f"

                    props = layout.operator("wm.context_modal_mouse", text="Clip End")
                    props.data_path_iter = "selected_editable_objects"
                    props.data_path_item = "data.shadow_buffer_clip_end"
                    props.input_scale = 0.05
                    props.header_text = "Clip End: %.2f"

        layout.separator()

        props = layout.operator("object.isolate_type_render")
        props = layout.operator("object.hide_render_clear_all")


class VIEW3D_MT_object_apply(Menu):
    bl_label = "Apply"

    def draw(self, context):
        layout = self.layout

        props = layout.operator("object.transform_apply", text="Location", text_ctxt=i18n_contexts.default)
        props.location, props.rotation, props.scale = True, False, False

        props = layout.operator("object.transform_apply", text="Rotation", text_ctxt=i18n_contexts.default)
        props.location, props.rotation, props.scale = False, True, False

        props = layout.operator("object.transform_apply", text="Scale", text_ctxt=i18n_contexts.default)
        props.location, props.rotation, props.scale = False, False, True
        props = layout.operator("object.transform_apply", text="Rotation & Scale", text_ctxt=i18n_contexts.default)
        props.location, props.rotation, props.scale = False, True, True

        layout.separator()

        layout.operator(
            "object.transforms_to_deltas",
            text="Location to Deltas",
            text_ctxt=i18n_contexts.default,
        ).mode = 'LOC'
        layout.operator(
            "object.transforms_to_deltas",
            text="Rotation to Deltas",
            text_ctxt=i18n_contexts.default,
        ).mode = 'ROT'
        layout.operator(
            "object.transforms_to_deltas",
            text="Scale to Deltas",
            text_ctxt=i18n_contexts.default,
        ).mode = 'SCALE'

        layout.operator(
            "object.transforms_to_deltas",
            text="All Transforms to Deltas",
            text_ctxt=i18n_contexts.default,
        ).mode = 'ALL'
        layout.operator("object.anim_transforms_to_deltas")

        layout.separator()

        layout.operator(
            "object.visual_transform_apply",
            text="Visual Transform",
            text_ctxt=i18n_contexts.default,
        )
        layout.operator(
            "object.convert",
            text="Visual Geometry to Mesh",
            text_ctxt=i18n_contexts.default,
        ).target = 'MESH'
        layout.operator("object.duplicates_make_real")


class VIEW3D_MT_object_parent(Menu):
    bl_label = "Parent"

    def draw(self, context):
        layout = self.layout

        layout.operator_enum("object.parent_set", "type")

        layout.separator()

        layout.operator_enum("object.parent_clear", "type")


class VIEW3D_MT_object_track(Menu):
    bl_label = "Track"

    def draw(self, context):
        layout = self.layout

        layout.operator_enum("object.track_set", "type")

        layout.separator()

        layout.operator_enum("object.track_clear", "type")


class VIEW3D_MT_object_group(Menu):
    bl_label = "Group"

    def draw(self, context):
        layout = self.layout

        layout.operator("group.create")
        # layout.operator_menu_enum("group.objects_remove", "group")  # BUGGY
        layout.operator("group.objects_remove")
        layout.operator("group.objects_remove_all")

        layout.separator()

        layout.operator("group.objects_add_active")
        layout.operator("group.objects_remove_active")


class VIEW3D_MT_object_constraints(Menu):
    bl_label = "Constraints"

    def draw(self, context):
        layout = self.layout

        layout.operator("object.constraint_add_with_targets")
        layout.operator("object.constraints_copy")

        layout.separator()

        layout.operator("object.constraints_clear")


class VIEW3D_MT_object_quick_effects(Menu):
    bl_label = "Quick Effects"

    def draw(self, context):
        layout = self.layout

        layout.operator("object.quick_fur")
        layout.operator("object.quick_explode")
        layout.operator("object.quick_smoke")
        layout.operator("object.quick_fluid")


class VIEW3D_MT_make_single_user(Menu):
    bl_label = "Make Single User"

    def draw(self, context):
        layout = self.layout

        props = layout.operator("object.make_single_user", text="Object")
        props.object = True
        props.obdata = props.material = props.texture = props.animation = False

        props = layout.operator("object.make_single_user", text="Object & Data")
        props.object = props.obdata = True
        props.material = props.texture = props.animation = False

        props = layout.operator("object.make_single_user", text="Object & Data & Materials+Tex")
        props.object = props.obdata = props.material = props.texture = True
        props.animation = False

        props = layout.operator("object.make_single_user", text="Materials+Tex")
        props.material = props.texture = True
        props.object = props.obdata = props.animation = False

        props = layout.operator("object.make_single_user", text="Object Animation")
        props.animation = True
        props.object = props.obdata = props.material = props.texture = False


class VIEW3D_MT_make_links(Menu):
    bl_label = "Make Links"

    def draw(self, context):
        layout = self.layout
        operator_context_default = layout.operator_context

        if len(bpy.data.scenes) > 10:
            layout.operator_context = 'INVOKE_REGION_WIN'
            layout.operator("object.make_links_scene", text="Objects to Scene...", icon='OUTLINER_OB_EMPTY')
        else:
            layout.operator_context = 'EXEC_REGION_WIN'
            layout.operator_menu_enum("object.make_links_scene", "scene", text="Objects to Scene")

        layout.separator()

        layout.operator_context = operator_context_default

        layout.operator_enum("object.make_links_data", "type")  # inline

        layout.operator("object.join_uvs")  # stupid place to add this!


class VIEW3D_MT_object_game(Menu):
    bl_label = "Game"

    def draw(self, context):
        layout = self.layout

        layout.operator("object.logic_bricks_copy", text="Copy Logic Bricks")
        layout.operator("object.game_physics_copy", text="Copy Physics Properties")

        layout.separator()

        layout.operator("object.game_property_copy", text="Replace Properties").operation = 'REPLACE'
        layout.operator("object.game_property_copy", text="Merge Properties").operation = 'MERGE'
        layout.operator_menu_enum("object.game_property_copy", "property", text="Copy Properties...")

        layout.separator()

        layout.operator("object.game_property_clear")


# ********** Brush menu **********
class VIEW3D_MT_brush(Menu):
    bl_label = "Brush"

    def draw(self, context):
        layout = self.layout

        settings = UnifiedPaintPanel.paint_settings(context)
        brush = getattr(settings, "brush", None)

        ups = context.tool_settings.unified_paint_settings
        layout.prop(ups, "use_unified_size", text="Unified Size")
        layout.prop(ups, "use_unified_strength", text="Unified Strength")
        if context.image_paint_object or context.vertex_paint_object:
            layout.prop(ups, "use_unified_color", text="Unified Color")
        layout.separator()

        # skip if no active brush
        if not brush:
            layout.label(text="No Brushes currently available", icon='INFO')
            return

        # brush paint modes
        layout.menu("VIEW3D_MT_brush_paint_modes")

        # brush tool
        if context.sculpt_object:
            layout.operator("brush.reset")
            layout.prop_menu_enum(brush, "sculpt_tool")
        elif context.image_paint_object:
            layout.prop_menu_enum(brush, "image_tool")
        elif context.vertex_paint_object or context.weight_paint_object:
            layout.prop_menu_enum(brush, "vertex_tool")

        # TODO: still missing a lot of brush options here

        # sculpt options
        if context.sculpt_object:

            sculpt_tool = brush.sculpt_tool

            layout.separator()
            layout.operator_menu_enum("brush.curve_preset", "shape", text="Curve Preset")
            layout.separator()

            if sculpt_tool != 'GRAB':
                layout.prop_menu_enum(brush, "stroke_method")

                if sculpt_tool in {'DRAW', 'PINCH', 'INFLATE', 'LAYER', 'CLAY'}:
                    layout.prop_menu_enum(brush, "direction")

                if sculpt_tool == 'LAYER':
                    layout.prop(brush, "use_persistent")
                    layout.operator("sculpt.set_persistent_base")


class VIEW3D_MT_brush_paint_modes(Menu):
    bl_label = "Enabled Modes"

    def draw(self, context):
        layout = self.layout

        settings = UnifiedPaintPanel.paint_settings(context)
        brush = settings.brush

        layout.prop(brush, "use_paint_sculpt", text="Sculpt")
        layout.prop(brush, "use_paint_vertex", text="Vertex Paint")
        layout.prop(brush, "use_paint_weight", text="Weight Paint")
        layout.prop(brush, "use_paint_image", text="Texture Paint")


# ********** Vertex paint menu **********
class VIEW3D_MT_paint_vertex(Menu):
    bl_label = "Paint"

    def draw(self, context):
        layout = self.layout

        layout.menu("VIEW3D_MT_undo_redo")

        layout.separator()

        layout.operator("paint.vertex_color_set")
        layout.operator("paint.vertex_color_smooth")
        layout.operator("paint.vertex_color_dirt")
        layout.operator("paint.vertex_color_from_weight")

        layout.separator()

        layout.operator("paint.vertex_color_invert", text="Invert")
        layout.operator("paint.vertex_color_levels", text="Levels")
        layout.operator("paint.vertex_color_hsv", text="Hue Saturation Value")
        layout.operator("paint.vertex_color_brightness_contrast", text="Bright/Contrast")


class VIEW3D_MT_hook(Menu):
    bl_label = "Hooks"

    def draw(self, context):
        layout = self.layout
        layout.operator_context = 'EXEC_AREA'
        layout.operator("object.hook_add_newob")
        layout.operator("object.hook_add_selob").use_bone = False
        layout.operator("object.hook_add_selob", text="Hook to Selected Object Bone").use_bone = True

        if [mod.type == 'HOOK' for mod in context.active_object.modifiers]:
            layout.separator()

            layout.operator_menu_enum("object.hook_assign", "modifier")
            layout.operator_menu_enum("object.hook_remove", "modifier")

            layout.separator()

            layout.operator_menu_enum("object.hook_select", "modifier")
            layout.operator_menu_enum("object.hook_reset", "modifier")
            layout.operator_menu_enum("object.hook_recenter", "modifier")


class VIEW3D_MT_vertex_group(Menu):
    bl_label = "Vertex Groups"

    def draw(self, context):
        layout = self.layout

        layout.operator_context = 'EXEC_AREA'
        layout.operator("object.vertex_group_assign_new")

        ob = context.active_object
        if ob.mode == 'EDIT' or (ob.mode == 'WEIGHT_PAINT' and ob.type == 'MESH' and ob.data.use_paint_mask_vertex):
            if ob.vertex_groups.active:
                layout.separator()

                layout.operator("object.vertex_group_assign", text="Assign to Active Group")
                layout.operator(
                    "object.vertex_group_remove_from",
                    text="Remove from Active Group",
                ).use_all_groups = False
                layout.operator("object.vertex_group_remove_from", text="Remove from All").use_all_groups = True

        if ob.vertex_groups.active:
            layout.separator()

            layout.operator_menu_enum("object.vertex_group_set_active", "group", text="Set Active Group")
            layout.operator("object.vertex_group_remove", text="Remove Active Group").all = False
            layout.operator("object.vertex_group_remove", text="Remove All Groups").all = True


# ********** Weight paint menu **********

class VIEW3D_MT_paint_weight(Menu):
    bl_label = "Weights"

    def draw(self, context):
        layout = self.layout

        layout.menu("VIEW3D_MT_undo_redo")

        layout.separator()

        layout.operator("paint.weight_from_bones", text="Assign Automatic From Bones").type = 'AUTOMATIC'
        layout.operator("paint.weight_from_bones", text="Assign From Bone Envelopes").type = 'ENVELOPES'

        layout.separator()

        layout.operator("object.vertex_group_normalize_all", text="Normalize All")
        layout.operator("object.vertex_group_normalize", text="Normalize")

        layout.separator()

        layout.operator("object.vertex_group_mirror", text="Mirror")
        layout.operator("object.vertex_group_invert", text="Invert")
        layout.operator("object.vertex_group_clean", text="Clean")

        layout.separator()

        layout.operator("object.vertex_group_quantize", text="Quantize")
        layout.operator("object.vertex_group_levels", text="Levels")
        layout.operator("object.vertex_group_smooth", text="Smooth")

        props = layout.operator("object.data_transfer", text="Transfer Weights")
        props.use_reverse_transfer = True
        props.data_type = 'VGROUP_WEIGHTS'

        layout.operator("object.vertex_group_limit_total", text="Limit Total")
        layout.operator("object.vertex_group_fix", text="Fix Deforms")

        layout.separator()

        layout.operator("paint.weight_set")


# ********** Sculpt menu **********


class VIEW3D_MT_sculpt(Menu):
    bl_label = "Sculpt"

    def draw(self, context):
        layout = self.layout

        toolsettings = context.tool_settings
        sculpt = toolsettings.sculpt

        layout.menu("VIEW3D_MT_undo_redo")

        layout.separator()

        layout.prop(sculpt, "use_symmetry_x")
        layout.prop(sculpt, "use_symmetry_y")
        layout.prop(sculpt, "use_symmetry_z")

        layout.separator()

        layout.prop(sculpt, "lock_x")
        layout.prop(sculpt, "lock_y")
        layout.prop(sculpt, "lock_z")

        layout.separator()

        layout.prop(sculpt, "use_threaded", text="Threaded Sculpt")
        layout.prop(sculpt, "show_low_resolution")
        layout.prop(sculpt, "show_brush")
        layout.prop(sculpt, "use_deform_only")
        layout.prop(sculpt, "show_diffuse_color")


class VIEW3D_MT_hide_mask(Menu):
    bl_label = "Hide/Mask"

    def draw(self, context):
        layout = self.layout

        props = layout.operator("paint.hide_show", text="Show All")
        props.action = 'SHOW'
        props.area = 'ALL'

        props = layout.operator("paint.hide_show", text="Hide Bounding Box")
        props.action = 'HIDE'
        props.area = 'INSIDE'

        props = layout.operator("paint.hide_show", text="Show Bounding Box")
        props.action = 'SHOW'
        props.area = 'INSIDE'

        props = layout.operator("paint.hide_show", text="Hide Masked")
        props.area = 'MASKED'
        props.action = 'HIDE'

        layout.separator()

        props = layout.operator("paint.mask_flood_fill", text="Invert Mask")
        props.mode = 'INVERT'

        props = layout.operator("paint.mask_flood_fill", text="Fill Mask")
        props.mode = 'VALUE'
        props.value = 1

        props = layout.operator("paint.mask_flood_fill", text="Clear Mask")
        props.mode = 'VALUE'
        props.value = 0

        props = layout.operator("view3d.select_border", text="Box Mask")
        props = layout.operator("paint.mask_lasso_gesture", text="Lasso Mask")


# ********** Particle menu **********


class VIEW3D_MT_particle(Menu):
    bl_label = "Particle"

    def draw(self, context):
        layout = self.layout

        particle_edit = context.tool_settings.particle_edit

        layout.menu("VIEW3D_MT_undo_redo")

        layout.separator()

        layout.operator("particle.delete")

        layout.separator()

        layout.operator("particle.mirror")

        layout.operator("particle.remove_doubles")

        layout.separator()

        if particle_edit.select_mode == 'POINT':
            layout.operator("particle.subdivide")

        layout.operator("particle.unify_length")
        layout.operator("particle.rekey")
        layout.operator("particle.weight_set")

        layout.separator()

        layout.menu("VIEW3D_MT_particle_showhide")


class VIEW3D_MT_particle_specials(Menu):
    bl_label = "Specials"

    def draw(self, context):
        layout = self.layout

        particle_edit = context.tool_settings.particle_edit

        layout.operator("particle.rekey")

        layout.separator()

        layout.operator("particle.delete")

        layout.separator()

        layout.operator("particle.remove_doubles")
        layout.operator("particle.unify_length")

        if particle_edit.select_mode == 'POINT':
            layout.operator("particle.subdivide")

        layout.operator("particle.weight_set")

        layout.separator()

        layout.operator("particle.mirror")

        if particle_edit.select_mode == 'POINT':
            layout.separator()
            layout.operator("particle.select_roots")
            layout.operator("particle.select_tips")

            layout.separator()

            layout.operator("particle.select_random")

            layout.separator()

            layout.operator("particle.select_more")
            layout.operator("particle.select_less")

            layout.separator()

            layout.operator("particle.select_all").action = 'TOGGLE'
            layout.operator("particle.select_linked")
            layout.operator("particle.select_all", text="Inverse").action = 'INVERT'


class VIEW3D_MT_particle_showhide(ShowHideMenu, Menu):
    _operator_name = "particle"


# ********** Pose Menu **********


class VIEW3D_MT_pose(Menu):
    bl_label = "Pose"

    def draw(self, context):
        layout = self.layout

        layout.menu("VIEW3D_MT_undo_redo")

        layout.separator()

        layout.menu("VIEW3D_MT_transform_armature")

        layout.menu("VIEW3D_MT_pose_transform")
        layout.menu("VIEW3D_MT_pose_apply")

        layout.menu("VIEW3D_MT_snap")

        layout.separator()

        layout.menu("VIEW3D_MT_object_animation")

        layout.separator()

        layout.menu("VIEW3D_MT_pose_slide")
        layout.menu("VIEW3D_MT_pose_propagate")

        layout.separator()

        layout.operator("pose.copy")
        layout.operator("pose.paste").flipped = False
        layout.operator("pose.paste", text="Paste X-Flipped Pose").flipped = True

        layout.separator()

        layout.menu("VIEW3D_MT_pose_library")
        layout.menu("VIEW3D_MT_pose_motion")
        layout.menu("VIEW3D_MT_pose_group")

        layout.separator()

        layout.menu("VIEW3D_MT_object_parent")
        layout.menu("VIEW3D_MT_pose_ik")
        layout.menu("VIEW3D_MT_pose_constraints")

        layout.separator()

        layout.operator_context = 'EXEC_AREA'
        layout.operator("pose.autoside_names", text="AutoName Left/Right").axis = 'XAXIS'
        layout.operator("pose.autoside_names", text="AutoName Front/Back").axis = 'YAXIS'
        layout.operator("pose.autoside_names", text="AutoName Top/Bottom").axis = 'ZAXIS'

        layout.operator("pose.flip_names")

        layout.operator("pose.quaternions_flip")

        layout.separator()

        layout.operator_context = 'INVOKE_AREA'
        layout.operator("armature.armature_layers", text="Change Armature Layers...")
        layout.operator("pose.bone_layers", text="Change Bone Layers...")

        layout.separator()

        layout.menu("VIEW3D_MT_pose_showhide")
        layout.menu("VIEW3D_MT_bone_options_toggle", text="Bone Settings")


class VIEW3D_MT_pose_transform(Menu):
    bl_label = "Clear Transform"

    def draw(self, context):
        layout = self.layout

        layout.operator("pose.transforms_clear", text="All")

        layout.separator()

        layout.operator("pose.loc_clear", text="Location")
        layout.operator("pose.rot_clear", text="Rotation")
        layout.operator("pose.scale_clear", text="Scale")

        layout.separator()

        layout.operator("pose.user_transforms_clear", text="Reset Unkeyed")


class VIEW3D_MT_pose_slide(Menu):
    bl_label = "In-Betweens"

    def draw(self, context):
        layout = self.layout

        layout.operator("pose.push")
        layout.operator("pose.relax")
        layout.operator("pose.breakdown")


class VIEW3D_MT_pose_propagate(Menu):
    bl_label = "Propagate"

    def draw(self, context):
        layout = self.layout

        layout.operator("pose.propagate").mode = 'WHILE_HELD'

        layout.separator()

        layout.operator("pose.propagate", text="To Next Keyframe").mode = 'NEXT_KEY'
        layout.operator("pose.propagate", text="To Last Keyframe (Make Cyclic)").mode = 'LAST_KEY'

        layout.separator()

        layout.operator("pose.propagate", text="On Selected Keyframes").mode = 'SELECTED_KEYS'

        layout.separator()

        layout.operator("pose.propagate", text="On Selected Markers").mode = 'SELECTED_MARKERS'


class VIEW3D_MT_pose_library(Menu):
    bl_label = "Pose Library"

    def draw(self, context):
        layout = self.layout

        layout.operator("poselib.browse_interactive", text="Browse Poses...")

        layout.separator()

        layout.operator("poselib.pose_add", text="Add Pose...")
        layout.operator("poselib.pose_rename", text="Rename Pose...")
        layout.operator("poselib.pose_remove", text="Remove Pose...")


class VIEW3D_MT_pose_motion(Menu):
    bl_label = "Motion Paths"

    def draw(self, context):
        layout = self.layout

        layout.operator("pose.paths_calculate", text="Calculate")
        layout.operator("pose.paths_clear", text="Clear")


class VIEW3D_MT_pose_group(Menu):
    bl_label = "Bone Groups"

    def draw(self, context):
        layout = self.layout

        pose = context.active_object.pose

        layout.operator_context = 'EXEC_AREA'
        layout.operator("pose.group_assign", text="Assign to New Group").type = 0

        if pose.bone_groups:
            active_group = pose.bone_groups.active_index + 1
            layout.operator("pose.group_assign", text="Assign to Group").type = active_group

            layout.separator()

            # layout.operator_context = 'INVOKE_AREA'
            layout.operator("pose.group_unassign")
            layout.operator("pose.group_remove")


class VIEW3D_MT_pose_ik(Menu):
    bl_label = "Inverse Kinematics"

    def draw(self, context):
        layout = self.layout

        layout.operator("pose.ik_add")
        layout.operator("pose.ik_clear")


class VIEW3D_MT_pose_constraints(Menu):
    bl_label = "Constraints"

    def draw(self, context):
        layout = self.layout

        layout.operator("pose.constraint_add_with_targets", text="Add (With Targets)...")
        layout.operator("pose.constraints_copy")
        layout.operator("pose.constraints_clear")


class VIEW3D_MT_pose_showhide(ShowHideMenu, Menu):
    _operator_name = "pose"


class VIEW3D_MT_pose_apply(Menu):
    bl_label = "Apply"

    def draw(self, context):
        layout = self.layout

        layout.operator("pose.armature_apply")
        layout.operator("pose.visual_transform_apply")


class VIEW3D_MT_pose_specials(Menu):
    bl_label = "Specials"

    def draw(self, context):
        layout = self.layout

        layout.operator("paint.weight_from_bones", text="Assign Automatic from Bones").type = 'AUTOMATIC'
        layout.operator("paint.weight_from_bones", text="Assign from Bone Envelopes").type = 'ENVELOPES'

        layout.separator()

        layout.operator("pose.select_constraint_target")
        layout.operator("pose.flip_names")

        layout.separator()

        layout.operator("pose.paths_calculate")
        layout.operator("pose.paths_clear")
        layout.operator("pose.user_transforms_clear")
        layout.operator("pose.user_transforms_clear", text="Clear User Transforms (All)").only_selected = False
        layout.operator("pose.relax")

        layout.separator()

        layout.operator_menu_enum("pose.autoside_names", "axis")


class BoneOptions:
    def draw(self, context):
        layout = self.layout

        options = [
            "show_wire",
            "use_deform",
            "use_envelope_multiply",
            "use_inherit_rotation",
            "use_inherit_scale",
        ]

        if context.mode == 'EDIT_ARMATURE':
            bone_props = bpy.types.EditBone.bl_rna.properties
            data_path_iter = "selected_bones"
            opt_suffix = ""
            options.append("lock")
        else:  # pose-mode
            bone_props = bpy.types.Bone.bl_rna.properties
            data_path_iter = "selected_pose_bones"
            opt_suffix = "bone."

        for opt in options:
            props = layout.operator("wm.context_collection_boolean_set", text=bone_props[opt].name,
                                    text_ctxt=i18n_contexts.default)
            props.data_path_iter = data_path_iter
            props.data_path_item = opt_suffix + opt
            props.type = self.type


class VIEW3D_MT_bone_options_toggle(Menu, BoneOptions):
    bl_label = "Toggle Bone Options"
    type = 'TOGGLE'


class VIEW3D_MT_bone_options_enable(Menu, BoneOptions):
    bl_label = "Enable Bone Options"
    type = 'ENABLE'


class VIEW3D_MT_bone_options_disable(Menu, BoneOptions):
    bl_label = "Disable Bone Options"
    type = 'DISABLE'


# ********** Edit Menus, suffix from ob.type **********


class VIEW3D_MT_edit_mesh(Menu):
    bl_label = "Mesh"

    def draw(self, context):
        layout = self.layout

        toolsettings = context.tool_settings

        layout.menu("VIEW3D_MT_undo_redo")

        layout.separator()

        layout.menu("VIEW3D_MT_edit_mesh_delete")

        layout.separator()

        layout.menu("VIEW3D_MT_transform")
        layout.menu("VIEW3D_MT_mirror")
        layout.menu("VIEW3D_MT_snap")

        layout.separator()

        layout.menu("VIEW3D_MT_uv_map", text="UV Unwrap...")

        layout.separator()

        layout.operator("mesh.duplicate_move")
        layout.menu("VIEW3D_MT_edit_mesh_extrude")

        layout.separator()

        layout.menu("VIEW3D_MT_edit_mesh_vertices")
        layout.menu("VIEW3D_MT_edit_mesh_edges")
        layout.menu("VIEW3D_MT_edit_mesh_faces")

        layout.separator()

        layout.menu("VIEW3D_MT_edit_mesh_normals")
        layout.menu("VIEW3D_MT_edit_mesh_clean")

        layout.separator()

        layout.operator("mesh.symmetrize")
        layout.operator("mesh.symmetry_snap")
        layout.operator("mesh.bisect")
        layout.operator_menu_enum("mesh.sort_elements", "type", text="Sort Elements...")

        layout.separator()

        layout.prop(toolsettings, "use_mesh_automerge")
        layout.menu("VIEW3D_MT_edit_proportional")

        layout.separator()

        layout.menu("VIEW3D_MT_edit_mesh_showhide")


class VIEW3D_MT_edit_mesh_specials(Menu):
    bl_label = "Specials"

    def draw(self, context):
        layout = self.layout

        layout.operator_context = 'INVOKE_REGION_WIN'

        layout.operator("mesh.subdivide", text="Subdivide").smoothness = 0.0
        layout.operator("mesh.subdivide", text="Subdivide Smooth").smoothness = 1.0

        layout.separator()

        layout.operator("mesh.merge", text="Merge...")
        layout.operator("mesh.remove_doubles")

        layout.separator()

        layout.operator("mesh.hide", text="Hide").unselected = False
        layout.operator("mesh.reveal", text="Reveal")
        layout.operator("mesh.select_all", text="Select Inverse").action = 'INVERT'

        layout.separator()

        layout.operator("mesh.flip_normals")
        layout.operator("mesh.vertices_smooth", text="Smooth")
        layout.operator("mesh.vertices_smooth_laplacian", text="Laplacian Smooth")

        layout.separator()

        layout.operator("mesh.inset")
        layout.operator("mesh.bevel", text="Bevel")
        layout.operator("mesh.bridge_edge_loops")

        layout.separator()

        layout.operator("mesh.faces_shade_smooth")
        layout.operator("mesh.faces_shade_flat")

        layout.separator()

        layout.operator("mesh.blend_from_shape")
        layout.operator("mesh.shape_propagate_to_all")
        layout.operator("mesh.shortest_path_select")
        layout.operator("mesh.sort_elements")
        layout.operator("mesh.symmetrize")
        layout.operator("mesh.symmetry_snap")


class VIEW3D_MT_edit_mesh_select_mode(Menu):
    bl_label = "Mesh Select Mode"

    def draw(self, context):
        layout = self.layout

        layout.operator_context = 'INVOKE_REGION_WIN'
        layout.operator("mesh.select_mode", text="Vertex", icon='VERTEXSEL').type = 'VERT'
        layout.operator("mesh.select_mode", text="Edge", icon='EDGESEL').type = 'EDGE'
        layout.operator("mesh.select_mode", text="Face", icon='FACESEL').type = 'FACE'


class VIEW3D_MT_edit_mesh_extrude(Menu):
    bl_label = "Extrude"

    _extrude_funcs = {
        'VERT': lambda layout:
            layout.operator("mesh.extrude_vertices_move", text="Vertices Only"),
        'EDGE': lambda layout:
            layout.operator("mesh.extrude_edges_move", text="Edges Only"),
        'FACE': lambda layout:
            layout.operator("mesh.extrude_faces_move", text="Individual Faces"),
        'REGION': lambda layout:
            layout.operator("view3d.edit_mesh_extrude_move_normal", text="Region"),
        'REGION_VERT_NORMAL': lambda layout:
            layout.operator("view3d.edit_mesh_extrude_move_shrink_fatten", text="Region (Vertex Normals)"),
    }

    @staticmethod
    def extrude_options(context):
        mesh = context.object.data
        select_mode = context.tool_settings.mesh_select_mode

        menu = []
        if mesh.total_face_sel:
            menu += ['REGION', 'REGION_VERT_NORMAL', 'FACE']
        if mesh.total_edge_sel and (select_mode[0] or select_mode[1]):
            menu += ['EDGE']
        if mesh.total_vert_sel and select_mode[0]:
            menu += ['VERT']

        # should never get here
        return menu

    def draw(self, context):
        layout = self.layout
        layout.operator_context = 'INVOKE_REGION_WIN'

        for menu_id in self.extrude_options(context):
            self._extrude_funcs[menu_id](layout)


class VIEW3D_MT_edit_mesh_vertices(Menu):
    bl_label = "Vertices"

    def draw(self, context):
        layout = self.layout
        layout.operator_context = 'INVOKE_REGION_WIN'

        with_bullet = bpy.app.build_options.bullet

        layout.operator("mesh.merge")
        layout.operator("mesh.remove_doubles")
        layout.operator("mesh.rip_move")
        layout.operator("mesh.rip_move_fill")
        layout.operator("mesh.rip_edge_move")
        layout.operator("mesh.split")
        layout.operator_menu_enum("mesh.separate", "type")
        layout.operator("mesh.vert_connect_path", text="Connect Vertex Path")
        layout.operator("mesh.vert_connect", text="Connect Vertices")
        layout.operator("transform.vert_slide", text="Slide")

        layout.separator()

        layout.operator("mesh.mark_sharp", text="Mark Sharp Edges").use_verts = True
        props = layout.operator("mesh.mark_sharp", text="Clear Sharp Edges")
        props.use_verts = True
        props.clear = True

        layout.separator()

        layout.operator("mesh.bevel").vertex_only = True
        if with_bullet:
            layout.operator("mesh.convex_hull")
        layout.operator("mesh.vertices_smooth")

        layout.operator("mesh.blend_from_shape")

        layout.operator("object.vertex_group_smooth")
        layout.operator("mesh.shape_propagate_to_all")

        layout.separator()

        layout.menu("VIEW3D_MT_vertex_group")
        layout.menu("VIEW3D_MT_hook")

        layout.separator()

        layout.operator("object.vertex_parent_set")


class VIEW3D_MT_edit_mesh_edges(Menu):
    bl_label = "Edges"

    def draw(self, context):
        layout = self.layout

        with_freestyle = bpy.app.build_options.freestyle

        layout.operator_context = 'INVOKE_REGION_WIN'

        layout.operator("mesh.edge_face_add")
        layout.operator("mesh.subdivide")
        layout.operator("mesh.subdivide_edgering")
        layout.operator("mesh.unsubdivide")

        layout.separator()

        layout.operator("transform.edge_crease")
        layout.operator("transform.edge_bevelweight")

        layout.separator()

        layout.operator("mesh.mark_seam").clear = False
        layout.operator("mesh.mark_seam", text="Clear Seam").clear = True

        layout.separator()

        layout.operator("mesh.mark_sharp")
        layout.operator("mesh.mark_sharp", text="Clear Sharp").clear = True

        layout.separator()

        if with_freestyle:
            layout.operator("mesh.mark_freestyle_edge").clear = False
            layout.operator("mesh.mark_freestyle_edge", text="Clear Freestyle Edge").clear = True
            layout.separator()

        layout.operator("mesh.edge_rotate", text="Rotate Edge CW").use_ccw = False
        layout.operator("mesh.edge_rotate", text="Rotate Edge CCW").use_ccw = True

        layout.separator()

        layout.operator("mesh.bevel").vertex_only = False
        layout.operator("mesh.edge_split")
        layout.operator("mesh.bridge_edge_loops")

        layout.separator()

        layout.operator("transform.edge_slide")
        layout.operator("mesh.loop_multi_select", text="Edge Loops").ring = False
        layout.operator("mesh.loop_multi_select", text="Edge Rings").ring = True
        layout.operator("mesh.loop_to_region")
        layout.operator("mesh.region_to_loop")


class VIEW3D_MT_edit_mesh_faces(Menu):
    bl_label = "Faces"
    bl_idname = "VIEW3D_MT_edit_mesh_faces"

    def draw(self, context):
        layout = self.layout

        with_freestyle = bpy.app.build_options.freestyle

        layout.operator_context = 'INVOKE_REGION_WIN'

        layout.operator("mesh.flip_normals")
        layout.operator("mesh.edge_face_add")
        layout.operator("mesh.fill")
        layout.operator("mesh.fill_grid")
        layout.operator("mesh.beautify_fill")
        layout.operator("mesh.inset")
        layout.operator("mesh.bevel").vertex_only = False
        layout.operator("mesh.solidify")
        layout.operator("mesh.intersect")
        layout.operator("mesh.intersect_boolean")
        layout.operator("mesh.wireframe")

        layout.separator()

        if with_freestyle:
            layout.operator("mesh.mark_freestyle_face").clear = False
            layout.operator("mesh.mark_freestyle_face", text="Clear Freestyle Face").clear = True
            layout.separator()

        layout.operator("mesh.poke")
        props = layout.operator("mesh.quads_convert_to_tris")
        props.quad_method = props.ngon_method = 'BEAUTY'
        layout.operator("mesh.tris_convert_to_quads")
        layout.operator("mesh.face_split_by_edges")

        layout.separator()

        layout.operator("mesh.faces_shade_smooth")
        layout.operator("mesh.faces_shade_flat")

        layout.operator("mesh.normals_make_consistent", text="Recalculate Normals").inside = False

        layout.separator()

        layout.operator("mesh.edge_rotate", text="Rotate Edge CW").use_ccw = False

        layout.separator()

        layout.operator("mesh.uvs_rotate")
        layout.operator("mesh.uvs_reverse")
        layout.operator("mesh.colors_rotate")
        layout.operator("mesh.colors_reverse")


class VIEW3D_MT_edit_mesh_normals(Menu):
    bl_label = "Normals"

    def draw(self, context):
        layout = self.layout

        layout.operator("mesh.normals_make_consistent", text="Recalculate Outside").inside = False
        layout.operator("mesh.normals_make_consistent", text="Recalculate Inside").inside = True

        layout.separator()

        layout.operator("mesh.flip_normals")


class VIEW3D_MT_edit_mesh_clean(Menu):
    bl_label = "Clean up"

    def draw(self, context):
        layout = self.layout

        layout.operator("mesh.delete_loose")

        layout.separator()

        layout.operator("mesh.decimate")
        layout.operator("mesh.dissolve_degenerate")
        layout.operator("mesh.dissolve_limited")
        layout.operator("mesh.face_make_planar")

        layout.separator()

        layout.operator("mesh.vert_connect_nonplanar")
        layout.operator("mesh.vert_connect_concave")
        layout.operator("mesh.remove_doubles")
        layout.operator("mesh.fill_holes")


class VIEW3D_MT_edit_mesh_delete(Menu):
    bl_label = "Delete"

    def draw(self, context):
        layout = self.layout

        layout.operator_enum("mesh.delete", "type")

        layout.separator()

        layout.operator("mesh.dissolve_verts")
        layout.operator("mesh.dissolve_edges")
        layout.operator("mesh.dissolve_faces")

        layout.separator()

        layout.operator("mesh.dissolve_limited")

        layout.separator()

        layout.operator("mesh.edge_collapse")
        layout.operator("mesh.delete_edgeloop", text="Edge Loops")


class VIEW3D_MT_edit_mesh_showhide(ShowHideMenu, Menu):
    _operator_name = "mesh"


class VIEW3D_MT_edit_gpencil_delete(Menu):
    bl_label = "Delete"

    def draw(self, context):
        layout = self.layout

        layout.operator_enum("gpencil.delete", "type")

        layout.separator()

        layout.operator("gpencil.dissolve")

        layout.separator()

        layout.operator("gpencil.active_frames_delete_all")


# Edit Curve
# draw_curve is used by VIEW3D_MT_edit_curve and VIEW3D_MT_edit_surface


def draw_curve(self, context):
    layout = self.layout

    layout.menu("VIEW3D_MT_undo_redo")

    layout.separator()

    layout.menu("VIEW3D_MT_edit_curve_delete")

    layout.separator()

    layout.menu("VIEW3D_MT_transform")
    layout.menu("VIEW3D_MT_mirror")
    layout.menu("VIEW3D_MT_snap")

    layout.separator()

    layout.operator("curve.extrude_move")
    layout.operator("curve.spin")
    layout.operator("curve.duplicate_move")

    layout.separator()

    layout.operator("curve.split")
    layout.operator("curve.separate")
    layout.operator("curve.make_segment")
    layout.operator("curve.cyclic_toggle")

    layout.separator()

    layout.menu("VIEW3D_MT_edit_curve_ctrlpoints")
    layout.menu("VIEW3D_MT_edit_curve_segments")

    layout.separator()

    layout.menu("VIEW3D_MT_edit_proportional")

    layout.separator()

    layout.menu("VIEW3D_MT_edit_curve_showhide")


class VIEW3D_MT_edit_curve(Menu):
    bl_label = "Curve"

    draw = draw_curve


class VIEW3D_MT_edit_curve_ctrlpoints(Menu):
    bl_label = "Control Points"

    def draw(self, context):
        layout = self.layout

        edit_object = context.edit_object

        if edit_object.type == 'CURVE':
            layout.operator("transform.tilt")
            layout.operator("curve.tilt_clear")

            layout.separator()

            layout.operator_menu_enum("curve.handle_type_set", "type")
            layout.operator("curve.normals_make_consistent")

            layout.separator()

        layout.menu("VIEW3D_MT_hook")

        layout.separator()

        layout.operator("object.vertex_parent_set")


class VIEW3D_MT_edit_curve_segments(Menu):
    bl_label = "Segments"

    def draw(self, context):
        layout = self.layout

        layout.operator("curve.subdivide")
        layout.operator("curve.switch_direction")


class VIEW3D_MT_edit_curve_specials(Menu):
    bl_label = "Specials"

    def draw(self, context):
        layout = self.layout

        layout.operator("curve.subdivide")
        layout.operator("curve.switch_direction")
        layout.operator("curve.spline_weight_set")
        layout.operator("curve.radius_set")

        layout.separator()

        layout.operator("curve.smooth")
        layout.operator("curve.smooth_weight")
        layout.operator("curve.smooth_radius")
        layout.operator("curve.smooth_tilt")


class VIEW3D_MT_edit_curve_delete(Menu):
    bl_label = "Delete"

    def draw(self, context):
        layout = self.layout

        layout.operator_enum("curve.delete", "type")

        layout.separator()

        layout.operator("curve.dissolve_verts")


class VIEW3D_MT_edit_curve_showhide(ShowHideMenu, Menu):
    _operator_name = "curve"


class VIEW3D_MT_edit_surface(Menu):
    bl_label = "Surface"

    draw = draw_curve


class VIEW3D_MT_edit_font(Menu):
    bl_label = "Text"

    def draw(self, context):
        layout = self.layout

        # Break convention of having undo menu here,
        # instead place in "Edit" menu, matching the text menu.

        layout.menu("VIEW3D_MT_edit_text_chars")

        layout.separator()

        layout.operator("font.style_toggle", text="Toggle Bold").style = 'BOLD'
        layout.operator("font.style_toggle", text="Toggle Italic").style = 'ITALIC'

        layout.separator()

        layout.operator("font.style_toggle", text="Toggle Underline").style = 'UNDERLINE'
        layout.operator("font.style_toggle", text="Toggle Small Caps").style = 'SMALL_CAPS'


class VIEW3D_MT_edit_text_chars(Menu):
    bl_label = "Special Characters"

    def draw(self, context):
        layout = self.layout

        layout.operator("font.text_insert", text="Copyright").text = "\u00A9"
        layout.operator("font.text_insert", text="Registered Trademark").text = "\u00AE"

        layout.separator()

        layout.operator("font.text_insert", text="Degree Sign").text = "\u00B0"
        layout.operator("font.text_insert", text="Multiplication Sign").text = "\u00D7"
        layout.operator("font.text_insert", text="Circle").text = "\u008A"

        layout.separator()

        layout.operator("font.text_insert", text="Superscript 1").text = "\u00B9"
        layout.operator("font.text_insert", text="Superscript 2").text = "\u00B2"
        layout.operator("font.text_insert", text="Superscript 3").text = "\u00B3"

        layout.separator()

        layout.operator("font.text_insert", text="Double >>").text = "\u00BB"
        layout.operator("font.text_insert", text="Double <<").text = "\u00AB"
        layout.operator("font.text_insert", text="Promillage").text = "\u2030"

        layout.separator()

        layout.operator("font.text_insert", text="Dutch Florin").text = "\u00A4"
        layout.operator("font.text_insert", text="British Pound").text = "\u00A3"
        layout.operator("font.text_insert", text="Japanese Yen").text = "\u00A5"

        layout.separator()

        layout.operator("font.text_insert", text="German S").text = "\u00DF"
        layout.operator("font.text_insert", text="Spanish Question Mark").text = "\u00BF"
        layout.operator("font.text_insert", text="Spanish Exclamation Mark").text = "\u00A1"


class VIEW3D_MT_edit_meta(Menu):
    bl_label = "Metaball"

    def draw(self, context):
        layout = self.layout

        layout.menu("VIEW3D_MT_undo_redo")

        layout.separator()

        layout.operator("mball.delete_metaelems", text="Delete...")

        layout.separator()

        layout.menu("VIEW3D_MT_transform")
        layout.menu("VIEW3D_MT_mirror")
        layout.menu("VIEW3D_MT_snap")

        layout.separator()

        layout.operator("mball.duplicate_metaelems")

        layout.separator()

        layout.menu("VIEW3D_MT_edit_proportional")

        layout.separator()

        layout.menu("VIEW3D_MT_edit_meta_showhide")


class VIEW3D_MT_edit_meta_showhide(Menu):
    bl_label = "Show/Hide"

    def draw(self, context):
        layout = self.layout

        layout.operator("mball.reveal_metaelems", text="Show Hidden")
        layout.operator("mball.hide_metaelems", text="Hide Selected").unselected = False
        layout.operator("mball.hide_metaelems", text="Hide Unselected").unselected = True


class VIEW3D_MT_edit_lattice(Menu):
    bl_label = "Lattice"

    def draw(self, context):
        layout = self.layout

        layout.menu("VIEW3D_MT_undo_redo")

        layout.separator()

        layout.menu("VIEW3D_MT_transform")
        layout.menu("VIEW3D_MT_mirror")
        layout.menu("VIEW3D_MT_snap")
        layout.operator_menu_enum("lattice.flip", "axis")

        layout.separator()

        layout.operator("lattice.make_regular")

        layout.separator()

        layout.operator("object.vertex_parent_set")

        layout.separator()

        layout.menu("VIEW3D_MT_edit_proportional")


class VIEW3D_MT_edit_armature(Menu):
    bl_label = "Armature"

    def draw(self, context):
        layout = self.layout

        edit_object = context.edit_object
        arm = edit_object.data

        layout.menu("VIEW3D_MT_undo_redo")

        layout.separator()

        layout.operator("armature.delete")

        layout.separator()

        layout.menu("VIEW3D_MT_transform_armature")
        layout.menu("VIEW3D_MT_mirror")
        layout.menu("VIEW3D_MT_snap")
        layout.menu("VIEW3D_MT_edit_armature_roll")

        layout.separator()

        layout.operator("armature.extrude_move")

        if arm.use_mirror_x:
            layout.operator("armature.extrude_forked")

        layout.operator("armature.duplicate_move")
        layout.operator("armature.merge")
        layout.operator("armature.fill")
        layout.operator("armature.split")
        layout.operator("armature.separate")

        layout.separator()

        layout.operator("armature.subdivide", text="Subdivide")
        layout.operator("armature.switch_direction", text="Switch Direction")

        layout.separator()

        layout.operator_context = 'EXEC_AREA'
        layout.operator("armature.symmetrize")
        layout.operator("armature.autoside_names", text="AutoName Left/Right").type = 'XAXIS'
        layout.operator("armature.autoside_names", text="AutoName Front/Back").type = 'YAXIS'
        layout.operator("armature.autoside_names", text="AutoName Top/Bottom").type = 'ZAXIS'
        layout.operator("armature.flip_names")

        layout.separator()

        layout.operator_context = 'INVOKE_DEFAULT'
        layout.operator("armature.armature_layers")
        layout.operator("armature.bone_layers")

        layout.separator()

        layout.menu("VIEW3D_MT_edit_armature_parent")

        layout.separator()

        layout.menu("VIEW3D_MT_bone_options_toggle", text="Bone Settings")


class VIEW3D_MT_armature_specials(Menu):
    bl_label = "Specials"

    def draw(self, context):
        layout = self.layout

        layout.operator_context = 'INVOKE_REGION_WIN'

        layout.operator("armature.subdivide", text="Subdivide")
        layout.operator("armature.switch_direction", text="Switch Direction")

        layout.separator()

        layout.operator_context = 'EXEC_REGION_WIN'
        layout.operator("armature.autoside_names", text="AutoName Left/Right").type = 'XAXIS'
        layout.operator("armature.autoside_names", text="AutoName Front/Back").type = 'YAXIS'
        layout.operator("armature.autoside_names", text="AutoName Top/Bottom").type = 'ZAXIS'
        layout.operator("armature.flip_names", text="Flip Names")
        layout.operator("armature.symmetrize")


class VIEW3D_MT_edit_armature_parent(Menu):
    bl_label = "Parent"

    def draw(self, context):
        layout = self.layout

        layout.operator("armature.parent_set", text="Make")
        layout.operator("armature.parent_clear", text="Clear")


class VIEW3D_MT_edit_armature_roll(Menu):
    bl_label = "Bone Roll"

    def draw(self, context):
        layout = self.layout

        layout.operator_menu_enum("armature.calculate_roll", "type")

        layout.separator()

        layout.operator("transform.transform", text="Set Roll").mode = 'BONE_ROLL'
        layout.operator("armature.roll_clear")


class VIEW3D_MT_edit_armature_delete(Menu):
    bl_label = "Delete"

    def draw(self, context):
        layout = self.layout

        layout.operator("armature.delete", text="Delete Bones")

        layout.separator()

        layout.operator("armature.dissolve", text="Dissolve")


# ********** GPencil Stroke Edit menu **********


class VIEW3D_MT_edit_gpencil(Menu):
    bl_label = "GPencil"

    def draw(self, context):
        toolsettings = context.tool_settings

        layout = self.layout

        layout.menu("VIEW3D_MT_undo_redo")

        layout.separator()

        layout.menu("VIEW3D_MT_edit_gpencil_delete")

        layout.separator()

        layout.menu("VIEW3D_MT_edit_gpencil_transform")
        layout.operator("transform.mirror", text="Mirror")
        layout.menu("GPENCIL_MT_snap")

        layout.separator()

        layout.operator("gpencil.brush_paint", text="Sculpt Strokes").wait_for_input = True
        layout.prop_menu_enum(toolsettings.gpencil_sculpt, "tool", text="Sculpt Brush")

        layout.separator()

        layout.menu("VIEW3D_MT_object_animation")   # NOTE: provides keyingset access...
        layout.menu("VIEW3D_MT_edit_gpencil_interpolate")

        layout.separator()

        layout.operator("gpencil.duplicate_move", text="Duplicate")
        layout.operator("gpencil.stroke_subdivide", text="Subdivide")

        layout.separator()

        layout.operator_menu_enum("gpencil.stroke_join", "type", text="Join...")
        layout.operator("gpencil.stroke_flip", text="Flip Direction")

        layout.separator()

        layout.operator("gpencil.copy", text="Copy")
        layout.operator("gpencil.paste", text="Paste")

        layout.separator()

        layout.menu("VIEW3D_MT_edit_proportional")

        layout.separator()

        layout.operator("gpencil.reveal")
        layout.operator("gpencil.hide", text="Show Active Layer Only").unselected = True
        layout.operator("gpencil.hide", text="Hide Active Layer").unselected = False

        layout.separator()

        layout.operator_menu_enum("gpencil.move_to_layer", "layer", text="Move to Layer")
        layout.operator("gpencil.stroke_change_color", text="Move to Color")
        layout.operator_menu_enum("gpencil.stroke_arrange", "direction", text="Arrange Strokes...")

        layout.separator()

        layout.operator_menu_enum("gpencil.convert", "type", text="Convert to Geometry...")


class VIEW3D_MT_edit_gpencil_transform(Menu):
    bl_label = "Transform"

    def draw(self, context):
        layout = self.layout

        layout.operator("transform.translate")
        layout.operator("transform.rotate")
        layout.operator("transform.resize", text="Scale")

        layout.separator()

        layout.operator("transform.bend", text="Bend")
        layout.operator("transform.shear", text="Shear")
        layout.operator("transform.tosphere", text="To Sphere")
        layout.operator("transform.transform", text="Shrink Fatten").mode = 'GPENCIL_SHRINKFATTEN'

        layout.separator()

        layout.operator("gpencil.reproject")


class VIEW3D_MT_edit_gpencil_interpolate(Menu):
    bl_label = "Interpolate"

    def draw(self, context):
        layout = self.layout

        layout.operator("gpencil.interpolate", text="Interpolate")
        layout.operator("gpencil.interpolate_sequence", text="Sequence")


# ********** Panel **********


class VIEW3D_PT_grease_pencil(GreasePencilDataPanel, Panel):
    bl_space_type = 'VIEW_3D'
    bl_region_type = 'UI'

    # NOTE: this is just a wrapper around the generic GP Panel


class VIEW3D_PT_grease_pencil_palettecolor(GreasePencilPaletteColorPanel, Panel):
    bl_space_type = 'VIEW_3D'
    bl_region_type = 'UI'

    # NOTE: this is just a wrapper around the generic GP Panel


class VIEW3D_PT_view3d_properties(Panel):
    bl_space_type = 'VIEW_3D'
    bl_region_type = 'UI'
    bl_label = "View"

    @classmethod
    def poll(cls, context):
        view = context.space_data
        return (view)

    def draw(self, context):
        layout = self.layout

        view = context.space_data

        col = layout.column()
        col.active = bool(view.region_3d.view_perspective != 'CAMERA' or view.region_quadviews)
        col.prop(view, "lens")
        col.label(text="Lock to Object:")
        col.prop(view, "lock_object", text="")
        lock_object = view.lock_object
        if lock_object:
            if lock_object.type == 'ARMATURE':
                col.prop_search(view, "lock_bone", lock_object.data,
                                "edit_bones" if lock_object.mode == 'EDIT'
                                else "bones",
                                text="")
        else:
            col.prop(view, "lock_cursor", text="Lock to Cursor")

        col = layout.column()
        col.prop(view, "lock_camera")

        col = layout.column(align=True)
        col.label(text="Clip:")
        col.prop(view, "clip_start", text="Start")
        col.prop(view, "clip_end", text="End")

        subcol = col.column(align=True)
        subcol.enabled = not view.lock_camera_and_layers
        subcol.label(text="Local Camera:")
        subcol.prop(view, "camera", text="")

        col = layout.column(align=True)
        col.prop(view, "use_render_border")
        col.active = view.region_3d.view_perspective != 'CAMERA'


class VIEW3D_PT_view3d_cursor(Panel):
    bl_space_type = 'VIEW_3D'
    bl_region_type = 'UI'
    bl_label = "3D Cursor"

    @classmethod
    def poll(cls, context):
        view = context.space_data
        return (view is not None)

    def draw(self, context):
        layout = self.layout

        view = context.space_data
        layout.column().prop(view, "cursor_location", text="Location")


class VIEW3D_PT_view3d_name(Panel):
    bl_space_type = 'VIEW_3D'
    bl_region_type = 'UI'
    bl_label = "Item"

    @classmethod
    def poll(cls, context):
        return (context.space_data and context.active_object)

    def draw(self, context):
        layout = self.layout

        ob = context.active_object
        row = layout.row()
        row.label(text="", icon='OBJECT_DATA')
        row.prop(ob, "name", text="")

        if ob.type == 'ARMATURE' and ob.mode in {'EDIT', 'POSE'}:
            bone = context.active_bone
            if bone:
                row = layout.row()
                row.label(text="", icon='BONE_DATA')
                row.prop(bone, "name", text="")


class VIEW3D_PT_view3d_display(Panel):
    bl_space_type = 'VIEW_3D'
    bl_region_type = 'UI'
    bl_label = "Display"
    bl_options = {'DEFAULT_CLOSED'}

    @classmethod
    def poll(cls, context):
        view = context.space_data
        return (view)

    def draw(self, context):
        layout = self.layout

        view = context.space_data
        scene = context.scene

        col = layout.column()
        col.prop(view, "show_only_render")
        col.prop(view, "show_world")

        if context.mode in {'PAINT_WEIGHT', 'PAINT_VERTEX', 'PAINT_TEXTURE'}:
            col.prop(view, "show_mode_shade_override")

        col = layout.column()
        display_all = not view.show_only_render
        col.active = display_all
        col.prop(view, "show_outline_selected")
        col.prop(view, "show_all_objects_origin")
        col.prop(view, "show_relationship_lines")

        col = layout.column()
        col.active = display_all
        split = col.split(percentage=0.55)
        split.prop(view, "show_floor", text="Grid Floor")

        row = split.row(align=True)
        row.prop(view, "show_axis_x", text="X", toggle=True)
        row.prop(view, "show_axis_y", text="Y", toggle=True)
        row.prop(view, "show_axis_z", text="Z", toggle=True)

        sub = col.column(align=True)
        sub.active = bool(view.show_floor or view.region_quadviews or not view.region_3d.is_perspective)
        subsub = sub.column(align=True)
        subsub.active = view.show_floor
        subsub.prop(view, "grid_lines", text="Lines")
        sub.prop(view, "grid_scale", text="Scale")
        subsub = sub.column(align=True)
        subsub.active = scene.unit_settings.system == 'NONE'
        subsub.prop(view, "grid_subdivisions", text="Subdivisions")

        layout.separator()

        layout.operator("screen.region_quadview", text="Toggle Quad View")

        if view.region_quadviews:
            region = view.region_quadviews[2]
            col = layout.column()
            col.prop(region, "lock_rotation")
            row = col.row()
            row.enabled = region.lock_rotation
            row.prop(region, "show_sync_view")
            row = col.row()
            row.enabled = region.lock_rotation and region.show_sync_view
            row.prop(region, "use_box_clip")


class VIEW3D_PT_view3d_stereo(Panel):
    bl_space_type = 'VIEW_3D'
    bl_region_type = 'UI'
    bl_label = "Stereoscopy"
    bl_options = {'DEFAULT_CLOSED'}

    @classmethod
    def poll(cls, context):
        scene = context.scene

        multiview = scene.render.use_multiview
        return context.space_data and multiview

    def draw(self, context):
        layout = self.layout
        view = context.space_data

        basic_stereo = context.scene.render.views_format == 'STEREO_3D'

        col = layout.column()
        col.row().prop(view, "stereo_3d_camera", expand=True)

        col.label(text="Display:")
        row = col.row()
        row.active = basic_stereo
        row.prop(view, "show_stereo_3d_cameras")
        row = col.row()
        row.active = basic_stereo
        split = row.split()
        split.prop(view, "show_stereo_3d_convergence_plane")
        split = row.split()
        split.prop(view, "stereo_3d_convergence_plane_alpha", text="Alpha")
        split.active = view.show_stereo_3d_convergence_plane
        row = col.row()
        split = row.split()
        split.prop(view, "show_stereo_3d_volume")
        split = row.split()
        split.prop(view, "stereo_3d_volume_alpha", text="Alpha")


class VIEW3D_PT_view3d_motion_tracking(Panel):
    bl_space_type = 'VIEW_3D'
    bl_region_type = 'UI'
    bl_label = "Motion Tracking"
    bl_options = {'DEFAULT_CLOSED'}

    @classmethod
    def poll(cls, context):
        view = context.space_data
        return (view)

    def draw_header(self, context):
        view = context.space_data

        self.layout.prop(view, "show_reconstruction", text="")

    def draw(self, context):
        layout = self.layout

        view = context.space_data

        col = layout.column()
        col.active = view.show_reconstruction
        col.prop(view, "show_camera_path", text="Camera Path")
        col.prop(view, "show_bundle_names", text="3D Marker Names")
        col.label(text="Track Type and Size:")
        row = col.row(align=True)
        row.prop(view, "tracks_draw_type", text="")
        row.prop(view, "tracks_draw_size", text="")


class VIEW3D_PT_view3d_meshdisplay(Panel):
    bl_space_type = 'VIEW_3D'
    bl_region_type = 'UI'
    bl_label = "Mesh Display"

    @classmethod
    def poll(cls, context):
        # The active object check is needed because of local-mode
        return (context.active_object and (context.mode == 'EDIT_MESH'))

    def draw(self, context):
        layout = self.layout
        with_freestyle = bpy.app.build_options.freestyle

        mesh = context.active_object.data
        scene = context.scene

        split = layout.split()

        col = split.column()
        col.label(text="Overlays:")
        col.prop(mesh, "show_faces", text="Faces")
        col.prop(mesh, "show_edges", text="Edges")
        col.prop(mesh, "show_edge_crease", text="Creases")
        if with_freestyle:
            col.prop(mesh, "show_edge_seams", text="Seams")

        layout.prop(mesh, "show_weight")

        col = split.column()
        col.label()
        if not with_freestyle:
            col.prop(mesh, "show_edge_seams", text="Seams")
        col.prop(mesh, "show_edge_sharp", text="Sharp", text_ctxt=i18n_contexts.plural)
        col.prop(mesh, "show_edge_bevel_weight", text="Bevel")
        if with_freestyle:
            col.prop(mesh, "show_freestyle_edge_marks", text="Edge Marks")
            col.prop(mesh, "show_freestyle_face_marks", text="Face Marks")

        col = layout.column()

        col.separator()
        col.label(text="Normals:")
        row = col.row(align=True)

        row.prop(mesh, "show_normal_vertex", text="", icon='VERTEXSEL')
        row.prop(mesh, "show_normal_loop", text="", icon='LOOPSEL')
        row.prop(mesh, "show_normal_face", text="", icon='FACESEL')

        sub = row.row(align=True)
        sub.active = mesh.show_normal_vertex or mesh.show_normal_face or mesh.show_normal_loop
        sub.prop(scene.tool_settings, "normal_size", text="Size")

        col.separator()
        split = layout.split()
        col = split.column()
        col.label(text="Edge Info:")
        col.prop(mesh, "show_extra_edge_length", text="Length")
        col.prop(mesh, "show_extra_edge_angle", text="Angle")
        col = split.column()
        col.label(text="Face Info:")
        col.prop(mesh, "show_extra_face_area", text="Area")
        col.prop(mesh, "show_extra_face_angle", text="Angle")
        if bpy.app.debug:
            layout.prop(mesh, "show_extra_indices")


class VIEW3D_PT_view3d_meshstatvis(Panel):
    bl_space_type = 'VIEW_3D'
    bl_region_type = 'UI'
    bl_label = "Mesh Analysis"

    @classmethod
    def poll(cls, context):
        # The active object check is needed because of local-mode
        return (context.active_object and (context.mode == 'EDIT_MESH'))

    def draw_header(self, context):
        mesh = context.active_object.data

        self.layout.prop(mesh, "show_statvis", text="")

    def draw(self, context):
        layout = self.layout

        mesh = context.active_object.data
        statvis = context.tool_settings.statvis
        layout.active = mesh.show_statvis

        layout.prop(statvis, "type")
        statvis_type = statvis.type
        if statvis_type == 'OVERHANG':
            row = layout.row(align=True)
            row.prop(statvis, "overhang_min", text="")
            row.prop(statvis, "overhang_max", text="")
            layout.row().prop(statvis, "overhang_axis", expand=True)
        elif statvis_type == 'THICKNESS':
            row = layout.row(align=True)
            row.prop(statvis, "thickness_min", text="")
            row.prop(statvis, "thickness_max", text="")
            layout.prop(statvis, "thickness_samples")
        elif statvis_type == 'INTERSECT':
            pass
        elif statvis_type == 'DISTORT':
            row = layout.row(align=True)
            row.prop(statvis, "distort_min", text="")
            row.prop(statvis, "distort_max", text="")
        elif statvis_type == 'SHARP':
            row = layout.row(align=True)
            row.prop(statvis, "sharp_min", text="")
            row.prop(statvis, "sharp_max", text="")


class VIEW3D_PT_view3d_curvedisplay(Panel):
    bl_space_type = 'VIEW_3D'
    bl_region_type = 'UI'
    bl_label = "Curve Display"

    @classmethod
    def poll(cls, context):
        editmesh = context.mode == 'EDIT_CURVE'
        return (editmesh)

    def draw(self, context):
        layout = self.layout

        curve = context.active_object.data

        col = layout.column()
        row = col.row()
        row.prop(curve, "show_handles", text="Handles")
        row.prop(curve, "show_normal_face", text="Normals")
        col.prop(context.scene.tool_settings, "normal_size", text="Normal Size")


class VIEW3D_PT_background_image(Panel):
    bl_space_type = 'VIEW_3D'
    bl_region_type = 'UI'
    bl_label = "Background Images"
    bl_options = {'DEFAULT_CLOSED'}

    def draw_header(self, context):
        view = context.space_data

        self.layout.prop(view, "show_background_images", text="")

    def draw(self, context):
        layout = self.layout

        view = context.space_data
        use_multiview = context.scene.render.use_multiview

        col = layout.column()
        col.operator("view3d.background_image_add", text="Add Image")

        for i, bg in enumerate(view.background_images):
            layout.active = view.show_background_images
            box = layout.box()
            row = box.row(align=True)
            row.prop(bg, "show_expanded", text="", emboss=False)
            if bg.source == 'IMAGE' and bg.image:
                row.prop(bg.image, "name", text="", emboss=False)
            elif bg.source == 'MOVIE_CLIP' and bg.clip:
                row.prop(bg.clip, "name", text="", emboss=False)
            else:
                row.label(text="Not Set")

            if bg.show_background_image:
                row.prop(bg, "show_background_image", text="", emboss=False, icon='RESTRICT_VIEW_OFF')
            else:
                row.prop(bg, "show_background_image", text="", emboss=False, icon='RESTRICT_VIEW_ON')

            row.operator("view3d.background_image_remove", text="", emboss=False, icon='X').index = i

            box.prop(bg, "view_axis", text="Axis")

            if bg.show_expanded:
                row = box.row()
                row.prop(bg, "source", expand=True)

                has_bg = False
                if bg.source == 'IMAGE':
                    row = box.row()
                    row.template_ID(bg, "image", open="image.open")
                    if bg.image is not None:
                        box.template_image(bg, "image", bg.image_user, compact=True)
                        has_bg = True

                        if use_multiview and bg.view_axis in {'CAMERA', 'ALL'}:
                            box.prop(bg.image, "use_multiview")

                            column = box.column()
                            column.active = bg.image.use_multiview

                            column.label(text="Views Format:")
                            column.row().prop(bg.image, "views_format", expand=True)

                            sub = column.box()
                            sub.active = bg.image.views_format == 'STEREO_3D'
                            sub.template_image_stereo_3d(bg.image.stereo_3d_format)

                elif bg.source == 'MOVIE_CLIP':
                    box.prop(bg, "use_camera_clip")

                    column = box.column()
                    column.active = not bg.use_camera_clip
                    column.template_ID(bg, "clip", open="clip.open")

                    if bg.clip:
                        column.template_movieclip(bg, "clip", compact=True)

                    if bg.use_camera_clip or bg.clip:
                        has_bg = True

                    column = box.column()
                    column.active = has_bg
                    column.prop(bg.clip_user, "proxy_render_size", text="")
                    column.prop(bg.clip_user, "use_render_undistorted")

                if has_bg:
                    col = box.column()
                    col.prop(bg, "opacity", slider=True)
                    col.row().prop(bg, "draw_depth", expand=True)

                    if bg.view_axis in {'CAMERA', 'ALL'}:
                        col.row().prop(bg, "frame_method", expand=True)

                    box = col.box()
                    row = box.row()
                    row.prop(bg, "offset_x", text="X")
                    row.prop(bg, "offset_y", text="Y")

                    row = box.row()
                    row.prop(bg, "use_flip_x")
                    row.prop(bg, "use_flip_y")

                    row = box.row()
                    if bg.view_axis != 'CAMERA':
                        row.prop(bg, "rotation")
                        row.prop(bg, "size")


class VIEW3D_PT_transform_orientations(Panel):
    bl_space_type = 'VIEW_3D'
    bl_region_type = 'UI'
    bl_label = "Transform Orientations"
    bl_options = {'DEFAULT_CLOSED'}

    @classmethod
    def poll(cls, context):
        view = context.space_data
        return (view)

    def draw(self, context):
        layout = self.layout

        view = context.space_data
        orientation = view.current_orientation

        row = layout.row(align=True)
        row.prop(view, "transform_orientation", text="")
        row.operator("transform.create_orientation", text="", icon='ZOOMIN')

        if orientation:
            row = layout.row(align=True)
            row.prop(orientation, "name", text="")
            row.operator("transform.delete_orientation", text="", icon='X')


class VIEW3D_PT_etch_a_ton(Panel):
    bl_space_type = 'VIEW_3D'
    bl_region_type = 'UI'
    bl_label = "Skeleton Sketching"
    bl_options = {'DEFAULT_CLOSED'}

    @classmethod
    def poll(cls, context):
        scene = context.space_data
        ob = context.active_object
        return scene and ob and ob.type == 'ARMATURE' and ob.mode == 'EDIT'

    def draw_header(self, context):
        layout = self.layout
        toolsettings = context.scene.tool_settings

        layout.prop(toolsettings, "use_bone_sketching", text="")

    def draw(self, context):
        layout = self.layout

        toolsettings = context.scene.tool_settings

        col = layout.column()

        col.prop(toolsettings, "use_etch_quick")
        col.prop(toolsettings, "use_etch_overdraw")

        col.separator()

        col.prop(toolsettings, "etch_convert_mode")

        if toolsettings.etch_convert_mode == 'LENGTH':
            col.prop(toolsettings, "etch_length_limit")
        elif toolsettings.etch_convert_mode == 'ADAPTIVE':
            col.prop(toolsettings, "etch_adaptive_limit")
        elif toolsettings.etch_convert_mode == 'FIXED':
            col.prop(toolsettings, "etch_subdivision_number")
        elif toolsettings.etch_convert_mode == 'RETARGET':
            col.prop(toolsettings, "etch_template")
            col.prop(toolsettings, "etch_roll_mode")

            col.separator()

            colsub = col.column(align=True)
            colsub.prop(toolsettings, "use_etch_autoname")
            sub = colsub.column(align=True)
            sub.enabled = not toolsettings.use_etch_autoname
            sub.prop(toolsettings, "etch_number")
            sub.prop(toolsettings, "etch_side")

        col.separator()

        col.operator("sketch.convert", text="Convert to Bones")
        col.operator("sketch.delete", text="Delete Strokes")


class VIEW3D_PT_context_properties(Panel):
    bl_space_type = 'VIEW_3D'
    bl_region_type = 'UI'
    bl_label = "Properties"
    bl_options = {'DEFAULT_CLOSED'}

    def _active_context_member(context):
        obj = context.object
        if obj:
            mode = obj.mode
            if mode == 'POSE':
                return "active_pose_bone"
            elif mode == 'EDIT' and obj.type == 'ARMATURE':
                return "active_bone"
            else:
                return "object"

        return ""

    @classmethod
    def poll(cls, context):
        import rna_prop_ui
        member = cls._active_context_member(context)

        if member:
            context_member, member = rna_prop_ui.rna_idprop_context_value(context, member, object)
            return context_member and rna_prop_ui.rna_idprop_has_properties(context_member)

        return False

    def draw(self, context):
        import rna_prop_ui
        member = VIEW3D_PT_context_properties._active_context_member(context)

        if member:
            # Draw with no edit button
            rna_prop_ui.draw(self.layout, context, member, object, False)


classes = (
    VIEW3D_HT_header,
    VIEW3D_MT_editor_menus,
    VIEW3D_MT_transform,
    VIEW3D_MT_transform_base,
    VIEW3D_MT_transform_object,
    VIEW3D_MT_transform_armature,
    VIEW3D_MT_mirror,
    VIEW3D_MT_snap,
    VIEW3D_MT_uv_map,
    VIEW3D_MT_edit_proportional,
    VIEW3D_MT_view,
    VIEW3D_MT_view_cameras,
    VIEW3D_MT_view_navigation,
    VIEW3D_MT_view_align,
    VIEW3D_MT_view_align_selected,
    VIEW3D_MT_view_viewpoint,
    VIEW3D_MT_view_borders,
    VIEW3D_MT_select_object,
    VIEW3D_MT_select_object_more_less,
    VIEW3D_MT_select_pose,
    VIEW3D_MT_select_pose_more_less,
    VIEW3D_MT_select_particle,
    VIEW3D_MT_edit_mesh,
    VIEW3D_MT_edit_mesh_select_similar,
    VIEW3D_MT_edit_mesh_select_by_trait,
    VIEW3D_MT_edit_mesh_select_more_less,
    VIEW3D_MT_select_edit_mesh,
    VIEW3D_MT_select_edit_curve,
    VIEW3D_MT_select_edit_surface,
    VIEW3D_MT_select_edit_text,
    VIEW3D_MT_select_edit_metaball,
    VIEW3D_MT_select_edit_lattice,
    VIEW3D_MT_select_edit_armature,
    VIEW3D_MT_select_gpencil,
    VIEW3D_MT_select_paint_mask,
    VIEW3D_MT_select_paint_mask_vertex,
    VIEW3D_MT_angle_control,
    INFO_MT_mesh_add,
    INFO_MT_curve_add,
    INFO_MT_surface_add,
    INFO_MT_metaball_add,
    INFO_MT_edit_curve_add,
    INFO_MT_edit_armature_add,
    INFO_MT_armature_add,
    INFO_MT_lamp_add,
    INFO_MT_lightprobe_add,
    INFO_MT_camera_add,
    INFO_MT_add,
    VIEW3D_MT_undo_redo,
    VIEW3D_MT_object_relations,
    VIEW3D_MT_object,
    VIEW3D_MT_object_animation,
    VIEW3D_MT_object_clear,
    VIEW3D_MT_object_specials,
    VIEW3D_MT_object_apply,
    VIEW3D_MT_object_parent,
    VIEW3D_MT_object_track,
    VIEW3D_MT_object_group,
    VIEW3D_MT_object_constraints,
    VIEW3D_MT_object_quick_effects,
    VIEW3D_MT_make_single_user,
    VIEW3D_MT_make_links,
    VIEW3D_MT_object_game,
    VIEW3D_MT_brush,
    VIEW3D_MT_brush_paint_modes,
    VIEW3D_MT_paint_vertex,
    VIEW3D_MT_hook,
    VIEW3D_MT_vertex_group,
    VIEW3D_MT_paint_weight,
    VIEW3D_MT_sculpt,
    VIEW3D_MT_hide_mask,
    VIEW3D_MT_particle,
    VIEW3D_MT_particle_specials,
    VIEW3D_MT_particle_showhide,
    VIEW3D_MT_pose,
    VIEW3D_MT_pose_transform,
    VIEW3D_MT_pose_slide,
    VIEW3D_MT_pose_propagate,
    VIEW3D_MT_pose_library,
    VIEW3D_MT_pose_motion,
    VIEW3D_MT_pose_group,
    VIEW3D_MT_pose_ik,
    VIEW3D_MT_pose_constraints,
    VIEW3D_MT_pose_showhide,
    VIEW3D_MT_pose_apply,
    VIEW3D_MT_pose_specials,
    VIEW3D_MT_bone_options_toggle,
    VIEW3D_MT_bone_options_enable,
    VIEW3D_MT_bone_options_disable,
    VIEW3D_MT_edit_mesh_specials,
    VIEW3D_MT_edit_mesh_select_mode,
    VIEW3D_MT_edit_mesh_select_linked,
    VIEW3D_MT_edit_mesh_select_loops,
    VIEW3D_MT_edit_mesh_extrude,
    VIEW3D_MT_edit_mesh_vertices,
    VIEW3D_MT_edit_mesh_edges,
    VIEW3D_MT_edit_mesh_faces,
    VIEW3D_MT_edit_mesh_normals,
    VIEW3D_MT_edit_mesh_clean,
    VIEW3D_MT_edit_mesh_delete,
    VIEW3D_MT_edit_mesh_showhide,
    VIEW3D_MT_edit_gpencil,
    VIEW3D_MT_edit_gpencil_delete,
    VIEW3D_MT_edit_curve,
    VIEW3D_MT_edit_curve_ctrlpoints,
    VIEW3D_MT_edit_curve_segments,
    VIEW3D_MT_edit_curve_specials,
    VIEW3D_MT_edit_curve_delete,
    VIEW3D_MT_edit_curve_showhide,
    VIEW3D_MT_edit_surface,
    VIEW3D_MT_edit_font,
    VIEW3D_MT_edit_text_chars,
    VIEW3D_MT_edit_meta,
    VIEW3D_MT_edit_meta_showhide,
    VIEW3D_MT_edit_lattice,
    VIEW3D_MT_edit_armature,
    VIEW3D_MT_armature_specials,
    VIEW3D_MT_edit_armature_parent,
    VIEW3D_MT_edit_armature_roll,
    VIEW3D_MT_edit_armature_delete,
    VIEW3D_MT_edit_gpencil_transform,
    VIEW3D_MT_edit_gpencil_interpolate,
    VIEW3D_PT_grease_pencil,
    VIEW3D_PT_grease_pencil_palettecolor,
    VIEW3D_PT_view3d_properties,
    VIEW3D_PT_view3d_cursor,
    VIEW3D_PT_view3d_name,
    VIEW3D_PT_view3d_display,
    VIEW3D_PT_view3d_stereo,
    VIEW3D_PT_view3d_motion_tracking,
    VIEW3D_PT_view3d_meshdisplay,
    VIEW3D_PT_view3d_meshstatvis,
    VIEW3D_PT_view3d_curvedisplay,
    VIEW3D_PT_background_image,
    VIEW3D_PT_transform_orientations,
    VIEW3D_PT_etch_a_ton,
    VIEW3D_PT_context_properties,
)


if __name__ == "__main__":  # only for live edit.
    from bpy.utils import register_class
    for cls in classes:
        register_class(cls)<|MERGE_RESOLUTION|>--- conflicted
+++ resolved
@@ -1402,8 +1402,6 @@
 
     def draw(self, context):
         layout = self.layout
-        view = context.space_data
-        is_local_view = (view.local_view is not None)
 
         layout.menu("VIEW3D_MT_undo_redo")
 
@@ -1429,13 +1427,6 @@
         layout.operator("object.duplicate_move")
         layout.operator("object.duplicate_move_linked")
         layout.operator("object.join")
-        if is_local_view:
-            layout.operator_context = 'EXEC_REGION_WIN'
-            layout.operator("object.move_to_layer", text="Move out of Local View")
-            layout.operator_context = 'INVOKE_REGION_WIN'
-        else:
-            layout.operator("object.move_to_layer", text="Move to Layer...")
-
         layout.separator()
         layout.menu("VIEW3D_MT_make_links", text="Make Links...")
         layout.menu("VIEW3D_MT_object_relations")
@@ -1456,11 +1447,6 @@
 
         layout.separator()
 
-<<<<<<< HEAD
-=======
-        layout.menu("VIEW3D_MT_object_showhide")
-
->>>>>>> 351222c2
         layout.operator_menu_enum("object.convert", "target")
 
 
