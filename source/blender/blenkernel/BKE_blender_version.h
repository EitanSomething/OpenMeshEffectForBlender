--- conflicted
+++ resolved
@@ -37,11 +37,7 @@
 #define BLENDER_VERSION_CHAR
 /** alpha/beta/rc/release, docs use this. */
 #define BLENDER_VERSION_CYCLE release
-<<<<<<< HEAD
-/** Optionally set to 1,2,... for example to to get alpha1 or rc2. */
-=======
 /** Optionally set to 1,2,... for example to get alpha1 or rc2. */
->>>>>>> 5b416ffb
 #define BLENDER_VERSION_CYCLE_NUMBER
 
 /** Defined in from blender.c */
