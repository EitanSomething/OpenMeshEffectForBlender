# $Id$
# ***** BEGIN GPL LICENSE BLOCK *****
#
# This program is free software; you can redistribute it and/or
# modify it under the terms of the GNU General Public License
# as published by the Free Software Foundation; either version 2
# of the License, or (at your option) any later version.
#
# This program is distributed in the hope that it will be useful,
# but WITHOUT ANY WARRANTY; without even the implied warranty of
# MERCHANTABILITY or FITNESS FOR A PARTICULAR PURPOSE.  See the
# GNU General Public License for more details.
#
# You should have received a copy of the GNU General Public License
# along with this program; if not, write to the Free Software Foundation,
# Inc., 51 Franklin Street, Fifth Floor, Boston, MA 02110-1301, USA.
#
# The Original Code is Copyright (C) 2006, Blender Foundation
# All rights reserved.
#
# The Original Code is: all of this file.
#
# Contributor(s): Jacques Beaurain.
#
# ***** END GPL LICENSE BLOCK *****

if(WITH_CODEC_FFMPEG)
	# FFMPEG gives warnigns which are hard to avoid across multiple versions.
	remove_strict_flags()
endif()

set(INC 
	.
	../avi
	../blenfont
	../blenlib
	../blenloader
	../gpu
	../ikplugin
	../imbuf
	../makesdna
	../makesrna
	../modifiers
	../nodes
	../render/extern/include
	../../../intern/bsp/extern
	../../../intern/decimation/extern
	../../../intern/elbeem/extern
	../../../intern/guardedalloc
	../../../intern/iksolver/extern
	../../../intern/memutil
	../../../intern/mikktspace
	../../../intern/opennl/extern
	../../../intern/smoke/extern

	# XXX - BAD LEVEL CALL WM_api.h
	../windowmanager
)

set(INC_SYS
	${GLEW_INCLUDE_PATH}
	${ZLIB_INCLUDE_DIRS}
)

set(SRC
	intern/BME_Customdata.c
	intern/BME_conversions.c
	intern/BME_eulers.c
	intern/BME_mesh.c
	intern/BME_structure.c
	intern/BME_tools.c
	intern/CCGSubSurf.c
	intern/DerivedMesh.c
	intern/action.c
	intern/anim.c
	intern/anim_sys.c
	intern/armature.c
	intern/blender.c
	intern/bmfont.c
	intern/boids.c
	intern/booleanops_mesh.c
	intern/brush.c
	intern/bullet.c
	intern/bvhutils.c
	intern/cdderivedmesh.c
	intern/cloth.c
	intern/collision.c
	intern/colortools.c
	intern/constraint.c
	intern/context.c
	intern/curve.c
	intern/customdata.c
	intern/customdata_file.c
	intern/deform.c
	intern/depsgraph.c
	intern/displist.c
	intern/effect.c
	intern/fcurve.c
	intern/fluidsim.c
	intern/fmodifier.c
	intern/font.c
	intern/gpencil.c
	intern/group.c
	intern/icons.c
	intern/idcode.c
	intern/idprop.c
	intern/image.c
	intern/image_gen.c
	intern/implicit.c
	intern/ipo.c
	intern/key.c
	intern/lattice.c
	intern/library.c
	intern/material.c
	intern/mball.c
	intern/mesh.c
	intern/mesh_validate.c
	intern/modifier.c
	intern/movieclip.c
	intern/moviecache.c
	intern/multires.c
	intern/nla.c
	intern/node.c
	intern/object.c
	intern/packedFile.c
	intern/paint.c
	intern/particle.c
	intern/particle_system.c
	intern/pointcache.c
	intern/property.c
	intern/report.c
	intern/sca.c
	intern/scene.c
	intern/screen.c
	intern/script.c
	intern/seqcache.c
	intern/seqeffects.c
	intern/sequencer.c
	intern/shrinkwrap.c
	intern/sketch.c
	intern/smoke.c
	intern/softbody.c
	intern/sound.c
	intern/speaker.c
	intern/subsurf_ccg.c
	intern/suggestions.c
	intern/text.c
	intern/texture.c
	intern/tracking.c
	intern/unit.c
	intern/world.c
	intern/writeavi.c
	intern/writeffmpeg.c
	intern/writeframeserver.c
	
	BKE_DerivedMesh.h
	BKE_action.h
	BKE_anim.h
	BKE_animsys.h
	BKE_armature.h
	BKE_array_mallocn.h
	BKE_blender.h
	BKE_bmesh.h
	BKE_bmeshCustomData.h
	BKE_bmfont.h
	BKE_bmfont_types.h
	BKE_boids.h
	BKE_booleanops_mesh.h
	BKE_brush.h
	BKE_bullet.h
	BKE_bvhutils.h
	BKE_cdderivedmesh.h
	BKE_cloth.h
	BKE_collision.h
	BKE_colortools.h
	BKE_constraint.h
	BKE_context.h
	BKE_curve.h
	BKE_customdata.h
	BKE_customdata_file.h
	BKE_deform.h
	BKE_depsgraph.h
	BKE_displist.h
	BKE_effect.h
	BKE_fcurve.h
	BKE_fluidsim.h
	BKE_font.h
	BKE_global.h
	BKE_gpencil.h
	BKE_group.h
	BKE_icons.h
	BKE_idcode.h
	BKE_idprop.h
	BKE_image.h
	BKE_ipo.h
	BKE_key.h
	BKE_lattice.h
	BKE_library.h
	BKE_main.h
	BKE_material.h
	BKE_mball.h
	BKE_mesh.h
	BKE_modifier.h
	BKE_movieclip.h
	BKE_moviecache.h
	BKE_multires.h
	BKE_nla.h
	BKE_node.h
	BKE_object.h
	BKE_packedFile.h
	BKE_paint.h
	BKE_particle.h
	BKE_plugin_types.h
	BKE_pointcache.h
	BKE_property.h
	BKE_report.h
	BKE_sca.h
	BKE_scene.h
	BKE_screen.h
	BKE_script.h
	BKE_sequencer.h
	BKE_shrinkwrap.h
	BKE_sketch.h
	BKE_smoke.h
	BKE_softbody.h
	BKE_sound.h
	BKE_speaker.h
	BKE_subsurf.h
	BKE_suggestions.h
	BKE_text.h
	BKE_texture.h
	BKE_tracking.h
	BKE_unit.h
	BKE_utildefines.h
	BKE_world.h
	BKE_writeavi.h
	BKE_writeffmpeg.h
	BKE_writeframeserver.h
	depsgraph_private.h
	intern/CCGSubSurf.h
	intern/bmesh_private.h
	nla_private.h
)

add_definitions(-DGLEW_STATIC)

if(WITH_AUDASPACE)
	list(APPEND INC
		../../../intern/audaspace/intern
	)
	add_definitions(-DWITH_AUDASPACE)
endif()

if(WITH_BULLET)
	list(APPEND INC
		../../../extern/bullet2/src
	)
	add_definitions(-DUSE_BULLET)
endif()

if(WITH_MOD_CLOTH_ELTOPO)
	list(APPEND INC
		../../../extern/eltopo
	)
	add_definitions(-DWITH_ELTOPO)
endif()

if(WITH_IMAGE_OPENEXR)
	add_definitions(-DWITH_OPENEXR)
endif()

if(WITH_IMAGE_TIFF)
	add_definitions(-DWITH_TIFF)
endif()

if(WITH_IMAGE_OPENJPEG)
	add_definitions(-DWITH_OPENJPEG)
endif()

if(WITH_IMAGE_DDS)
	add_definitions(-DWITH_DDS)
endif()

if(WITH_IMAGE_CINEON)
	add_definitions(-DWITH_CINEON)
endif()

if(WITH_IMAGE_FRAMESERVER)
	add_definitions(-DWITH_FRAMESERVER)
endif()

if(WITH_IMAGE_HDR)
	add_definitions(-DWITH_HDR)
endif()

if(WITH_CODEC_QUICKTIME)
	list(APPEND INC
		../quicktime
	)
	list(APPEND INC_SYS
		${QUICKTIME_INCLUDE_DIRS}
	)
	add_definitions(-DWITH_QUICKTIME)
endif()

if(WITH_CODEC_FFMPEG)
	list(APPEND INC
		../../../intern/ffmpeg
	)
	list(APPEND INC_SYS
		${FFMPEG_INCLUDE_DIRS}
	)
	add_definitions(-DWITH_FFMPEG)
endif()

if(WITH_PYTHON)
	list(APPEND INC
		../python
	)
	list(APPEND INC_SYS
		${PYTHON_INCLUDE_DIRS}
	)
	add_definitions(-DWITH_PYTHON)

	if(WITH_PYTHON_SECURITY)
		add_definitions(-DWITH_PYTHON_SECURITY)
	endif()
endif()

if(WITH_OPENMP)
	add_definitions(-DPARALLEL=1)
endif()

if(NOT WITH_MOD_FLUID)
	add_definitions(-DDISABLE_ELBEEM)
endif()

if(WITH_MOD_SMOKE)
	add_definitions(-DWITH_SMOKE)
endif()

if(WITH_JACK)
	add_definitions(-DWITH_JACK)
endif()

if(WITH_LZO)
	list(APPEND INC_SYS
		../../../extern/lzo/minilzo
	)
	add_definitions(-DWITH_LZO)
endif()

if(WITH_LZMA)
	list(APPEND INC_SYS
		../../../extern/lzma
	)
	add_definitions(-DWITH_LZMA)
endif()


if(WITH_GAMEENGINE)
	list(APPEND INC_SYS
	../../../extern/recastnavigation
	)
	list(APPEND SRC
		intern/navmesh_conversion.c
		BKE_navmesh_conversion.h
	)
endif()

<<<<<<< HEAD
if(WITH_LIBMV)
	list(APPEND INC ../../../extern/libmv)
	add_definitions(-DWITH_LIBMV)
endif()

if(MSVC)
	set(CMAKE_C_FLAGS "${CMAKE_C_FLAGS} /WX")
endif()
=======
## Warnings as errors, this is too strict!
#if(MSVC)
#	set(CMAKE_C_FLAGS "${CMAKE_C_FLAGS} /WX")
#endif()
>>>>>>> 4b24951f

blender_add_lib(bf_blenkernel "${SRC}" "${INC}" "${INC_SYS}")<|MERGE_RESOLUTION|>--- conflicted
+++ resolved
@@ -368,20 +368,14 @@
 	)
 endif()
 
-<<<<<<< HEAD
 if(WITH_LIBMV)
 	list(APPEND INC ../../../extern/libmv)
 	add_definitions(-DWITH_LIBMV)
 endif()
 
-if(MSVC)
-	set(CMAKE_C_FLAGS "${CMAKE_C_FLAGS} /WX")
-endif()
-=======
 ## Warnings as errors, this is too strict!
 #if(MSVC)
 #	set(CMAKE_C_FLAGS "${CMAKE_C_FLAGS} /WX")
 #endif()
->>>>>>> 4b24951f
 
 blender_add_lib(bf_blenkernel "${SRC}" "${INC}" "${INC_SYS}")