/**
 * $Id$
 *
 * ***** BEGIN GPL LICENSE BLOCK *****
 *
 * This program is free software; you can redistribute it and/or
 * modify it under the terms of the GNU General Public License
 * as published by the Free Software Foundation; either version 2
 * of the License, or (at your option) any later version.
 *
 * This program is distributed in the hope that it will be useful,
 * but WITHOUT ANY WARRANTY; without even the implied warranty of
 * MERCHANTABILITY or FITNESS FOR A PARTICULAR PURPOSE.  See the
 * GNU General Public License for more details.
 *
 * You should have received a copy of the GNU General Public License
 * along with this program; if not, write to the Free Software Foundation,
 * Inc., 59 Temple Place - Suite 330, Boston, MA  02111-1307, USA.
 *
 * The Original Code is Copyright (C) 2005 Blender Foundation.
 * All rights reserved.
 *
 * The Original Code is: all of this file.
 *
 * Contributor(s): none yet.
 *
 * ***** END GPL LICENSE BLOCK *****
 */

#include <string.h>

#ifdef HAVE_CONFIG_H
#include <config.h>
#endif

#include "PIL_time.h"

#include "MEM_guardedalloc.h"

#include "DNA_effect_types.h"
#include "DNA_mesh_types.h"
#include "DNA_key_types.h"
#include "DNA_meshdata_types.h"
#include "DNA_modifier_types.h"
#include "DNA_object_types.h"
#include "DNA_object_force.h"
#include "DNA_object_fluidsim.h" // N_T
#include "DNA_scene_types.h" // N_T
#include "DNA_texture_types.h"
#include "DNA_view3d_types.h"
#include "DNA_screen_types.h"
#include "DNA_space_types.h"
#include "DNA_particle_types.h"

#include "BLI_arithb.h"
#include "BLI_blenlib.h"
#include "BLI_edgehash.h"
#include "BLI_editVert.h"
#include "BLI_linklist.h"
#include "BLI_memarena.h"

#include "BKE_cdderivedmesh.h"
#include "BKE_customdata.h"
#include "BKE_DerivedMesh.h"
#include "BKE_deform.h"
#include "BKE_displist.h"
#include "BKE_effect.h"
#include "BKE_fluidsim.h"
#include "BKE_global.h"
#include "BKE_key.h"
#include "BKE_material.h"
#include "BKE_modifier.h"
#include "BKE_mesh.h"
#include "BKE_object.h"
#include "BKE_paint.h"
#include "BKE_subsurf.h"
#include "BKE_texture.h"
#include "BKE_utildefines.h"
#include "BKE_particle.h"
#include "BKE_bvhutils.h"

#include "BLO_sys_types.h" // for intptr_t support

#include "BIF_gl.h"
#include "BIF_glutil.h"

#include "gpu_buffers.h"
#include "GPU_draw.h"
#include "GPU_extensions.h"
#include "GPU_material.h"

///////////////////////////////////
///////////////////////////////////

static MVert *dm_getVertArray(DerivedMesh *dm)
{
	MVert *mvert = CustomData_get_layer(&dm->vertData, CD_MVERT);

	if (!mvert) {
		mvert = CustomData_add_layer(&dm->vertData, CD_MVERT, CD_CALLOC, NULL,
			dm->getNumVerts(dm));
		CustomData_set_layer_flag(&dm->vertData, CD_MVERT, CD_FLAG_TEMPORARY);
		dm->copyVertArray(dm, mvert);
	}

	return mvert;
}

static MEdge *dm_getEdgeArray(DerivedMesh *dm)
{
	MEdge *medge = CustomData_get_layer(&dm->edgeData, CD_MEDGE);

	if (!medge) {
		medge = CustomData_add_layer(&dm->edgeData, CD_MEDGE, CD_CALLOC, NULL,
			dm->getNumEdges(dm));
		CustomData_set_layer_flag(&dm->edgeData, CD_MEDGE, CD_FLAG_TEMPORARY);
		dm->copyEdgeArray(dm, medge);
	}

	return medge;
}

static MFace *dm_getFaceArray(DerivedMesh *dm)
{
	MFace *mface = CustomData_get_layer(&dm->faceData, CD_MFACE);

	if (!mface) {
		mface = CustomData_add_layer(&dm->faceData, CD_MFACE, CD_CALLOC, NULL,
			dm->getNumFaces(dm));
		CustomData_set_layer_flag(&dm->faceData, CD_MFACE, CD_FLAG_TEMPORARY);
		dm->copyFaceArray(dm, mface);
	}

	return mface;
}

static MVert *dm_dupVertArray(DerivedMesh *dm)
{
	MVert *tmp = MEM_callocN(sizeof(*tmp) * dm->getNumVerts(dm),
	                         "dm_dupVertArray tmp");

	if(tmp) dm->copyVertArray(dm, tmp);

	return tmp;
}

static MEdge *dm_dupEdgeArray(DerivedMesh *dm)
{
	MEdge *tmp = MEM_callocN(sizeof(*tmp) * dm->getNumEdges(dm),
	                         "dm_dupEdgeArray tmp");

	if(tmp) dm->copyEdgeArray(dm, tmp);

	return tmp;
}

static MFace *dm_dupFaceArray(DerivedMesh *dm)
{
	MFace *tmp = MEM_callocN(sizeof(*tmp) * dm->getNumFaces(dm),
	                         "dm_dupFaceArray tmp");

	if(tmp) dm->copyFaceArray(dm, tmp);

	return tmp;
}

void DM_init_funcs(DerivedMesh *dm)
{
	/* default function implementations */
	dm->getVertArray = dm_getVertArray;
	dm->getEdgeArray = dm_getEdgeArray;
	dm->getFaceArray = dm_getFaceArray;
	dm->dupVertArray = dm_dupVertArray;
	dm->dupEdgeArray = dm_dupEdgeArray;
	dm->dupFaceArray = dm_dupFaceArray;

	dm->getVertData = DM_get_vert_data;
	dm->getEdgeData = DM_get_edge_data;
	dm->getFaceData = DM_get_face_data;
	dm->getVertDataArray = DM_get_vert_data_layer;
	dm->getEdgeDataArray = DM_get_edge_data_layer;
	dm->getFaceDataArray = DM_get_face_data_layer;

	bvhcache_init(&dm->bvhCache);
}

void DM_init(DerivedMesh *dm,
             int numVerts, int numEdges, int numFaces)
{
	dm->numVertData = numVerts;
	dm->numEdgeData = numEdges;
	dm->numFaceData = numFaces;

	DM_init_funcs(dm);
	
	dm->needsFree = 1;
}

void DM_from_template(DerivedMesh *dm, DerivedMesh *source,
                      int numVerts, int numEdges, int numFaces)
{
	CustomData_copy(&source->vertData, &dm->vertData, CD_MASK_DERIVEDMESH,
	                CD_CALLOC, numVerts);
	CustomData_copy(&source->edgeData, &dm->edgeData, CD_MASK_DERIVEDMESH,
	                CD_CALLOC, numEdges);
	CustomData_copy(&source->faceData, &dm->faceData, CD_MASK_DERIVEDMESH,
	                CD_CALLOC, numFaces);

	dm->numVertData = numVerts;
	dm->numEdgeData = numEdges;
	dm->numFaceData = numFaces;

	DM_init_funcs(dm);

	dm->needsFree = 1;
}

int DM_release(DerivedMesh *dm)
{
	if (dm->needsFree) {
		bvhcache_free(&dm->bvhCache);
		GPU_drawobject_free( dm );
		CustomData_free(&dm->vertData, dm->numVertData);
		CustomData_free(&dm->edgeData, dm->numEdgeData);
		CustomData_free(&dm->faceData, dm->numFaceData);

		return 1;
	}
	else {
		CustomData_free_temporary(&dm->vertData, dm->numVertData);
		CustomData_free_temporary(&dm->edgeData, dm->numEdgeData);
		CustomData_free_temporary(&dm->faceData, dm->numFaceData);

		return 0;
	}
}

void DM_to_mesh(DerivedMesh *dm, Mesh *me)
{
	/* dm might depend on me, so we need to do everything with a local copy */
	Mesh tmp = *me;
	int totvert, totedge, totface;

	memset(&tmp.vdata, 0, sizeof(tmp.vdata));
	memset(&tmp.edata, 0, sizeof(tmp.edata));
	memset(&tmp.fdata, 0, sizeof(tmp.fdata));

	totvert = tmp.totvert = dm->getNumVerts(dm);
	totedge = tmp.totedge = dm->getNumEdges(dm);
	totface = tmp.totface = dm->getNumFaces(dm);

	CustomData_copy(&dm->vertData, &tmp.vdata, CD_MASK_MESH, CD_DUPLICATE, totvert);
	CustomData_copy(&dm->edgeData, &tmp.edata, CD_MASK_MESH, CD_DUPLICATE, totedge);
	CustomData_copy(&dm->faceData, &tmp.fdata, CD_MASK_MESH, CD_DUPLICATE, totface);

	/* not all DerivedMeshes store their verts/edges/faces in CustomData, so
	   we set them here in case they are missing */
	if(!CustomData_has_layer(&tmp.vdata, CD_MVERT))
		CustomData_add_layer(&tmp.vdata, CD_MVERT, CD_ASSIGN, dm->dupVertArray(dm), totvert);
	if(!CustomData_has_layer(&tmp.edata, CD_MEDGE))
		CustomData_add_layer(&tmp.edata, CD_MEDGE, CD_ASSIGN, dm->dupEdgeArray(dm), totedge);
	if(!CustomData_has_layer(&tmp.fdata, CD_MFACE))
		CustomData_add_layer(&tmp.fdata, CD_MFACE, CD_ASSIGN, dm->dupFaceArray(dm), totface);

	mesh_update_customdata_pointers(&tmp);

	CustomData_free(&me->vdata, me->totvert);
	CustomData_free(&me->edata, me->totedge);
	CustomData_free(&me->fdata, me->totface);

	/* if the number of verts has changed, remove invalid data */
	if(tmp.totvert != me->totvert) {
		if(me->key) me->key->id.us--;
		me->key = NULL;
	}

	*me = tmp;
}

void DM_set_only_copy(DerivedMesh *dm, CustomDataMask mask)
{
	CustomData_set_only_copy(&dm->vertData, mask);
	CustomData_set_only_copy(&dm->edgeData, mask);
	CustomData_set_only_copy(&dm->faceData, mask);
}

void DM_add_vert_layer(DerivedMesh *dm, int type, int alloctype, void *layer)
{
	CustomData_add_layer(&dm->vertData, type, alloctype, layer, dm->numVertData);
}

void DM_add_edge_layer(DerivedMesh *dm, int type, int alloctype, void *layer)
{
	CustomData_add_layer(&dm->edgeData, type, alloctype, layer, dm->numEdgeData);
}

void DM_add_face_layer(DerivedMesh *dm, int type, int alloctype, void *layer)
{
	CustomData_add_layer(&dm->faceData, type, alloctype, layer, dm->numFaceData);
}

void *DM_get_vert_data(DerivedMesh *dm, int index, int type)
{
	return CustomData_get(&dm->vertData, index, type);
}

void *DM_get_edge_data(DerivedMesh *dm, int index, int type)
{
	return CustomData_get(&dm->edgeData, index, type);
}

void *DM_get_face_data(DerivedMesh *dm, int index, int type)
{
	return CustomData_get(&dm->faceData, index, type);
}

void *DM_get_vert_data_layer(DerivedMesh *dm, int type)
{
	return CustomData_get_layer(&dm->vertData, type);
}

void *DM_get_edge_data_layer(DerivedMesh *dm, int type)
{
	return CustomData_get_layer(&dm->edgeData, type);
}

void *DM_get_face_data_layer(DerivedMesh *dm, int type)
{
	return CustomData_get_layer(&dm->faceData, type);
}

void DM_set_vert_data(DerivedMesh *dm, int index, int type, void *data)
{
	CustomData_set(&dm->vertData, index, type, data);
}

void DM_set_edge_data(DerivedMesh *dm, int index, int type, void *data)
{
	CustomData_set(&dm->edgeData, index, type, data);
}

void DM_set_face_data(DerivedMesh *dm, int index, int type, void *data)
{
	CustomData_set(&dm->faceData, index, type, data);
}

void DM_copy_vert_data(DerivedMesh *source, DerivedMesh *dest,
                       int source_index, int dest_index, int count)
{
	CustomData_copy_data(&source->vertData, &dest->vertData,
	                     source_index, dest_index, count);
}

void DM_copy_edge_data(DerivedMesh *source, DerivedMesh *dest,
                       int source_index, int dest_index, int count)
{
	CustomData_copy_data(&source->edgeData, &dest->edgeData,
	                     source_index, dest_index, count);
}

void DM_copy_face_data(DerivedMesh *source, DerivedMesh *dest,
                       int source_index, int dest_index, int count)
{
	CustomData_copy_data(&source->faceData, &dest->faceData,
	                     source_index, dest_index, count);
}

void DM_free_vert_data(struct DerivedMesh *dm, int index, int count)
{
	CustomData_free_elem(&dm->vertData, index, count);
}

void DM_free_edge_data(struct DerivedMesh *dm, int index, int count)
{
	CustomData_free_elem(&dm->edgeData, index, count);
}

void DM_free_face_data(struct DerivedMesh *dm, int index, int count)
{
	CustomData_free_elem(&dm->faceData, index, count);
}

void DM_interp_vert_data(DerivedMesh *source, DerivedMesh *dest,
                         int *src_indices, float *weights,
                         int count, int dest_index)
{
	CustomData_interp(&source->vertData, &dest->vertData, src_indices,
	                  weights, NULL, count, dest_index);
}

void DM_interp_edge_data(DerivedMesh *source, DerivedMesh *dest,
                         int *src_indices,
                         float *weights, EdgeVertWeight *vert_weights,
                         int count, int dest_index)
{
	CustomData_interp(&source->edgeData, &dest->edgeData, src_indices,
	                  weights, (float*)vert_weights, count, dest_index);
}

void DM_interp_face_data(DerivedMesh *source, DerivedMesh *dest,
                         int *src_indices,
                         float *weights, FaceVertWeight *vert_weights,
                         int count, int dest_index)
{
	CustomData_interp(&source->faceData, &dest->faceData, src_indices,
	                  weights, (float*)vert_weights, count, dest_index);
}

void DM_swap_face_data(DerivedMesh *dm, int index, int *corner_indices)
{
	CustomData_swap(&dm->faceData, index, corner_indices);
}

///

static DerivedMesh *getMeshDerivedMesh(Mesh *me, Object *ob, float (*vertCos)[3])
{
	DerivedMesh *dm = CDDM_from_mesh(me, ob);
	
	if(!dm)
		return NULL;
	
	if (vertCos)
		CDDM_apply_vert_coords(dm, vertCos);

	CDDM_calc_normals(dm);

	return dm;
}

///

typedef struct {
	DerivedMesh dm;

	EditMesh *em;
	float (*vertexCos)[3];
	float (*vertexNos)[3];
	float (*faceNos)[3];
} EditMeshDerivedMesh;

static void emDM_foreachMappedVert(DerivedMesh *dm, void (*func)(void *userData, int index, float *co, float *no_f, short *no_s), void *userData)
{
	EditMeshDerivedMesh *emdm= (EditMeshDerivedMesh*) dm;
	EditVert *eve;
	int i;

	for (i=0,eve= emdm->em->verts.first; eve; i++,eve=eve->next) {
		if (emdm->vertexCos) {
			func(userData, i, emdm->vertexCos[i], emdm->vertexNos[i], NULL);
		} else {
			func(userData, i, eve->co, eve->no, NULL);
		}
	}
}
static void emDM_foreachMappedEdge(DerivedMesh *dm, void (*func)(void *userData, int index, float *v0co, float *v1co), void *userData)
{
	EditMeshDerivedMesh *emdm= (EditMeshDerivedMesh*) dm;
	EditEdge *eed;
	int i;

	if (emdm->vertexCos) {
		EditVert *eve;

		for (i=0,eve=emdm->em->verts.first; eve; eve= eve->next)
			eve->tmp.l = (intptr_t) i++;
		for(i=0,eed= emdm->em->edges.first; eed; i++,eed= eed->next)
			func(userData, i, emdm->vertexCos[(int) eed->v1->tmp.l], emdm->vertexCos[(int) eed->v2->tmp.l]);
	} else {
		for(i=0,eed= emdm->em->edges.first; eed; i++,eed= eed->next)
			func(userData, i, eed->v1->co, eed->v2->co);
	}
}
static void emDM_drawMappedEdges(DerivedMesh *dm, int (*setDrawOptions)(void *userData, int index), void *userData) 
{
	EditMeshDerivedMesh *emdm= (EditMeshDerivedMesh*) dm;
	EditEdge *eed;
	int i;

	if (emdm->vertexCos) {
		EditVert *eve;

		for (i=0,eve=emdm->em->verts.first; eve; eve= eve->next)
			eve->tmp.l = (intptr_t) i++;

		glBegin(GL_LINES);
		for(i=0,eed= emdm->em->edges.first; eed; i++,eed= eed->next) {
			if(!setDrawOptions || setDrawOptions(userData, i)) {
				glVertex3fv(emdm->vertexCos[(int) eed->v1->tmp.l]);
				glVertex3fv(emdm->vertexCos[(int) eed->v2->tmp.l]);
			}
		}
		glEnd();
	} else {
		GPUBuffer *buffer = NULL;
		float *varray;

		if(GPU_buffer_legacy(dm)==FALSE)
			buffer = GPU_buffer_alloc( sizeof(float)*3*2*emdm->em->totedge, 0 );

		if( buffer != 0 && (varray = GPU_buffer_lock_stream( buffer )) ) {
			int prevdraw = 0;
			int numedges = 0;
			int draw = 0;
			int datatype[] = { GPU_BUFFER_INTER_V3F, GPU_BUFFER_INTER_END };
			GPU_buffer_unlock( buffer );
			GPU_interleaved_setup( buffer, datatype );
			varray = GPU_buffer_lock_stream( buffer );
			for(i=0,eed= emdm->em->edges.first; eed; i++,eed= eed->next) {
				if(!setDrawOptions || setDrawOptions(userData, i)) {
					draw = 1;
				} else {
					draw = 0;
				}
				if( prevdraw != draw && prevdraw != 0 && numedges > 0) {
					GPU_buffer_unlock( buffer );
					glDrawArrays(GL_LINES,0,numedges*2);
					varray = GPU_buffer_lock_stream( buffer );
					numedges = 0;
				}
				if( draw != 0 ) {
					VECCOPY(&varray[numedges*6],eed->v1->co);
					VECCOPY(&varray[numedges*6+3],eed->v2->co);
					numedges++;
				}
				prevdraw = draw;
			}
			GPU_buffer_unlock( buffer );
			if( prevdraw != 0 && numedges > 0) {
				glDrawArrays(GL_LINES,0,numedges*2);
			}
			GPU_buffer_unbind();
		} else {
			glBegin(GL_LINES);
			for(i=0,eed= emdm->em->edges.first; eed; i++,eed= eed->next) {
				if(!setDrawOptions || setDrawOptions(userData, i)) {
					glVertex3fv(eed->v1->co);
					glVertex3fv(eed->v2->co);
				}
			}
			glEnd();
		}
		if( buffer != 0 )
			GPU_buffer_free( buffer, 0 );
	}
}
static void emDM_drawEdges(DerivedMesh *dm, int drawLooseEdges)
{
	emDM_drawMappedEdges(dm, NULL, NULL);
}
static void emDM_drawMappedEdgesInterp(DerivedMesh *dm, int (*setDrawOptions)(void *userData, int index), void (*setDrawInterpOptions)(void *userData, int index, float t), void *userData) 
{
	EditMeshDerivedMesh *emdm= (EditMeshDerivedMesh*) dm;
	EditEdge *eed;
	int i;

	if (emdm->vertexCos) {
		EditVert *eve;

		for (i=0,eve=emdm->em->verts.first; eve; eve= eve->next)
			eve->tmp.l = (intptr_t) i++;

		glBegin(GL_LINES);
		for (i=0,eed= emdm->em->edges.first; eed; i++,eed= eed->next) {
			if(!setDrawOptions || setDrawOptions(userData, i)) {
				setDrawInterpOptions(userData, i, 0.0);
				glVertex3fv(emdm->vertexCos[(int) eed->v1->tmp.l]);
				setDrawInterpOptions(userData, i, 1.0);
				glVertex3fv(emdm->vertexCos[(int) eed->v2->tmp.l]);
			}
		}
		glEnd();
	} else {
		glBegin(GL_LINES);
		for (i=0,eed= emdm->em->edges.first; eed; i++,eed= eed->next) {
			if(!setDrawOptions || setDrawOptions(userData, i)) {
				setDrawInterpOptions(userData, i, 0.0);
				glVertex3fv(eed->v1->co);
				setDrawInterpOptions(userData, i, 1.0);
				glVertex3fv(eed->v2->co);
			}
		}
		glEnd();
	}
}

static void emDM_drawUVEdges(DerivedMesh *dm)
{
	EditMeshDerivedMesh *emdm= (EditMeshDerivedMesh*) dm;
	EditFace *efa;
	MTFace *tf;

	glBegin(GL_LINES);
	for(efa= emdm->em->faces.first; efa; efa= efa->next) {
		tf = CustomData_em_get(&emdm->em->fdata, efa->data, CD_MTFACE);

		if(tf && !(efa->h)) {
			glVertex2fv(tf->uv[0]);
			glVertex2fv(tf->uv[1]);

			glVertex2fv(tf->uv[1]);
			glVertex2fv(tf->uv[2]);

			if (!efa->v4) {
				glVertex2fv(tf->uv[2]);
				glVertex2fv(tf->uv[0]);
			} else {
				glVertex2fv(tf->uv[2]);
				glVertex2fv(tf->uv[3]);
				glVertex2fv(tf->uv[3]);
				glVertex2fv(tf->uv[0]);
			}
		}
	}
	glEnd();
}

static void emDM__calcFaceCent(EditFace *efa, float cent[3], float (*vertexCos)[3])
{
	if (vertexCos) {
		VECCOPY(cent, vertexCos[(int) efa->v1->tmp.l]);
		VecAddf(cent, cent, vertexCos[(int) efa->v2->tmp.l]);
		VecAddf(cent, cent, vertexCos[(int) efa->v3->tmp.l]);
		if (efa->v4) VecAddf(cent, cent, vertexCos[(int) efa->v4->tmp.l]);
	} else {
		VECCOPY(cent, efa->v1->co);
		VecAddf(cent, cent, efa->v2->co);
		VecAddf(cent, cent, efa->v3->co);
		if (efa->v4) VecAddf(cent, cent, efa->v4->co);
	}

	if (efa->v4) {
		VecMulf(cent, 0.25f);
	} else {
		VecMulf(cent, 0.33333333333f);
	}
}
static void emDM_foreachMappedFaceCenter(DerivedMesh *dm, void (*func)(void *userData, int index, float *co, float *no), void *userData)
{
	EditMeshDerivedMesh *emdm= (EditMeshDerivedMesh*) dm;
	EditVert *eve;
	EditFace *efa;
	float cent[3];
	int i;

	if (emdm->vertexCos) {
		for (i=0,eve=emdm->em->verts.first; eve; eve= eve->next)
			eve->tmp.l = (intptr_t) i++;
	}

	for(i=0,efa= emdm->em->faces.first; efa; i++,efa= efa->next) {
		emDM__calcFaceCent(efa, cent, emdm->vertexCos);
		func(userData, i, cent, emdm->vertexCos?emdm->faceNos[i]:efa->n);
	}
}
static void emDM_drawMappedFaces(DerivedMesh *dm, int (*setDrawOptions)(void *userData, int index, int *drawSmooth_r), void *userData, int useColors)
{
	EditMeshDerivedMesh *emdm= (EditMeshDerivedMesh*) dm;
	EditFace *efa;
	int i, draw;

	if (emdm->vertexCos) {
		EditVert *eve;

		for (i=0,eve=emdm->em->verts.first; eve; eve= eve->next)
			eve->tmp.l = (intptr_t) i++;

		for (i=0,efa= emdm->em->faces.first; efa; i++,efa= efa->next) {
			int drawSmooth = (efa->flag & ME_SMOOTH);
			draw = setDrawOptions==NULL ? 1 : setDrawOptions(userData, i, &drawSmooth);
			if(draw) {
				if (draw==2) { /* enabled with stipple */
	  				glEnable(GL_POLYGON_STIPPLE);
	  				glPolygonStipple(stipple_quarttone);
				}
				
				glShadeModel(drawSmooth?GL_SMOOTH:GL_FLAT);

				glBegin(efa->v4?GL_QUADS:GL_TRIANGLES);
				if (!drawSmooth) {
					glNormal3fv(emdm->faceNos[i]);
					glVertex3fv(emdm->vertexCos[(int) efa->v1->tmp.l]);
					glVertex3fv(emdm->vertexCos[(int) efa->v2->tmp.l]);
					glVertex3fv(emdm->vertexCos[(int) efa->v3->tmp.l]);
					if(efa->v4) glVertex3fv(emdm->vertexCos[(int) efa->v4->tmp.l]);
				} else {
					glNormal3fv(emdm->vertexNos[(int) efa->v1->tmp.l]);
					glVertex3fv(emdm->vertexCos[(int) efa->v1->tmp.l]);
					glNormal3fv(emdm->vertexNos[(int) efa->v2->tmp.l]);
					glVertex3fv(emdm->vertexCos[(int) efa->v2->tmp.l]);
					glNormal3fv(emdm->vertexNos[(int) efa->v3->tmp.l]);
					glVertex3fv(emdm->vertexCos[(int) efa->v3->tmp.l]);
					if(efa->v4) {
						glNormal3fv(emdm->vertexNos[(int) efa->v4->tmp.l]);
						glVertex3fv(emdm->vertexCos[(int) efa->v4->tmp.l]);
					}
				}
				glEnd();
				
				if (draw==2)
					glDisable(GL_POLYGON_STIPPLE);
			}
		}
	} else {
		GPUBuffer *buffer = 0;
		float *varray;
		if( setDrawOptions == 0 ) {
			/* 3 floats for position, 3 for normal and times two because the faces may actually be quads instead of triangles */
			buffer = GPU_buffer_alloc( sizeof(float)*6*emdm->em->totface*3*2, 0 );
		}
		if( buffer != 0 && (varray = GPU_buffer_lock_stream( buffer )) ) {
			int prevdraw = 0;
			int numfaces = 0;
			int datatype[] = { GPU_BUFFER_INTER_V3F, GPU_BUFFER_INTER_N3F, GPU_BUFFER_INTER_END };
			GPU_buffer_unlock( buffer );
			GPU_interleaved_setup( buffer, datatype );
			glShadeModel(GL_SMOOTH);
			varray = GPU_buffer_lock_stream( buffer );
			for (i=0,efa= emdm->em->faces.first; efa; i++,efa= efa->next) {
				int drawSmooth = (efa->flag & ME_SMOOTH);
				draw = setDrawOptions==NULL ? 1 : setDrawOptions(userData, i, &drawSmooth);
				if( prevdraw != draw && prevdraw != 0 && numfaces > 0) {
					if( prevdraw==2 ) {
						glEnable(GL_POLYGON_STIPPLE);
		  				glPolygonStipple(stipple_quarttone);
					}
					GPU_buffer_unlock( buffer );
					glDrawArrays(GL_TRIANGLES,0,numfaces*3);
					if( prevdraw==2 ) {
						glDisable(GL_POLYGON_STIPPLE);
					}
					varray = GPU_buffer_lock_stream( buffer );
					numfaces = 0;
				}
				if( draw != 0 ) {
					if(!drawSmooth) {
						VECCOPY(&varray[numfaces*18],efa->v1->co);
						VECCOPY(&varray[numfaces*18+3],efa->n);

						VECCOPY(&varray[numfaces*18+6],efa->v2->co);
						VECCOPY(&varray[numfaces*18+9],efa->n);

						VECCOPY(&varray[numfaces*18+12],efa->v3->co);
						VECCOPY(&varray[numfaces*18+15],efa->n);
						numfaces++;
						if( efa->v4 ) {
							VECCOPY(&varray[numfaces*18],efa->v3->co);
							VECCOPY(&varray[numfaces*18+3],efa->n);

							VECCOPY(&varray[numfaces*18+6],efa->v4->co);
							VECCOPY(&varray[numfaces*18+9],efa->n);

							VECCOPY(&varray[numfaces*18+12],efa->v1->co);
							VECCOPY(&varray[numfaces*18+15],efa->n);
							numfaces++;
						}
					}
					else {
						VECCOPY(&varray[numfaces*18],efa->v1->co);
						VECCOPY(&varray[numfaces*18+3],efa->v1->no);

						VECCOPY(&varray[numfaces*18+6],efa->v2->co);
						VECCOPY(&varray[numfaces*18+9],efa->v2->no);

						VECCOPY(&varray[numfaces*18+12],efa->v3->co);
						VECCOPY(&varray[numfaces*18+15],efa->v3->no);
						numfaces++;
						if( efa->v4 ) {
							VECCOPY(&varray[numfaces*18],efa->v3->co);
							VECCOPY(&varray[numfaces*18+3],efa->v3->no);

							VECCOPY(&varray[numfaces*18+6],efa->v4->co);
							VECCOPY(&varray[numfaces*18+9],efa->v4->no);

							VECCOPY(&varray[numfaces*18+12],efa->v1->co);
							VECCOPY(&varray[numfaces*18+15],efa->v1->no);
							numfaces++;
						}
					}
				}
				prevdraw = draw;
			}
			GPU_buffer_unlock( buffer );
			if( prevdraw != 0 && numfaces > 0) {
				if( prevdraw==2 ) {
					glEnable(GL_POLYGON_STIPPLE);
	  				glPolygonStipple(stipple_quarttone);
				}
				glDrawArrays(GL_TRIANGLES,0,numfaces*3);
				if( prevdraw==2 ) {
					glDisable(GL_POLYGON_STIPPLE);
				}
			}
			GPU_buffer_unbind();
		} else {
			for (i=0,efa= emdm->em->faces.first; efa; i++,efa= efa->next) {
				int drawSmooth = (efa->flag & ME_SMOOTH);
				draw = setDrawOptions==NULL ? 1 : setDrawOptions(userData, i, &drawSmooth);
				if(draw) {
					if (draw==2) { /* enabled with stipple */
		  				glEnable(GL_POLYGON_STIPPLE);
		  				glPolygonStipple(stipple_quarttone);
					}
					glShadeModel(drawSmooth?GL_SMOOTH:GL_FLAT);

					glBegin(efa->v4?GL_QUADS:GL_TRIANGLES);
					if (!drawSmooth) {
						glNormal3fv(efa->n);
						glVertex3fv(efa->v1->co);
						glVertex3fv(efa->v2->co);
						glVertex3fv(efa->v3->co);
						if(efa->v4) glVertex3fv(efa->v4->co);
					} else {
						glNormal3fv(efa->v1->no);
						glVertex3fv(efa->v1->co);
						glNormal3fv(efa->v2->no);
						glVertex3fv(efa->v2->co);
						glNormal3fv(efa->v3->no);
						glVertex3fv(efa->v3->co);
						if(efa->v4) {
							glNormal3fv(efa->v4->no);
							glVertex3fv(efa->v4->co);
						}
					}
					glEnd();
					
					if (draw==2)
						glDisable(GL_POLYGON_STIPPLE);
				}
			}
		}
		if( buffer != 0 )
			GPU_buffer_free( buffer, 0 );
	}
}

static void emDM_drawFacesTex_common(DerivedMesh *dm,
               int (*drawParams)(MTFace *tface, MCol *mcol, int matnr),
               int (*drawParamsMapped)(void *userData, int index),
               void *userData) 
{
	EditMeshDerivedMesh *emdm= (EditMeshDerivedMesh*) dm;
	EditMesh *em= emdm->em;
	float (*vertexCos)[3]= emdm->vertexCos;
	float (*vertexNos)[3]= emdm->vertexNos;
	EditFace *efa;
	int i;

	/* always use smooth shading even for flat faces, else vertex colors wont interpolate */
	glShadeModel(GL_SMOOTH);
	
	if (vertexCos) {
		EditVert *eve;

		for (i=0,eve=em->verts.first; eve; eve= eve->next)
			eve->tmp.l = (intptr_t) i++;

		for (i=0,efa= em->faces.first; efa; i++,efa= efa->next) {
			MTFace *tf= CustomData_em_get(&em->fdata, efa->data, CD_MTFACE);
			MCol *mcol= CustomData_em_get(&em->fdata, efa->data, CD_MCOL);
			unsigned char *cp= NULL;
			int drawSmooth= (efa->flag & ME_SMOOTH);
			int flag;

			if(drawParams)
				flag= drawParams(tf, mcol, efa->mat_nr);
			else if(drawParamsMapped)
				flag= drawParamsMapped(userData, i);
			else
				flag= 1;

			if(flag != 0) { /* flag 0 == the face is hidden or invisible */
				
				/* we always want smooth here since otherwise vertex colors dont interpolate */
				if (mcol) {
					if (flag==1) {
						cp= (unsigned char*)mcol;
					}
				} else {
					glShadeModel(drawSmooth?GL_SMOOTH:GL_FLAT);
				} 
				
				glBegin(efa->v4?GL_QUADS:GL_TRIANGLES);
				if (!drawSmooth) {
					glNormal3fv(emdm->faceNos[i]);

					if(tf) glTexCoord2fv(tf->uv[0]);
					if(cp) glColor3ub(cp[3], cp[2], cp[1]);
					glVertex3fv(vertexCos[(int) efa->v1->tmp.l]);

					if(tf) glTexCoord2fv(tf->uv[1]);
					if(cp) glColor3ub(cp[7], cp[6], cp[5]);
					glVertex3fv(vertexCos[(int) efa->v2->tmp.l]);

					if(tf) glTexCoord2fv(tf->uv[2]);
					if(cp) glColor3ub(cp[11], cp[10], cp[9]);
					glVertex3fv(vertexCos[(int) efa->v3->tmp.l]);

					if(efa->v4) {
						if(tf) glTexCoord2fv(tf->uv[3]);
						if(cp) glColor3ub(cp[15], cp[14], cp[13]);
						glVertex3fv(vertexCos[(int) efa->v4->tmp.l]);
					}
				} else {
					if(tf) glTexCoord2fv(tf->uv[0]);
					if(cp) glColor3ub(cp[3], cp[2], cp[1]);
					glNormal3fv(vertexNos[(int) efa->v1->tmp.l]);
					glVertex3fv(vertexCos[(int) efa->v1->tmp.l]);

					if(tf) glTexCoord2fv(tf->uv[1]);
					if(cp) glColor3ub(cp[7], cp[6], cp[5]);
					glNormal3fv(vertexNos[(int) efa->v2->tmp.l]);
					glVertex3fv(vertexCos[(int) efa->v2->tmp.l]);

					if(tf) glTexCoord2fv(tf->uv[2]);
					if(cp) glColor3ub(cp[11], cp[10], cp[9]);
					glNormal3fv(vertexNos[(int) efa->v3->tmp.l]);
					glVertex3fv(vertexCos[(int) efa->v3->tmp.l]);

					if(efa->v4) {
						if(tf) glTexCoord2fv(tf->uv[3]);
						if(cp) glColor3ub(cp[15], cp[14], cp[13]);
						glNormal3fv(vertexNos[(int) efa->v4->tmp.l]);
						glVertex3fv(vertexCos[(int) efa->v4->tmp.l]);
					}
				}
				glEnd();
			}
		}
	} else {
		for (i=0,efa= em->faces.first; efa; i++,efa= efa->next) {
			MTFace *tf= CustomData_em_get(&em->fdata, efa->data, CD_MTFACE);
			MCol *mcol= CustomData_em_get(&em->fdata, efa->data, CD_MCOL);
			unsigned char *cp= NULL;
			int drawSmooth= (efa->flag & ME_SMOOTH);
			int flag;

			if(drawParams)
				flag= drawParams(tf, mcol, efa->mat_nr);
			else if(drawParamsMapped)
				flag= drawParamsMapped(userData, i);
			else
				flag= 1;

			if(flag != 0) { /* flag 0 == the face is hidden or invisible */
				/* we always want smooth here since otherwise vertex colors dont interpolate */
				if (mcol) {
					if (flag==1) {
						cp= (unsigned char*)mcol;
					}
				} else {
					glShadeModel(drawSmooth?GL_SMOOTH:GL_FLAT);
				} 

				glBegin(efa->v4?GL_QUADS:GL_TRIANGLES);
				if (!drawSmooth) {
					glNormal3fv(efa->n);

					if(tf) glTexCoord2fv(tf->uv[0]);
					if(cp) glColor3ub(cp[3], cp[2], cp[1]);
					glVertex3fv(efa->v1->co);

					if(tf) glTexCoord2fv(tf->uv[1]);
					if(cp) glColor3ub(cp[7], cp[6], cp[5]);
					glVertex3fv(efa->v2->co);

					if(tf) glTexCoord2fv(tf->uv[2]);
					if(cp) glColor3ub(cp[11], cp[10], cp[9]);
					glVertex3fv(efa->v3->co);

					if(efa->v4) {
						if(tf) glTexCoord2fv(tf->uv[3]);
						if(cp) glColor3ub(cp[15], cp[14], cp[13]);
						glVertex3fv(efa->v4->co);
					}
				} else {
					if(tf) glTexCoord2fv(tf->uv[0]);
					if(cp) glColor3ub(cp[3], cp[2], cp[1]);
					glNormal3fv(efa->v1->no);
					glVertex3fv(efa->v1->co);

					if(tf) glTexCoord2fv(tf->uv[1]);
					if(cp) glColor3ub(cp[7], cp[6], cp[5]);
					glNormal3fv(efa->v2->no);
					glVertex3fv(efa->v2->co);

					if(tf) glTexCoord2fv(tf->uv[2]);
					if(cp) glColor3ub(cp[11], cp[10], cp[9]);
					glNormal3fv(efa->v3->no);
					glVertex3fv(efa->v3->co);

					if(efa->v4) {
						if(tf) glTexCoord2fv(tf->uv[3]);
						if(cp) glColor3ub(cp[15], cp[14], cp[13]);
						glNormal3fv(efa->v4->no);
						glVertex3fv(efa->v4->co);
					}
				}
				glEnd();
			}
		}
	}
}

static void emDM_drawFacesTex(DerivedMesh *dm, int (*setDrawOptions)(MTFace *tface, MCol *mcol, int matnr))
{
	emDM_drawFacesTex_common(dm, setDrawOptions, NULL, NULL);
}

static void emDM_drawMappedFacesTex(DerivedMesh *dm, int (*setDrawOptions)(void *userData, int index), void *userData)
{
	emDM_drawFacesTex_common(dm, NULL, setDrawOptions, userData);
}

static void emDM_drawMappedFacesGLSL(DerivedMesh *dm,
               int (*setMaterial)(int, void *attribs),
               int (*setDrawOptions)(void *userData, int index), void *userData) 
{
	EditMeshDerivedMesh *emdm= (EditMeshDerivedMesh*) dm;
	EditMesh *em= emdm->em;
	float (*vertexCos)[3]= emdm->vertexCos;
	float (*vertexNos)[3]= emdm->vertexNos;
	EditVert *eve;
	EditFace *efa;
	DMVertexAttribs attribs;
	GPUVertexAttribs gattribs;
	MTFace *tf;
	int transp, new_transp, orig_transp, tfoffset;
	int i, b, matnr, new_matnr, dodraw, layer;

	dodraw = 0;
	matnr = -1;

	transp = GPU_get_material_blend_mode();
	orig_transp = transp;
	layer = CustomData_get_layer_index(&em->fdata, CD_MTFACE);
	tfoffset = (layer == -1)? -1: em->fdata.layers[layer].offset;

	memset(&attribs, 0, sizeof(attribs));

	/* always use smooth shading even for flat faces, else vertex colors wont interpolate */
	glShadeModel(GL_SMOOTH);

	for (i=0,eve=em->verts.first; eve; eve= eve->next)
		eve->tmp.l = (intptr_t) i++;

#define PASSATTRIB(efa, eve, vert) {											\
	if(attribs.totorco) {														\
		float *orco = attribs.orco.array[eve->tmp.l];							\
		glVertexAttrib3fvARB(attribs.orco.glIndex, orco);						\
	}																			\
	for(b = 0; b < attribs.tottface; b++) {										\
		MTFace *_tf = (MTFace*)((char*)efa->data + attribs.tface[b].emOffset);	\
		glVertexAttrib2fvARB(attribs.tface[b].glIndex, _tf->uv[vert]);			\
	}																			\
	for(b = 0; b < attribs.totmcol; b++) {										\
		MCol *cp = (MCol*)((char*)efa->data + attribs.mcol[b].emOffset);		\
		GLubyte col[4];															\
		col[0]= cp->b; col[1]= cp->g; col[2]= cp->r; col[3]= cp->a;				\
		glVertexAttrib4ubvARB(attribs.mcol[b].glIndex, col);					\
	}																			\
	if(attribs.tottang) {														\
		float *tang = attribs.tang.array[i*4 + vert];							\
		glVertexAttrib3fvARB(attribs.tang.glIndex, tang);						\
	}																			\
}

	for (i=0,efa= em->faces.first; efa; i++,efa= efa->next) {
		int drawSmooth= (efa->flag & ME_SMOOTH);

		if(setDrawOptions && !setDrawOptions(userData, i))
			continue;

		new_matnr = efa->mat_nr + 1;
		if(new_matnr != matnr) {
			dodraw = setMaterial(matnr = new_matnr, &gattribs);
			if(dodraw)
				DM_vertex_attributes_from_gpu(dm, &gattribs, &attribs);
		}

		if(tfoffset != -1) {
			tf = (MTFace*)((char*)efa->data)+tfoffset;
			new_transp = tf->transp;

			if(new_transp != transp) {
				if(new_transp == GPU_BLEND_SOLID && orig_transp != GPU_BLEND_SOLID)
					GPU_set_material_blend_mode(orig_transp);
				else
					GPU_set_material_blend_mode(new_transp);
				transp = new_transp;
			}
		}

		if(dodraw) {
			glBegin(efa->v4?GL_QUADS:GL_TRIANGLES);
			if (!drawSmooth) {
				if(vertexCos) glNormal3fv(emdm->faceNos[i]);
				else glNormal3fv(efa->n);

				PASSATTRIB(efa, efa->v1, 0);
				if(vertexCos) glVertex3fv(vertexCos[(int) efa->v1->tmp.l]);
				else glVertex3fv(efa->v1->co);

				PASSATTRIB(efa, efa->v2, 1);
				if(vertexCos) glVertex3fv(vertexCos[(int) efa->v2->tmp.l]);
				else glVertex3fv(efa->v2->co);

				PASSATTRIB(efa, efa->v3, 2);
				if(vertexCos) glVertex3fv(vertexCos[(int) efa->v3->tmp.l]);
				else glVertex3fv(efa->v3->co);

				if(efa->v4) {
					PASSATTRIB(efa, efa->v4, 3);
					if(vertexCos) glVertex3fv(vertexCos[(int) efa->v4->tmp.l]);
					else glVertex3fv(efa->v4->co);
				}
			} else {
				PASSATTRIB(efa, efa->v1, 0);
				if(vertexCos) {
					glNormal3fv(vertexNos[(int) efa->v1->tmp.l]);
					glVertex3fv(vertexCos[(int) efa->v1->tmp.l]);
				}
				else {
					glNormal3fv(efa->v1->no);
					glVertex3fv(efa->v1->co);
				}

				PASSATTRIB(efa, efa->v2, 1);
				if(vertexCos) {
					glNormal3fv(vertexNos[(int) efa->v2->tmp.l]);
					glVertex3fv(vertexCos[(int) efa->v2->tmp.l]);
				}
				else {
					glNormal3fv(efa->v2->no);
					glVertex3fv(efa->v2->co);
				}

				PASSATTRIB(efa, efa->v3, 2);
				if(vertexCos) {
					glNormal3fv(vertexNos[(int) efa->v3->tmp.l]);
					glVertex3fv(vertexCos[(int) efa->v3->tmp.l]);
				}
				else {
					glNormal3fv(efa->v3->no);
					glVertex3fv(efa->v3->co);
				}

				if(efa->v4) {
					PASSATTRIB(efa, efa->v4, 3);
					if(vertexCos) {
						glNormal3fv(vertexNos[(int) efa->v4->tmp.l]);
						glVertex3fv(vertexCos[(int) efa->v4->tmp.l]);
					}
					else {
						glNormal3fv(efa->v4->no);
						glVertex3fv(efa->v4->co);
					}
				}
			}
			glEnd();
		}
	}
}

static void emDM_drawFacesGLSL(DerivedMesh *dm,
               int (*setMaterial)(int, void *attribs))
{
	dm->drawMappedFacesGLSL(dm, setMaterial, NULL, NULL);
}

static void emDM_getMinMax(DerivedMesh *dm, float min_r[3], float max_r[3])
{
	EditMeshDerivedMesh *emdm= (EditMeshDerivedMesh*) dm;
	EditVert *eve;
	int i;

	if (emdm->em->verts.first) {
		for (i=0,eve= emdm->em->verts.first; eve; i++,eve= eve->next) {
			if (emdm->vertexCos) {
				DO_MINMAX(emdm->vertexCos[i], min_r, max_r);
			} else {
				DO_MINMAX(eve->co, min_r, max_r);
			}
		}
	} else {
		min_r[0] = min_r[1] = min_r[2] = max_r[0] = max_r[1] = max_r[2] = 0.0;
	}
}
static int emDM_getNumVerts(DerivedMesh *dm)
{
	EditMeshDerivedMesh *emdm= (EditMeshDerivedMesh*) dm;

	return BLI_countlist(&emdm->em->verts);
}

static int emDM_getNumEdges(DerivedMesh *dm)
{
	EditMeshDerivedMesh *emdm= (EditMeshDerivedMesh*) dm;

	return BLI_countlist(&emdm->em->edges);
}

static int emDM_getNumFaces(DerivedMesh *dm)
{
	EditMeshDerivedMesh *emdm= (EditMeshDerivedMesh*) dm;

	return BLI_countlist(&emdm->em->faces);
}

static void emDM_getVert(DerivedMesh *dm, int index, MVert *vert_r)
{
	EditVert *ev = ((EditMeshDerivedMesh *)dm)->em->verts.first;
	int i;

	for(i = 0; i < index; ++i) ev = ev->next;

	VECCOPY(vert_r->co, ev->co);

	vert_r->no[0] = ev->no[0] * 32767.0;
	vert_r->no[1] = ev->no[1] * 32767.0;
	vert_r->no[2] = ev->no[2] * 32767.0;

	/* TODO what to do with vert_r->flag and vert_r->mat_nr? */
	vert_r->mat_nr = 0;
	vert_r->bweight = (unsigned char) (ev->bweight*255.0f);
}

static void emDM_getEdge(DerivedMesh *dm, int index, MEdge *edge_r)
{
	EditMesh *em = ((EditMeshDerivedMesh *)dm)->em;
	EditEdge *ee = em->edges.first;
	EditVert *ev, *v1, *v2;
	int i;

	for(i = 0; i < index; ++i) ee = ee->next;

	edge_r->crease = (unsigned char) (ee->crease*255.0f);
	edge_r->bweight = (unsigned char) (ee->bweight*255.0f);
	/* TODO what to do with edge_r->flag? */
	edge_r->flag = ME_EDGEDRAW|ME_EDGERENDER;
	if (ee->seam) edge_r->flag |= ME_SEAM;
	if (ee->sharp) edge_r->flag |= ME_SHARP;
#if 0
	/* this needs setup of f2 field */
	if (!ee->f2) edge_r->flag |= ME_LOOSEEDGE;
#endif

	/* goddamn, we have to search all verts to find indices */
	v1 = ee->v1;
	v2 = ee->v2;
	for(i = 0, ev = em->verts.first; v1 || v2; i++, ev = ev->next) {
		if(ev == v1) {
			edge_r->v1 = i;
			v1 = NULL;
		}
		if(ev == v2) {
			edge_r->v2 = i;
			v2 = NULL;
		}
	}
}

static void emDM_getFace(DerivedMesh *dm, int index, MFace *face_r)
{
	EditMesh *em = ((EditMeshDerivedMesh *)dm)->em;
	EditFace *ef = em->faces.first;
	EditVert *ev, *v1, *v2, *v3, *v4;
	int i;

	for(i = 0; i < index; ++i) ef = ef->next;

	face_r->mat_nr = ef->mat_nr;
	face_r->flag = ef->flag;

	/* goddamn, we have to search all verts to find indices */
	v1 = ef->v1;
	v2 = ef->v2;
	v3 = ef->v3;
	v4 = ef->v4;
	if(!v4) face_r->v4 = 0;

	for(i = 0, ev = em->verts.first; v1 || v2 || v3 || v4;
	    i++, ev = ev->next) {
		if(ev == v1) {
			face_r->v1 = i;
			v1 = NULL;
		}
		if(ev == v2) {
			face_r->v2 = i;
			v2 = NULL;
		}
		if(ev == v3) {
			face_r->v3 = i;
			v3 = NULL;
		}
		if(ev == v4) {
			face_r->v4 = i;
			v4 = NULL;
		}
	}

	test_index_face(face_r, NULL, 0, ef->v4?4:3);
}

static void emDM_copyVertArray(DerivedMesh *dm, MVert *vert_r)
{
	EditVert *ev = ((EditMeshDerivedMesh *)dm)->em->verts.first;

	for( ; ev; ev = ev->next, ++vert_r) {
		VECCOPY(vert_r->co, ev->co);

		vert_r->no[0] = ev->no[0] * 32767.0;
		vert_r->no[1] = ev->no[1] * 32767.0;
		vert_r->no[2] = ev->no[2] * 32767.0;

		/* TODO what to do with vert_r->flag and vert_r->mat_nr? */
		vert_r->mat_nr = 0;
		vert_r->flag = 0;
		vert_r->bweight = (unsigned char) (ev->bweight*255.0f);
	}
}

static void emDM_copyEdgeArray(DerivedMesh *dm, MEdge *edge_r)
{
	EditMesh *em = ((EditMeshDerivedMesh *)dm)->em;
	EditEdge *ee = em->edges.first;
	EditVert *ev;
	int i;

	/* store vertex indices in tmp union */
	for(ev = em->verts.first, i = 0; ev; ev = ev->next, ++i)
		ev->tmp.l = (intptr_t) i;

	for( ; ee; ee = ee->next, ++edge_r) {
		edge_r->crease = (unsigned char) (ee->crease*255.0f);
		edge_r->bweight = (unsigned char) (ee->bweight*255.0f);
		/* TODO what to do with edge_r->flag? */
		edge_r->flag = ME_EDGEDRAW|ME_EDGERENDER;
		if (ee->seam) edge_r->flag |= ME_SEAM;
		if (ee->sharp) edge_r->flag |= ME_SHARP;
#if 0
		/* this needs setup of f2 field */
		if (!ee->f2) edge_r->flag |= ME_LOOSEEDGE;
#endif

		edge_r->v1 = (int)ee->v1->tmp.l;
		edge_r->v2 = (int)ee->v2->tmp.l;
	}
}

static void emDM_copyFaceArray(DerivedMesh *dm, MFace *face_r)
{
	EditMesh *em = ((EditMeshDerivedMesh *)dm)->em;
	EditFace *ef = em->faces.first;
	EditVert *ev;
	int i;

	/* store vertexes indices in tmp union */
	for(ev = em->verts.first, i = 0; ev; ev = ev->next, ++i)
		ev->tmp.l = (intptr_t) i;

	for( ; ef; ef = ef->next, ++face_r) {
		face_r->mat_nr = ef->mat_nr;
		face_r->flag = ef->flag;

		face_r->v1 = (int)ef->v1->tmp.l;
		face_r->v2 = (int)ef->v2->tmp.l;
		face_r->v3 = (int)ef->v3->tmp.l;
		if(ef->v4) face_r->v4 = (int)ef->v4->tmp.l;
		else face_r->v4 = 0;

		test_index_face(face_r, NULL, 0, ef->v4?4:3);
	}
}

static void *emDM_getFaceDataArray(DerivedMesh *dm, int type)
{
	EditMeshDerivedMesh *emdm= (EditMeshDerivedMesh*) dm;
	EditMesh *em= emdm->em;
	EditFace *efa;
	char *data, *emdata;
	void *datalayer;
	int index, offset, size;

	datalayer = DM_get_face_data_layer(dm, type);
	if(datalayer)
		return datalayer;

	/* layers are store per face for editmesh, we convert to a temporary
	 * data layer array in the derivedmesh when these are requested */
	if(type == CD_MTFACE || type == CD_MCOL) {
		index = CustomData_get_layer_index(&em->fdata, type);

		if(index != -1) {
			offset = em->fdata.layers[index].offset;
			size = CustomData_sizeof(type);

			DM_add_face_layer(dm, type, CD_CALLOC, NULL);
			index = CustomData_get_layer_index(&dm->faceData, type);
			dm->faceData.layers[index].flag |= CD_FLAG_TEMPORARY;

			data = datalayer = DM_get_face_data_layer(dm, type);
			for(efa=em->faces.first; efa; efa=efa->next, data+=size) {
				emdata = CustomData_em_get(&em->fdata, efa->data, type);
				memcpy(data, emdata, size);
			}
		}
	}

	return datalayer;
}

static void emDM_release(DerivedMesh *dm)
{
	EditMeshDerivedMesh *emdm= (EditMeshDerivedMesh*) dm;

	if (DM_release(dm)) {
		if (emdm->vertexCos) {
			MEM_freeN(emdm->vertexCos);
			MEM_freeN(emdm->vertexNos);
			MEM_freeN(emdm->faceNos);
		}

		MEM_freeN(emdm);
	}
}

static DerivedMesh *getEditMeshDerivedMesh(EditMesh *em, Object *ob,
                                           float (*vertexCos)[3])
{
	EditMeshDerivedMesh *emdm = MEM_callocN(sizeof(*emdm), "emdm");

	DM_init(&emdm->dm, BLI_countlist(&em->verts),
	                 BLI_countlist(&em->edges), BLI_countlist(&em->faces));

	emdm->dm.getMinMax = emDM_getMinMax;

	emdm->dm.getNumVerts = emDM_getNumVerts;
	emdm->dm.getNumEdges = emDM_getNumEdges;
	emdm->dm.getNumFaces = emDM_getNumFaces;

	emdm->dm.getVert = emDM_getVert;
	emdm->dm.getEdge = emDM_getEdge;
	emdm->dm.getFace = emDM_getFace;
	emdm->dm.copyVertArray = emDM_copyVertArray;
	emdm->dm.copyEdgeArray = emDM_copyEdgeArray;
	emdm->dm.copyFaceArray = emDM_copyFaceArray;
	emdm->dm.getFaceDataArray = emDM_getFaceDataArray;

	emdm->dm.foreachMappedVert = emDM_foreachMappedVert;
	emdm->dm.foreachMappedEdge = emDM_foreachMappedEdge;
	emdm->dm.foreachMappedFaceCenter = emDM_foreachMappedFaceCenter;

	emdm->dm.drawEdges = emDM_drawEdges;
	emdm->dm.drawMappedEdges = emDM_drawMappedEdges;
	emdm->dm.drawMappedEdgesInterp = emDM_drawMappedEdgesInterp;
	emdm->dm.drawMappedFaces = emDM_drawMappedFaces;
	emdm->dm.drawMappedFacesTex = emDM_drawMappedFacesTex;
	emdm->dm.drawMappedFacesGLSL = emDM_drawMappedFacesGLSL;
	emdm->dm.drawFacesTex = emDM_drawFacesTex;
	emdm->dm.drawFacesGLSL = emDM_drawFacesGLSL;
	emdm->dm.drawUVEdges = emDM_drawUVEdges;

	emdm->dm.release = emDM_release;
	
	emdm->em = em;
	emdm->vertexCos = vertexCos;

	if(CustomData_has_layer(&em->vdata, CD_MDEFORMVERT)) {
		EditVert *eve;
		int i;

		DM_add_vert_layer(&emdm->dm, CD_MDEFORMVERT, CD_CALLOC, NULL);

		for(eve = em->verts.first, i = 0; eve; eve = eve->next, ++i)
			DM_set_vert_data(&emdm->dm, i, CD_MDEFORMVERT,
			                 CustomData_em_get(&em->vdata, eve->data, CD_MDEFORMVERT));
	}

	if(vertexCos) {
		EditVert *eve;
		EditFace *efa;
		int totface = BLI_countlist(&em->faces);
		int i;

		for (i=0,eve=em->verts.first; eve; eve= eve->next)
			eve->tmp.l = (intptr_t) i++;

		emdm->vertexNos = MEM_callocN(sizeof(*emdm->vertexNos)*i, "emdm_vno");
		emdm->faceNos = MEM_mallocN(sizeof(*emdm->faceNos)*totface, "emdm_vno");

		for(i=0, efa= em->faces.first; efa; i++, efa=efa->next) {
			float *v1 = vertexCos[(int) efa->v1->tmp.l];
			float *v2 = vertexCos[(int) efa->v2->tmp.l];
			float *v3 = vertexCos[(int) efa->v3->tmp.l];
			float *no = emdm->faceNos[i];
			
			if(efa->v4) {
				float *v4 = vertexCos[(int) efa->v4->tmp.l];

				CalcNormFloat4(v1, v2, v3, v4, no);
				VecAddf(emdm->vertexNos[(int) efa->v4->tmp.l], emdm->vertexNos[(int) efa->v4->tmp.l], no);
			}
			else {
				CalcNormFloat(v1, v2, v3, no);
			}

			VecAddf(emdm->vertexNos[(int) efa->v1->tmp.l], emdm->vertexNos[(int) efa->v1->tmp.l], no);
			VecAddf(emdm->vertexNos[(int) efa->v2->tmp.l], emdm->vertexNos[(int) efa->v2->tmp.l], no);
			VecAddf(emdm->vertexNos[(int) efa->v3->tmp.l], emdm->vertexNos[(int) efa->v3->tmp.l], no);
		}

		for(i=0, eve= em->verts.first; eve; i++, eve=eve->next) {
			float *no = emdm->vertexNos[i];
			/* following Mesh convention; we use vertex coordinate itself
			 * for normal in this case */
			if (Normalize(no)==0.0) {
				VECCOPY(no, vertexCos[i]);
				Normalize(no);
			}
		}
	}

	return (DerivedMesh*) emdm;
}

/***/

DerivedMesh *mesh_create_derived_for_modifier(Scene *scene, Object *ob, ModifierData *md)
<<<<<<< HEAD
{
	Mesh *me = ob->data;
	ModifierTypeInfo *mti = modifierType_getInfo(md->type);
	DerivedMesh *dm;

	md->scene= scene;
	
	if (!(md->mode&eModifierMode_Realtime)) return NULL;
	if (mti->isDisabled && mti->isDisabled(md)) return NULL;

	if (mti->type==eModifierTypeType_OnlyDeform) {
		int numVerts;
		float (*deformedVerts)[3] = mesh_getVertexCos(me, &numVerts);

		mti->deformVerts(md, ob, NULL, deformedVerts, numVerts, 0, 0);
		dm = getMeshDerivedMesh(me, ob, deformedVerts);

		MEM_freeN(deformedVerts);
	} else {
		DerivedMesh *tdm = getMeshDerivedMesh(me, ob, NULL);
		dm = mti->applyModifier(md, ob, tdm, 0, 0);

		if(tdm != dm) tdm->release(tdm);
	}

	return dm;
}

static float *get_editmesh_orco_verts(EditMesh *em)
{
	EditVert *eve;
	float *orco;
	int a, totvert;

	/* these may not really be the orco's, but it's only for preview.
	 * could be solver better once, but isn't simple */

	totvert= 0;
	for(eve=em->verts.first; eve; eve=eve->next)
		totvert++;
=======
{
	Mesh *me = ob->data;
	ModifierTypeInfo *mti = modifierType_getInfo(md->type);
	DerivedMesh *dm;

	md->scene= scene;
	
	if (!(md->mode&eModifierMode_Realtime)) return NULL;
	if (mti->isDisabled && mti->isDisabled(md)) return NULL;

	if (mti->type==eModifierTypeType_OnlyDeform) {
		int numVerts;
		float (*deformedVerts)[3] = mesh_getVertexCos(me, &numVerts);

		mti->deformVerts(md, ob, NULL, deformedVerts, numVerts, 0, 0);
		dm = getMeshDerivedMesh(me, ob, deformedVerts);

		MEM_freeN(deformedVerts);
	} else {
		DerivedMesh *tdm = getMeshDerivedMesh(me, ob, NULL);
		dm = mti->applyModifier(md, ob, tdm, 0, 0);

		if(tdm != dm) tdm->release(tdm);
	}

	return dm;
}

static float *get_editmesh_orco_verts(EditMesh *em)
{
	EditVert *eve;
	float *orco;
	int a, totvert;

	/* these may not really be the orco's, but it's only for preview.
	 * could be solver better once, but isn't simple */

	totvert= 0;
	for(eve=em->verts.first; eve; eve=eve->next)
		totvert++;
	
	orco = MEM_mallocN(sizeof(float)*3*totvert, "EditMesh Orco");

	for(a=0, eve=em->verts.first; eve; eve=eve->next, a+=3)
		VECCOPY(orco+a, eve->co);
	
	return orco;
}

/* orco custom data layer */

static DerivedMesh *create_orco_dm(Object *ob, Mesh *me, EditMesh *em)
{
	DerivedMesh *dm;
	float (*orco)[3];

	if(em) {
		dm= CDDM_from_editmesh(em, me);
		orco= (float(*)[3])get_editmesh_orco_verts(em);
	}
	else {
		dm= CDDM_from_mesh(me, ob);
		orco= (float(*)[3])get_mesh_orco_verts(ob);
	}

	CDDM_apply_vert_coords(dm, orco);
	CDDM_calc_normals(dm);
	MEM_freeN(orco);

	return dm;
}

static void add_orco_dm(Object *ob, EditMesh *em, DerivedMesh *dm, DerivedMesh *orcodm)
{
	float (*orco)[3], (*layerorco)[3];
	int totvert;

	totvert= dm->getNumVerts(dm);

	if(orcodm) {
		orco= MEM_callocN(sizeof(float)*3*totvert, "dm orco");

		if(orcodm->getNumVerts(orcodm) == totvert)
			orcodm->getVertCos(orcodm, orco);
		else
			dm->getVertCos(dm, orco);
	}
	else {
		if(em) orco= (float(*)[3])get_editmesh_orco_verts(em);
		else orco= (float(*)[3])get_mesh_orco_verts(ob);
	}

	transform_mesh_orco_verts(ob->data, orco, totvert, 0);

	if((layerorco = DM_get_vert_data_layer(dm, CD_ORCO))) {
		memcpy(layerorco, orco, sizeof(float)*totvert);
		MEM_freeN(orco);
	}
	else
		DM_add_vert_layer(dm, CD_ORCO, CD_ASSIGN, orco);
}

/* weight paint colors */

/* Something of a hack, at the moment deal with weightpaint
 * by tucking into colors during modifier eval, only in
 * wpaint mode. Works ok but need to make sure recalc
 * happens on enter/exit wpaint.
 */

void weight_to_rgb(float input, float *fr, float *fg, float *fb)
{
	float blend;
	
	blend= ((input/2.0f)+0.5f);
	
	if (input<=0.25f){	// blue->cyan
		*fr= 0.0f;
		*fg= blend*input*4.0f;
		*fb= blend;
	}
	else if (input<=0.50f){	// cyan->green
		*fr= 0.0f;
		*fg= blend;
		*fb= blend*(1.0f-((input-0.25f)*4.0f)); 
	}
	else if (input<=0.75){	// green->yellow
		*fr= blend * ((input-0.50f)*4.0f);
		*fg= blend;
		*fb= 0.0f;
	}
	else if (input<=1.0){ // yellow->red
		*fr= blend;
		*fg= blend * (1.0f-((input-0.75f)*4.0f)); 
		*fb= 0.0f;
	}
}

static void calc_weightpaint_vert_color(Object *ob, ColorBand *coba, int vert, unsigned char *col)
{
	Mesh *me = ob->data;
	float colf[4], input = 0.0f;
	int i;

	if (me->dvert) {
		for (i=0; i<me->dvert[vert].totweight; i++)
			if (me->dvert[vert].dw[i].def_nr==ob->actdef-1)
				input+=me->dvert[vert].dw[i].weight;		
	}

	CLAMP(input, 0.0f, 1.0f);
	
	if(coba)
		do_colorband(coba, input, colf);
	else
		weight_to_rgb(input, colf, colf+1, colf+2);
	
	col[3] = (unsigned char)(colf[0] * 255.0f);
	col[2] = (unsigned char)(colf[1] * 255.0f);
	col[1] = (unsigned char)(colf[2] * 255.0f);
	col[0] = 255;
}

static ColorBand *stored_cb= NULL;

void vDM_ColorBand_store(ColorBand *coba)
{
	stored_cb= coba;
}

static void add_weight_mcol_dm(Object *ob, DerivedMesh *dm)
{
	Mesh *me = ob->data;
	MFace *mf = me->mface;
	ColorBand *coba= stored_cb;	/* warning, not a local var */
	unsigned char *wtcol;
	int i;
>>>>>>> 16c1a294
	
	wtcol = MEM_callocN (sizeof (unsigned char) * me->totface*4*4, "weightmap");
	
<<<<<<< HEAD
	return orco;
}

/* orco custom data layer */

static DerivedMesh *create_orco_dm(Object *ob, Mesh *me, EditMesh *em)
{
	DerivedMesh *dm;
	float (*orco)[3];

	if(em) {
		dm= CDDM_from_editmesh(em, me);
		orco= (float(*)[3])get_editmesh_orco_verts(em);
	}
	else {
		dm= CDDM_from_mesh(me, ob);
		orco= (float(*)[3])get_mesh_orco_verts(ob);
	}

	CDDM_apply_vert_coords(dm, orco);
	CDDM_calc_normals(dm);
	MEM_freeN(orco);

	return dm;
}

static void add_orco_dm(Object *ob, EditMesh *em, DerivedMesh *dm, DerivedMesh *orcodm)
{
	float (*orco)[3], (*layerorco)[3];
	int totvert;

	totvert= dm->getNumVerts(dm);

	if(orcodm) {
		orco= MEM_callocN(sizeof(float)*3*totvert, "dm orco");

		if(orcodm->getNumVerts(orcodm) == totvert)
			orcodm->getVertCos(orcodm, orco);
		else
			dm->getVertCos(dm, orco);
	}
	else {
		if(em) orco= (float(*)[3])get_editmesh_orco_verts(em);
		else orco= (float(*)[3])get_mesh_orco_verts(ob);
	}

	transform_mesh_orco_verts(ob->data, orco, totvert, 0);

	if((layerorco = DM_get_vert_data_layer(dm, CD_ORCO))) {
		memcpy(layerorco, orco, sizeof(float)*totvert);
		MEM_freeN(orco);
=======
	memset(wtcol, 0x55, sizeof (unsigned char) * me->totface*4*4);
	for (i=0; i<me->totface; i++, mf++) {
		calc_weightpaint_vert_color(ob, coba, mf->v1, &wtcol[(i*4 + 0)*4]); 
		calc_weightpaint_vert_color(ob, coba, mf->v2, &wtcol[(i*4 + 1)*4]); 
		calc_weightpaint_vert_color(ob, coba, mf->v3, &wtcol[(i*4 + 2)*4]); 
		if (mf->v4)
			calc_weightpaint_vert_color(ob, coba, mf->v4, &wtcol[(i*4 + 3)*4]); 
>>>>>>> 16c1a294
	}
	
	CustomData_add_layer(&dm->faceData, CD_WEIGHT_MCOL, CD_ASSIGN, wtcol, dm->numFaceData);
}

/* weight paint colors */

/* Something of a hack, at the moment deal with weightpaint
 * by tucking into colors during modifier eval, only in
 * wpaint mode. Works ok but need to make sure recalc
 * happens on enter/exit wpaint.
 */

void weight_to_rgb(float input, float *fr, float *fg, float *fb)
{
	float blend;
	
	blend= ((input/2.0f)+0.5f);
	
	if (input<=0.25f){	// blue->cyan
		*fr= 0.0f;
		*fg= blend*input*4.0f;
		*fb= blend;
	}
	else if (input<=0.50f){	// cyan->green
		*fr= 0.0f;
		*fg= blend;
		*fb= blend*(1.0f-((input-0.25f)*4.0f)); 
	}
	else if (input<=0.75){	// green->yellow
		*fr= blend * ((input-0.50f)*4.0f);
		*fg= blend;
		*fb= 0.0f;
	}
	else if (input<=1.0){ // yellow->red
		*fr= blend;
		*fg= blend * (1.0f-((input-0.75f)*4.0f)); 
		*fb= 0.0f;
	}
}

static void calc_weightpaint_vert_color(Object *ob, ColorBand *coba, int vert, unsigned char *col)
{
	Mesh *me = ob->data;
	float colf[4], input = 0.0f;
	int i;

	if (me->dvert) {
		for (i=0; i<me->dvert[vert].totweight; i++)
			if (me->dvert[vert].dw[i].def_nr==ob->actdef-1)
				input+=me->dvert[vert].dw[i].weight;		
	}

	CLAMP(input, 0.0f, 1.0f);
	
	if(coba)
		do_colorband(coba, input, colf);
	else
		weight_to_rgb(input, colf, colf+1, colf+2);
	
	col[3] = (unsigned char)(colf[0] * 255.0f);
	col[2] = (unsigned char)(colf[1] * 255.0f);
	col[1] = (unsigned char)(colf[2] * 255.0f);
	col[0] = 255;
}

static ColorBand *stored_cb= NULL;

void vDM_ColorBand_store(ColorBand *coba)
{
	stored_cb= coba;
}

static void add_weight_mcol_dm(Object *ob, DerivedMesh *dm)
{
	Mesh *me = ob->data;
	MFace *mf = me->mface;
	ColorBand *coba= stored_cb;	/* warning, not a local var */
	unsigned char *wtcol;
	int i;
	
	wtcol = MEM_callocN (sizeof (unsigned char) * me->totface*4*4, "weightmap");
	
	memset(wtcol, 0x55, sizeof (unsigned char) * me->totface*4*4);
	for (i=0; i<me->totface; i++, mf++) {
		calc_weightpaint_vert_color(ob, coba, mf->v1, &wtcol[(i*4 + 0)*4]); 
		calc_weightpaint_vert_color(ob, coba, mf->v2, &wtcol[(i*4 + 1)*4]); 
		calc_weightpaint_vert_color(ob, coba, mf->v3, &wtcol[(i*4 + 2)*4]); 
		if (mf->v4)
			calc_weightpaint_vert_color(ob, coba, mf->v4, &wtcol[(i*4 + 3)*4]); 
	}
	
	CustomData_add_layer(&dm->faceData, CD_WEIGHT_MCOL, CD_ASSIGN, wtcol, dm->numFaceData);
}

/* new value for useDeform -1  (hack for the gameengine):
 * - apply only the modifier stack of the object, skipping the virtual modifiers,
 * - don't apply the key
 * - apply deform modifiers and input vertexco
 */
static void mesh_calc_modifiers(Scene *scene, Object *ob, float (*inputVertexCos)[3],
                                DerivedMesh **deform_r, DerivedMesh **final_r,
                                int useRenderParams, int useDeform,
                                int needMapping, CustomDataMask dataMask, int index)
{
	Mesh *me = ob->data;
	ModifierData *firstmd, *md;
	LinkNode *datamasks, *curr;
	CustomDataMask mask;
	float (*deformedVerts)[3] = NULL;
	DerivedMesh *dm, *orcodm, *finaldm;
	int numVerts = me->totvert;
	int required_mode;

	md = firstmd = (useDeform<0) ? ob->modifiers.first : modifiers_getVirtualModifierList(ob);

	modifiers_clearErrors(ob);

	if(useRenderParams) required_mode = eModifierMode_Render;
	else required_mode = eModifierMode_Realtime;

	/* we always want to keep original indices */
	dataMask |= CD_MASK_ORIGINDEX;

	datamasks = modifiers_calcDataMasks(ob, md, dataMask, required_mode);
	curr = datamasks;

	if(deform_r) *deform_r = NULL;
	*final_r = NULL;

	if(useDeform) {
		if(useDeform > 0 && do_ob_key(scene, ob)) /* shape key makes deform verts */
			deformedVerts = mesh_getVertexCos(me, &numVerts);
		else if(inputVertexCos)
			deformedVerts = inputVertexCos;
		
		/* Apply all leading deforming modifiers */
		for(;md; md = md->next, curr = curr->next) {
			ModifierTypeInfo *mti = modifierType_getInfo(md->type);

			md->scene= scene;
			
			if(!modifier_isEnabled(md, required_mode)) continue;
			if(useDeform < 0 && mti->dependsOnTime && mti->dependsOnTime(md)) continue;

			if(mti->type == eModifierTypeType_OnlyDeform) {
				if(!deformedVerts)
					deformedVerts = mesh_getVertexCos(me, &numVerts);

				mti->deformVerts(md, ob, NULL, deformedVerts, numVerts, useRenderParams, useDeform);
			} else {
				break;
			}
			
			/* grab modifiers until index i */
			if((index >= 0) && (modifiers_indexInObject(ob, md) >= index))
				break;
		}

		/* Result of all leading deforming modifiers is cached for
		 * places that wish to use the original mesh but with deformed
		 * coordinates (vpaint, etc.)
		 */
		if (deform_r) {
			*deform_r = CDDM_from_mesh(me, ob);

			if(deformedVerts) {
				CDDM_apply_vert_coords(*deform_r, deformedVerts);
				CDDM_calc_normals(*deform_r);
			}
		}
	} else {
		/* default behaviour for meshes */
		if(inputVertexCos)
			deformedVerts = inputVertexCos;
		else
			deformedVerts = mesh_getRefKeyCos(me, &numVerts);
	}


	/* Now apply all remaining modifiers. If useDeform is off then skip
	 * OnlyDeform ones. 
	 */
	dm = NULL;
	orcodm = NULL;

	for(;md; md = md->next, curr = curr->next) {
		ModifierTypeInfo *mti = modifierType_getInfo(md->type);

		md->scene= scene;
		
		if(!modifier_isEnabled(md, required_mode)) continue;
		if(mti->type == eModifierTypeType_OnlyDeform && !useDeform) continue;
		if((mti->flags & eModifierTypeFlag_RequiresOriginalData) && dm) {
			modifier_setError(md, "Modifier requires original data, bad stack position.");
			continue;
		}
		if(needMapping && !modifier_supportsMapping(md)) continue;
		if(useDeform < 0 && mti->dependsOnTime && mti->dependsOnTime(md)) continue;

		/* add an orco layer if needed by this modifier */
		if(dm && mti->requiredDataMask) {
			mask = mti->requiredDataMask(ob, md);
			if(mask & CD_MASK_ORCO)
				add_orco_dm(ob, NULL, dm, orcodm);
		}

		/* How to apply modifier depends on (a) what we already have as
		 * a result of previous modifiers (could be a DerivedMesh or just
		 * deformed vertices) and (b) what type the modifier is.
		 */

		if(mti->type == eModifierTypeType_OnlyDeform) {
			
			/* No existing verts to deform, need to build them. */
			if(!deformedVerts) {
				if(dm) {
					/* Deforming a derived mesh, read the vertex locations
					 * out of the mesh and deform them. Once done with this
					 * run of deformers verts will be written back.
					 */
					numVerts = dm->getNumVerts(dm);
					deformedVerts =
					    MEM_mallocN(sizeof(*deformedVerts) * numVerts, "dfmv");
					dm->getVertCos(dm, deformedVerts);
				} else {
					deformedVerts = mesh_getVertexCos(me, &numVerts);
				}
			}

			mti->deformVerts(md, ob, dm, deformedVerts, numVerts, useRenderParams, useDeform);
		} else {
			DerivedMesh *ndm;

			/* apply vertex coordinates or build a DerivedMesh as necessary */
			if(dm) {
				if(deformedVerts) {
					DerivedMesh *tdm = CDDM_copy(dm);
					dm->release(dm);
					dm = tdm;

					CDDM_apply_vert_coords(dm, deformedVerts);
					CDDM_calc_normals(dm);
				}
			} else {
				dm = CDDM_from_mesh(me, ob);

				if(deformedVerts) {
					CDDM_apply_vert_coords(dm, deformedVerts);
					CDDM_calc_normals(dm);
				}

				if(dataMask & CD_MASK_WEIGHT_MCOL)
					add_weight_mcol_dm(ob, dm);
			}

			/* create an orco derivedmesh in parallel */
			mask= (CustomDataMask)GET_INT_FROM_POINTER(curr->link);
			if(mask & CD_MASK_ORCO) {
				if(!orcodm)
					orcodm= create_orco_dm(ob, me, NULL);

				mask &= ~CD_MASK_ORCO;
				DM_set_only_copy(orcodm, mask);
				ndm = mti->applyModifier(md, ob, orcodm, useRenderParams, !inputVertexCos);

				if(ndm) {
					/* if the modifier returned a new dm, release the old one */
					if(orcodm && orcodm != ndm) orcodm->release(orcodm);
					orcodm = ndm;
				}
			}

			/* set the DerivedMesh to only copy needed data */
			DM_set_only_copy(dm, mask);
			
			/* add an origspace layer if needed */
			if(((CustomDataMask)GET_INT_FROM_POINTER(curr->link)) & CD_MASK_ORIGSPACE)
				if(!CustomData_has_layer(&dm->faceData, CD_ORIGSPACE))
					DM_add_face_layer(dm, CD_ORIGSPACE, CD_DEFAULT, NULL);

			ndm = mti->applyModifier(md, ob, dm, useRenderParams, !inputVertexCos);

			if(ndm) {
				/* if the modifier returned a new dm, release the old one */
				if(dm && dm != ndm) dm->release(dm);

				dm = ndm;

				if(deformedVerts) {
					if(deformedVerts != inputVertexCos)
						MEM_freeN(deformedVerts);

					deformedVerts = NULL;
				}
			} 
		}
		
		/* grab modifiers until index i */
		if((index >= 0) && (modifiers_indexInObject(ob, md) >= index))
			break;
	}

	for(md=firstmd; md; md=md->next)
		modifier_freeTemporaryData(md);

	/* Yay, we are done. If we have a DerivedMesh and deformed vertices
	 * need to apply these back onto the DerivedMesh. If we have no
	 * DerivedMesh then we need to build one.
	 */
	if(dm && deformedVerts) {
		finaldm = CDDM_copy(dm);

		dm->release(dm);

		CDDM_apply_vert_coords(finaldm, deformedVerts);
		CDDM_calc_normals(finaldm);

		if(dataMask & CD_MASK_WEIGHT_MCOL)
			add_weight_mcol_dm(ob, finaldm);
	} else if(dm) {
		finaldm = dm;
	} else {
		finaldm = CDDM_from_mesh(me, ob);

		if(deformedVerts) {
			CDDM_apply_vert_coords(finaldm, deformedVerts);
			CDDM_calc_normals(finaldm);
		}

		if(dataMask & CD_MASK_WEIGHT_MCOL)
			add_weight_mcol_dm(ob, finaldm);
	}

	/* add an orco layer if needed */
	if(dataMask & CD_MASK_ORCO) {
		add_orco_dm(ob, NULL, finaldm, orcodm);

		if(deform_r && *deform_r)
			add_orco_dm(ob, NULL, *deform_r, NULL);
	}

	*final_r = finaldm;

	if(orcodm)
		orcodm->release(orcodm);

	if(deformedVerts && deformedVerts != inputVertexCos)
		MEM_freeN(deformedVerts);

	BLI_linklist_free(datamasks, NULL);
}

static float (*editmesh_getVertexCos(EditMesh *em, int *numVerts_r))[3]
{
	int i, numVerts = *numVerts_r = BLI_countlist(&em->verts);
	float (*cos)[3];
	EditVert *eve;

	cos = MEM_mallocN(sizeof(*cos)*numVerts, "vertexcos");
	for (i=0,eve=em->verts.first; i<numVerts; i++,eve=eve->next) {
		VECCOPY(cos[i], eve->co);
	}

	return cos;
}

static int editmesh_modifier_is_enabled(ModifierData *md, DerivedMesh *dm)
{
	ModifierTypeInfo *mti = modifierType_getInfo(md->type);
	int required_mode = eModifierMode_Realtime | eModifierMode_Editmode;

	if(!modifier_isEnabled(md, required_mode)) return 0;
	if((mti->flags & eModifierTypeFlag_RequiresOriginalData) && dm) {
		modifier_setError(md, "Modifier requires original data, bad stack position.");
		return 0;
	}
	
	return 1;
}

static void editmesh_calc_modifiers(Scene *scene, Object *ob, EditMesh *em, DerivedMesh **cage_r,
                                    DerivedMesh **final_r,
                                    CustomDataMask dataMask)
{
	ModifierData *md;
	float (*deformedVerts)[3] = NULL;
	CustomDataMask mask;
	DerivedMesh *dm, *orcodm = NULL;
	int i, numVerts = 0, cageIndex = modifiers_getCageIndex(ob, NULL);
	LinkNode *datamasks, *curr;
	int required_mode = eModifierMode_Realtime | eModifierMode_Editmode;

	modifiers_clearErrors(ob);

	if(cage_r && cageIndex == -1) {
		*cage_r = getEditMeshDerivedMesh(em, ob, NULL);
	}

	dm = NULL;
	md = ob->modifiers.first;
	
	/* we always want to keep original indices */
	dataMask |= CD_MASK_ORIGINDEX;

	datamasks = modifiers_calcDataMasks(ob, md, dataMask, required_mode);

	curr = datamasks;
	for(i = 0; md; i++, md = md->next, curr = curr->next) {
		ModifierTypeInfo *mti = modifierType_getInfo(md->type);

		md->scene= scene;
		
		if(!editmesh_modifier_is_enabled(md, dm))
			continue;

		/* add an orco layer if needed by this modifier */
		if(dm && mti->requiredDataMask) {
			mask = mti->requiredDataMask(ob, md);
			if(mask & CD_MASK_ORCO)
				add_orco_dm(ob, em, dm, orcodm);
		}

		/* How to apply modifier depends on (a) what we already have as
		 * a result of previous modifiers (could be a DerivedMesh or just
		 * deformed vertices) and (b) what type the modifier is.
		 */

		if(mti->type == eModifierTypeType_OnlyDeform) {
			/* No existing verts to deform, need to build them. */
			if(!deformedVerts) {
				if(dm) {
					/* Deforming a derived mesh, read the vertex locations
					 * out of the mesh and deform them. Once done with this
					 * run of deformers verts will be written back.
					 */
					numVerts = dm->getNumVerts(dm);
					deformedVerts =
					    MEM_mallocN(sizeof(*deformedVerts) * numVerts, "dfmv");
					dm->getVertCos(dm, deformedVerts);
				} else {
					deformedVerts = editmesh_getVertexCos(em, &numVerts);
				}
			}

			mti->deformVertsEM(md, ob, em, dm, deformedVerts, numVerts);
		} else {
			DerivedMesh *ndm;

			/* apply vertex coordinates or build a DerivedMesh as necessary */
			if(dm) {
				if(deformedVerts) {
					DerivedMesh *tdm = CDDM_copy(dm);
					if(!(cage_r && dm == *cage_r)) dm->release(dm);
					dm = tdm;

					CDDM_apply_vert_coords(dm, deformedVerts);
					CDDM_calc_normals(dm);
				} else if(cage_r && dm == *cage_r) {
					/* dm may be changed by this modifier, so we need to copy it
					 */
					dm = CDDM_copy(dm);
				}

			} else {
				dm = CDDM_from_editmesh(em, ob->data);

				if(deformedVerts) {
					CDDM_apply_vert_coords(dm, deformedVerts);
					CDDM_calc_normals(dm);
				}
			}

			/* create an orco derivedmesh in parallel */
			mask= (CustomDataMask)GET_INT_FROM_POINTER(curr->link);
			if(mask & CD_MASK_ORCO) {
				if(!orcodm)
					orcodm= create_orco_dm(ob, ob->data, em);

				mask &= ~CD_MASK_ORCO;
				DM_set_only_copy(orcodm, mask);
				ndm = mti->applyModifierEM(md, ob, em, orcodm);

				if(ndm) {
					/* if the modifier returned a new dm, release the old one */
					if(orcodm && orcodm != ndm) orcodm->release(orcodm);
					orcodm = ndm;
				}
			}

			/* set the DerivedMesh to only copy needed data */
			DM_set_only_copy(dm, (CustomDataMask)GET_INT_FROM_POINTER(curr->link));

			if(((CustomDataMask)GET_INT_FROM_POINTER(curr->link)) & CD_MASK_ORIGSPACE)
				if(!CustomData_has_layer(&dm->faceData, CD_ORIGSPACE))
					DM_add_face_layer(dm, CD_ORIGSPACE, CD_DEFAULT, NULL);
			
			ndm = mti->applyModifierEM(md, ob, em, dm);

			if (ndm) {
				if(dm && dm != ndm)
					dm->release(dm);

				dm = ndm;

				if (deformedVerts) {
					MEM_freeN(deformedVerts);
					deformedVerts = NULL;
				}
			}
		}

		if(cage_r && i == cageIndex) {
			if(dm && deformedVerts) {
				*cage_r = CDDM_copy(dm);
				CDDM_apply_vert_coords(*cage_r, deformedVerts);
			} else if(dm) {
				*cage_r = dm;
			} else {
				*cage_r =
				    getEditMeshDerivedMesh(em, ob,
				        deformedVerts ? MEM_dupallocN(deformedVerts) : NULL);
			}
		}
	}

	BLI_linklist_free(datamasks, NULL);

	/* Yay, we are done. If we have a DerivedMesh and deformed vertices need
	 * to apply these back onto the DerivedMesh. If we have no DerivedMesh
	 * then we need to build one.
	 */
	if(dm && deformedVerts) {
		*final_r = CDDM_copy(dm);

		if(!(cage_r && dm == *cage_r)) dm->release(dm);

		CDDM_apply_vert_coords(*final_r, deformedVerts);
		CDDM_calc_normals(*final_r);
	} else if (dm) {
		*final_r = dm;
	} else if (!deformedVerts && cage_r && *cage_r) {
		*final_r = *cage_r;
	} else {
		*final_r = getEditMeshDerivedMesh(em, ob, deformedVerts);
		deformedVerts = NULL;
	}

	/* add an orco layer if needed */
	if(dataMask & CD_MASK_ORCO)
		add_orco_dm(ob, em, *final_r, orcodm);

	if(orcodm)
		orcodm->release(orcodm);

	if(deformedVerts)
		MEM_freeN(deformedVerts);
}

static void clear_mesh_caches(Object *ob)
{
	Mesh *me= ob->data;

		/* also serves as signal to remake texspace */
	if (ob->bb) {
		MEM_freeN(ob->bb);
		ob->bb = NULL;
	}
	if (me->bb) {
		MEM_freeN(me->bb);
		me->bb = NULL;
	}

	freedisplist(&ob->disp);

	if (ob->derivedFinal) {
		ob->derivedFinal->needsFree = 1;
		ob->derivedFinal->release(ob->derivedFinal);
		ob->derivedFinal= NULL;
	}
	if (ob->derivedDeform) {
		ob->derivedDeform->needsFree = 1;
		ob->derivedDeform->release(ob->derivedDeform);
		ob->derivedDeform= NULL;
	}
}

static void mesh_build_data(Scene *scene, Object *ob, CustomDataMask dataMask)
{
	Object *obact = scene->basact?scene->basact->object:NULL;
	int editing = paint_facesel_test(ob);
	int needMapping = editing && (ob==obact);
	float min[3], max[3];
	
	clear_mesh_caches(ob);

	mesh_calc_modifiers(scene, ob, NULL, &ob->derivedDeform,
						&ob->derivedFinal, 0, 1,
						needMapping, dataMask, -1);

	INIT_MINMAX(min, max);

	ob->derivedFinal->getMinMax(ob->derivedFinal, min, max);

	if(!ob->bb)
		ob->bb= MEM_callocN(sizeof(BoundBox), "bb");
	boundbox_set_from_min_max(ob->bb, min, max);

	ob->derivedFinal->needsFree = 0;
	ob->derivedDeform->needsFree = 0;
	ob->lastDataMask = dataMask;

}

static void editmesh_build_data(Scene *scene, Object *obedit, EditMesh *em, CustomDataMask dataMask)
{
	float min[3], max[3];

	clear_mesh_caches(obedit);

	if (em->derivedFinal) {
		if (em->derivedFinal!=em->derivedCage) {
			em->derivedFinal->needsFree = 1;
			em->derivedFinal->release(em->derivedFinal);
		}
		em->derivedFinal = NULL;
	}
	if (em->derivedCage) {
		em->derivedCage->needsFree = 1;
		em->derivedCage->release(em->derivedCage);
		em->derivedCage = NULL;
	}

	editmesh_calc_modifiers(scene, obedit, em, &em->derivedCage, &em->derivedFinal, dataMask);
	em->lastDataMask = dataMask;

	INIT_MINMAX(min, max);

	em->derivedFinal->getMinMax(em->derivedFinal, min, max);

	if(!obedit->bb)
		obedit->bb= MEM_callocN(sizeof(BoundBox), "bb");
	boundbox_set_from_min_max(obedit->bb, min, max);

	em->derivedFinal->needsFree = 0;
	em->derivedCage->needsFree = 0;
}

void makeDerivedMesh(Scene *scene, Object *ob, EditMesh *em, CustomDataMask dataMask)
{
	if (em) {
		editmesh_build_data(scene, ob, em, dataMask);
	} else {
		mesh_build_data(scene, ob, dataMask);
	}
}

/***/

DerivedMesh *mesh_get_derived_final(Scene *scene, Object *ob, CustomDataMask dataMask)
{
	/* if there's no derived mesh or the last data mask used doesn't include
	 * the data we need, rebuild the derived mesh
	 */
	if(!ob->derivedFinal || (dataMask & ob->lastDataMask) != dataMask)
		mesh_build_data(scene, ob, dataMask);

	return ob->derivedFinal;
}

DerivedMesh *mesh_get_derived_deform(Scene *scene, Object *ob, CustomDataMask dataMask)
{
	/* if there's no derived mesh or the last data mask used doesn't include
	 * the data we need, rebuild the derived mesh
	 */
	if(!ob->derivedDeform || (dataMask & ob->lastDataMask) != dataMask)
		mesh_build_data(scene, ob, dataMask);

	return ob->derivedDeform;
}

DerivedMesh *mesh_create_derived_render(Scene *scene, Object *ob, CustomDataMask dataMask)
{
	DerivedMesh *final;
	
	mesh_calc_modifiers(scene, ob, NULL, NULL, &final, 1, 1, 0, dataMask, -1);

	return final;
}

DerivedMesh *mesh_create_derived_index_render(Scene *scene, Object *ob, CustomDataMask dataMask, int index)
{
	DerivedMesh *final;
	
	mesh_calc_modifiers(scene, ob, NULL, NULL, &final, 1, 1, 0, dataMask, index);

	return final;
}

DerivedMesh *mesh_create_derived_view(Scene *scene, Object *ob, CustomDataMask dataMask)
{
	DerivedMesh *final;

	mesh_calc_modifiers(scene, ob, NULL, NULL, &final, 0, 1, 0, dataMask, -1);

	return final;
}

DerivedMesh *mesh_create_derived_no_deform(Scene *scene, Object *ob, float (*vertCos)[3],
                                           CustomDataMask dataMask)
{
	DerivedMesh *final;
	
	mesh_calc_modifiers(scene, ob, vertCos, NULL, &final, 0, 0, 0, dataMask, -1);

	return final;
}

DerivedMesh *mesh_create_derived_no_virtual(Scene *scene, Object *ob, float (*vertCos)[3],
                                            CustomDataMask dataMask)
{
	DerivedMesh *final;
	
	mesh_calc_modifiers(scene, ob, vertCos, NULL, &final, 0, -1, 0, dataMask, -1);

	return final;
}

DerivedMesh *mesh_create_derived_no_deform_render(Scene *scene, Object *ob,
                                                  float (*vertCos)[3],
                                                  CustomDataMask dataMask)
{
	DerivedMesh *final;

	mesh_calc_modifiers(scene, ob, vertCos, NULL, &final, 1, 0, 0, dataMask, -1);

	return final;
}

/***/

DerivedMesh *editmesh_get_derived_cage_and_final(Scene *scene, Object *obedit, EditMesh *em, DerivedMesh **final_r,
                                                 CustomDataMask dataMask)
{
	/* if there's no derived mesh or the last data mask used doesn't include
	 * the data we need, rebuild the derived mesh
	 */
	if(!em->derivedCage ||
	   (em->lastDataMask & dataMask) != dataMask)
		editmesh_build_data(scene, obedit, em, dataMask);

	*final_r = em->derivedFinal;
	return em->derivedCage;
}

DerivedMesh *editmesh_get_derived_cage(Scene *scene, Object *obedit, EditMesh *em, CustomDataMask dataMask)
{
	/* if there's no derived mesh or the last data mask used doesn't include
	 * the data we need, rebuild the derived mesh
	 */
	if(!em->derivedCage ||
	   (em->lastDataMask & dataMask) != dataMask)
		editmesh_build_data(scene, obedit, em, dataMask);

	return em->derivedCage;
}

DerivedMesh *editmesh_get_derived_base(Object *obedit, EditMesh *em)
{
	return getEditMeshDerivedMesh(em, obedit, NULL);
}


/* ********* For those who don't grasp derived stuff! (ton) :) *************** */

static void make_vertexcosnos__mapFunc(void *userData, int index, float *co, float *no_f, short *no_s)
{
	float *vec = userData;
	
	vec+= 6*index;

	/* check if we've been here before (normal should not be 0) */
	if(vec[3] || vec[4] || vec[5]) return;

	VECCOPY(vec, co);
	vec+= 3;
	if(no_f) {
		VECCOPY(vec, no_f);
	}
	else {
		VECCOPY(vec, no_s);
	}
}

/* always returns original amount me->totvert of vertices and normals, but fully deformed and subsurfered */
/* this is needed for all code using vertexgroups (no subsurf support) */
/* it stores the normals as floats, but they can still be scaled as shorts (32767 = unit) */
/* in use now by vertex/weight paint and particle generating */

float *mesh_get_mapped_verts_nors(Scene *scene, Object *ob)
{
	Mesh *me= ob->data;
	DerivedMesh *dm;
	float *vertexcosnos;
	
	/* lets prevent crashing... */
	if(ob->type!=OB_MESH || me->totvert==0)
		return NULL;
	
	dm= mesh_get_derived_final(scene, ob, CD_MASK_BAREMESH);
	vertexcosnos= MEM_callocN(6*sizeof(float)*me->totvert, "vertexcosnos map");
	
	if(dm->foreachMappedVert) {
		dm->foreachMappedVert(dm, make_vertexcosnos__mapFunc, vertexcosnos);
	}
	else {
		float *fp= vertexcosnos;
		int a;
		
		for(a=0; a< me->totvert; a++, fp+=6) {
			dm->getVertCo(dm, a, fp);
			dm->getVertNo(dm, a, fp+3);
		}
	}
	
	dm->release(dm);
	return vertexcosnos;
}

/* ********* crazyspace *************** */

int editmesh_get_first_deform_matrices(Object *ob, EditMesh *em, float (**deformmats)[3][3], float (**deformcos)[3])
{
	ModifierData *md;
	DerivedMesh *dm;
	int i, a, numleft = 0, numVerts = 0;
	int cageIndex = modifiers_getCageIndex(ob, NULL);
	float (*defmats)[3][3] = NULL, (*deformedVerts)[3] = NULL;

	modifiers_clearErrors(ob);

	dm = NULL;
	md = ob->modifiers.first;

	/* compute the deformation matrices and coordinates for the first
	   modifiers with on cage editing that are enabled and support computing
	   deform matrices */
	for(i = 0; md && i <= cageIndex; i++, md = md->next) {
		ModifierTypeInfo *mti = modifierType_getInfo(md->type);

		if(!editmesh_modifier_is_enabled(md, dm))
			continue;

		if(mti->type==eModifierTypeType_OnlyDeform && mti->deformMatricesEM) {
			if(!defmats) {
				dm= getEditMeshDerivedMesh(em, ob, NULL);
				deformedVerts= editmesh_getVertexCos(em, &numVerts);
				defmats= MEM_callocN(sizeof(*defmats)*numVerts, "defmats");

				for(a=0; a<numVerts; a++)
					Mat3One(defmats[a]);
			}

			mti->deformMatricesEM(md, ob, em, dm, deformedVerts, defmats,
				numVerts);
		}
		else
			break;
	}

	for(; md && i <= cageIndex; md = md->next, i++)
		if(editmesh_modifier_is_enabled(md, dm) && modifier_isDeformer(md))
			numleft++;

	if(dm)
		dm->release(dm);
	
	*deformmats= defmats;
	*deformcos= deformedVerts;

	return numleft;
}

/* ******************* GLSL ******************** */

void DM_add_tangent_layer(DerivedMesh *dm)
{
	/* mesh vars */
	MTFace *mtface, *tf;
	MFace *mface, *mf;
	MVert *mvert, *v1, *v2, *v3, *v4;
	MemArena *arena= NULL;
	VertexTangent **vtangents= NULL;
	float (*orco)[3]= NULL, (*tangent)[3];
	float *uv1, *uv2, *uv3, *uv4, *vtang;
	float fno[3], tang[3], uv[4][2];
	int i, j, len, mf_vi[4], totvert, totface;

	if(CustomData_get_layer_index(&dm->faceData, CD_TANGENT) != -1)
		return;

	/* check we have all the needed layers */
	totvert= dm->getNumVerts(dm);
	totface= dm->getNumFaces(dm);

	mvert= dm->getVertArray(dm);
	mface= dm->getFaceArray(dm);
	mtface= dm->getFaceDataArray(dm, CD_MTFACE);

	if(!mtface) {
		orco= dm->getVertDataArray(dm, CD_ORCO);
		if(!orco)
			return;
	}
	
	/* create tangent layer */
	DM_add_face_layer(dm, CD_TANGENT, CD_CALLOC, NULL);
	tangent= DM_get_face_data_layer(dm, CD_TANGENT);
	
	/* allocate some space */
	arena= BLI_memarena_new(BLI_MEMARENA_STD_BUFSIZE);
	BLI_memarena_use_calloc(arena);
	vtangents= MEM_callocN(sizeof(VertexTangent*)*totvert, "VertexTangent");
	
	/* sum tangents at connected vertices */
	for(i=0, tf=mtface, mf=mface; i < totface; mf++, tf++, i++) {
		v1= &mvert[mf->v1];
		v2= &mvert[mf->v2];
		v3= &mvert[mf->v3];

		if (mf->v4) {
			v4= &mvert[mf->v4];
			CalcNormFloat4(v4->co, v3->co, v2->co, v1->co, fno);
		}
		else {
			v4= NULL;
			CalcNormFloat(v3->co, v2->co, v1->co, fno);
		}
		
		if(mtface) {
			uv1= tf->uv[0];
			uv2= tf->uv[1];
			uv3= tf->uv[2];
			uv4= tf->uv[3];
		}
		else {
			uv1= uv[0]; uv2= uv[1]; uv3= uv[2]; uv4= uv[3];
			spheremap(orco[mf->v1][0], orco[mf->v1][1], orco[mf->v1][2], &uv[0][0], &uv[0][1]);
			spheremap(orco[mf->v2][0], orco[mf->v2][1], orco[mf->v2][2], &uv[1][0], &uv[1][1]);
			spheremap(orco[mf->v3][0], orco[mf->v3][1], orco[mf->v3][2], &uv[2][0], &uv[2][1]);
			if(v4)
				spheremap(orco[mf->v4][0], orco[mf->v4][1], orco[mf->v4][2], &uv[3][0], &uv[3][1]);
		}
		
		tangent_from_uv(uv1, uv2, uv3, v1->co, v2->co, v3->co, fno, tang);
		sum_or_add_vertex_tangent(arena, &vtangents[mf->v1], tang, uv1);
		sum_or_add_vertex_tangent(arena, &vtangents[mf->v2], tang, uv2);
		sum_or_add_vertex_tangent(arena, &vtangents[mf->v3], tang, uv3);
		
		if(mf->v4) {
			v4= &mvert[mf->v4];
			
			tangent_from_uv(uv1, uv3, uv4, v1->co, v3->co, v4->co, fno, tang);
			sum_or_add_vertex_tangent(arena, &vtangents[mf->v1], tang, uv1);
			sum_or_add_vertex_tangent(arena, &vtangents[mf->v3], tang, uv3);
			sum_or_add_vertex_tangent(arena, &vtangents[mf->v4], tang, uv4);
		}
	}
	
	/* write tangent to layer */
	for(i=0, tf=mtface, mf=mface; i < totface; mf++, tf++, i++, tangent+=4) {
		len= (mf->v4)? 4 : 3; 
		
		if(mtface) {
			uv1= tf->uv[0];
			uv2= tf->uv[1];
			uv3= tf->uv[2];
			uv4= tf->uv[3];
		}
		else {
			uv1= uv[0]; uv2= uv[1]; uv3= uv[2]; uv4= uv[3];
			spheremap(orco[mf->v1][0], orco[mf->v1][1], orco[mf->v1][2], &uv[0][0], &uv[0][1]);
			spheremap(orco[mf->v2][0], orco[mf->v2][1], orco[mf->v2][2], &uv[1][0], &uv[1][1]);
			spheremap(orco[mf->v3][0], orco[mf->v3][1], orco[mf->v3][2], &uv[2][0], &uv[2][1]);
			if(len==4)
				spheremap(orco[mf->v4][0], orco[mf->v4][1], orco[mf->v4][2], &uv[3][0], &uv[3][1]);
		}
		
		mf_vi[0]= mf->v1;
		mf_vi[1]= mf->v2;
		mf_vi[2]= mf->v3;
		mf_vi[3]= mf->v4;
		
		for(j=0; j<len; j++) {
			vtang= find_vertex_tangent(vtangents[mf_vi[j]], mtface ? tf->uv[j] : uv[j]);

			VECCOPY(tangent[j], vtang);
			Normalize(tangent[j]);
		}
	}
	
	BLI_memarena_free(arena);
	MEM_freeN(vtangents);
}

void DM_vertex_attributes_from_gpu(DerivedMesh *dm, GPUVertexAttribs *gattribs, DMVertexAttribs *attribs)
{
	CustomData *vdata, *fdata, *tfdata = NULL;
	int a, b, layer;

	/* From the layers requested by the GLSL shader, figure out which ones are
	 * actually available for this derivedmesh, and retrieve the pointers */

	memset(attribs, 0, sizeof(DMVertexAttribs));

	vdata = &dm->vertData;
	fdata = &dm->faceData;

	/* ugly hack, editmesh derivedmesh doesn't copy face data, this way we
	 * can use offsets instead */
	if(dm->release == emDM_release)
		tfdata = &((EditMeshDerivedMesh*)dm)->em->fdata;
	else
		tfdata = fdata;

	/* add a tangent layer if necessary */
	for(b = 0; b < gattribs->totlayer; b++)
		if(gattribs->layer[b].type == CD_TANGENT)
			if(CustomData_get_layer_index(fdata, CD_TANGENT) == -1)
				DM_add_tangent_layer(dm);

	for(b = 0; b < gattribs->totlayer; b++) {
		if(gattribs->layer[b].type == CD_MTFACE) {
			/* uv coordinates */
			if(gattribs->layer[b].name[0])
				layer = CustomData_get_named_layer_index(tfdata, CD_MTFACE,
					gattribs->layer[b].name);
			else
				layer = CustomData_get_active_layer_index(tfdata, CD_MTFACE);

			if(layer != -1) {
				a = attribs->tottface++;

				attribs->tface[a].array = tfdata->layers[layer].data;
				attribs->tface[a].emOffset = tfdata->layers[layer].offset;
				attribs->tface[a].glIndex = gattribs->layer[b].glindex;
			}
		}
		else if(gattribs->layer[b].type == CD_MCOL) {
			/* vertex colors */
			if(gattribs->layer[b].name[0])
				layer = CustomData_get_named_layer_index(tfdata, CD_MCOL,
					gattribs->layer[b].name);
			else
				layer = CustomData_get_active_layer_index(tfdata, CD_MCOL);

			if(layer != -1) {
				a = attribs->totmcol++;

				attribs->mcol[a].array = tfdata->layers[layer].data;
				attribs->mcol[a].emOffset = tfdata->layers[layer].offset;
				attribs->mcol[a].glIndex = gattribs->layer[b].glindex;
			}
		}
		else if(gattribs->layer[b].type == CD_TANGENT) {
			/* tangents */
			layer = CustomData_get_layer_index(fdata, CD_TANGENT);

			if(layer != -1) {
				attribs->tottang = 1;

				attribs->tang.array = fdata->layers[layer].data;
				attribs->tang.emOffset = fdata->layers[layer].offset;
				attribs->tang.glIndex = gattribs->layer[b].glindex;
			}
		}
		else if(gattribs->layer[b].type == CD_ORCO) {
			/* original coordinates */
			layer = CustomData_get_layer_index(vdata, CD_ORCO);

			if(layer != -1) {
				attribs->totorco = 1;

				attribs->orco.array = vdata->layers[layer].data;
				attribs->orco.emOffset = vdata->layers[layer].offset;
				attribs->orco.glIndex = gattribs->layer[b].glindex;
			}
		}
	}
}
<|MERGE_RESOLUTION|>--- conflicted
+++ resolved
@@ -1527,7 +1527,6 @@
 /***/
 
 DerivedMesh *mesh_create_derived_for_modifier(Scene *scene, Object *ob, ModifierData *md)
-<<<<<<< HEAD
 {
 	Mesh *me = ob->data;
 	ModifierTypeInfo *mti = modifierType_getInfo(md->type);
@@ -1568,47 +1567,6 @@
 	totvert= 0;
 	for(eve=em->verts.first; eve; eve=eve->next)
 		totvert++;
-=======
-{
-	Mesh *me = ob->data;
-	ModifierTypeInfo *mti = modifierType_getInfo(md->type);
-	DerivedMesh *dm;
-
-	md->scene= scene;
-	
-	if (!(md->mode&eModifierMode_Realtime)) return NULL;
-	if (mti->isDisabled && mti->isDisabled(md)) return NULL;
-
-	if (mti->type==eModifierTypeType_OnlyDeform) {
-		int numVerts;
-		float (*deformedVerts)[3] = mesh_getVertexCos(me, &numVerts);
-
-		mti->deformVerts(md, ob, NULL, deformedVerts, numVerts, 0, 0);
-		dm = getMeshDerivedMesh(me, ob, deformedVerts);
-
-		MEM_freeN(deformedVerts);
-	} else {
-		DerivedMesh *tdm = getMeshDerivedMesh(me, ob, NULL);
-		dm = mti->applyModifier(md, ob, tdm, 0, 0);
-
-		if(tdm != dm) tdm->release(tdm);
-	}
-
-	return dm;
-}
-
-static float *get_editmesh_orco_verts(EditMesh *em)
-{
-	EditVert *eve;
-	float *orco;
-	int a, totvert;
-
-	/* these may not really be the orco's, but it's only for preview.
-	 * could be solver better once, but isn't simple */
-
-	totvert= 0;
-	for(eve=em->verts.first; eve; eve=eve->next)
-		totvert++;
 	
 	orco = MEM_mallocN(sizeof(float)*3*totvert, "EditMesh Orco");
 
@@ -1669,151 +1627,6 @@
 	}
 	else
 		DM_add_vert_layer(dm, CD_ORCO, CD_ASSIGN, orco);
-}
-
-/* weight paint colors */
-
-/* Something of a hack, at the moment deal with weightpaint
- * by tucking into colors during modifier eval, only in
- * wpaint mode. Works ok but need to make sure recalc
- * happens on enter/exit wpaint.
- */
-
-void weight_to_rgb(float input, float *fr, float *fg, float *fb)
-{
-	float blend;
-	
-	blend= ((input/2.0f)+0.5f);
-	
-	if (input<=0.25f){	// blue->cyan
-		*fr= 0.0f;
-		*fg= blend*input*4.0f;
-		*fb= blend;
-	}
-	else if (input<=0.50f){	// cyan->green
-		*fr= 0.0f;
-		*fg= blend;
-		*fb= blend*(1.0f-((input-0.25f)*4.0f)); 
-	}
-	else if (input<=0.75){	// green->yellow
-		*fr= blend * ((input-0.50f)*4.0f);
-		*fg= blend;
-		*fb= 0.0f;
-	}
-	else if (input<=1.0){ // yellow->red
-		*fr= blend;
-		*fg= blend * (1.0f-((input-0.75f)*4.0f)); 
-		*fb= 0.0f;
-	}
-}
-
-static void calc_weightpaint_vert_color(Object *ob, ColorBand *coba, int vert, unsigned char *col)
-{
-	Mesh *me = ob->data;
-	float colf[4], input = 0.0f;
-	int i;
-
-	if (me->dvert) {
-		for (i=0; i<me->dvert[vert].totweight; i++)
-			if (me->dvert[vert].dw[i].def_nr==ob->actdef-1)
-				input+=me->dvert[vert].dw[i].weight;		
-	}
-
-	CLAMP(input, 0.0f, 1.0f);
-	
-	if(coba)
-		do_colorband(coba, input, colf);
-	else
-		weight_to_rgb(input, colf, colf+1, colf+2);
-	
-	col[3] = (unsigned char)(colf[0] * 255.0f);
-	col[2] = (unsigned char)(colf[1] * 255.0f);
-	col[1] = (unsigned char)(colf[2] * 255.0f);
-	col[0] = 255;
-}
-
-static ColorBand *stored_cb= NULL;
-
-void vDM_ColorBand_store(ColorBand *coba)
-{
-	stored_cb= coba;
-}
-
-static void add_weight_mcol_dm(Object *ob, DerivedMesh *dm)
-{
-	Mesh *me = ob->data;
-	MFace *mf = me->mface;
-	ColorBand *coba= stored_cb;	/* warning, not a local var */
-	unsigned char *wtcol;
-	int i;
->>>>>>> 16c1a294
-	
-	wtcol = MEM_callocN (sizeof (unsigned char) * me->totface*4*4, "weightmap");
-	
-<<<<<<< HEAD
-	return orco;
-}
-
-/* orco custom data layer */
-
-static DerivedMesh *create_orco_dm(Object *ob, Mesh *me, EditMesh *em)
-{
-	DerivedMesh *dm;
-	float (*orco)[3];
-
-	if(em) {
-		dm= CDDM_from_editmesh(em, me);
-		orco= (float(*)[3])get_editmesh_orco_verts(em);
-	}
-	else {
-		dm= CDDM_from_mesh(me, ob);
-		orco= (float(*)[3])get_mesh_orco_verts(ob);
-	}
-
-	CDDM_apply_vert_coords(dm, orco);
-	CDDM_calc_normals(dm);
-	MEM_freeN(orco);
-
-	return dm;
-}
-
-static void add_orco_dm(Object *ob, EditMesh *em, DerivedMesh *dm, DerivedMesh *orcodm)
-{
-	float (*orco)[3], (*layerorco)[3];
-	int totvert;
-
-	totvert= dm->getNumVerts(dm);
-
-	if(orcodm) {
-		orco= MEM_callocN(sizeof(float)*3*totvert, "dm orco");
-
-		if(orcodm->getNumVerts(orcodm) == totvert)
-			orcodm->getVertCos(orcodm, orco);
-		else
-			dm->getVertCos(dm, orco);
-	}
-	else {
-		if(em) orco= (float(*)[3])get_editmesh_orco_verts(em);
-		else orco= (float(*)[3])get_mesh_orco_verts(ob);
-	}
-
-	transform_mesh_orco_verts(ob->data, orco, totvert, 0);
-
-	if((layerorco = DM_get_vert_data_layer(dm, CD_ORCO))) {
-		memcpy(layerorco, orco, sizeof(float)*totvert);
-		MEM_freeN(orco);
-=======
-	memset(wtcol, 0x55, sizeof (unsigned char) * me->totface*4*4);
-	for (i=0; i<me->totface; i++, mf++) {
-		calc_weightpaint_vert_color(ob, coba, mf->v1, &wtcol[(i*4 + 0)*4]); 
-		calc_weightpaint_vert_color(ob, coba, mf->v2, &wtcol[(i*4 + 1)*4]); 
-		calc_weightpaint_vert_color(ob, coba, mf->v3, &wtcol[(i*4 + 2)*4]); 
-		if (mf->v4)
-			calc_weightpaint_vert_color(ob, coba, mf->v4, &wtcol[(i*4 + 3)*4]); 
->>>>>>> 16c1a294
-	}
-	
-	CustomData_add_layer(&dm->faceData, CD_WEIGHT_MCOL, CD_ASSIGN, wtcol, dm->numFaceData);
 }
 
 /* weight paint colors */
