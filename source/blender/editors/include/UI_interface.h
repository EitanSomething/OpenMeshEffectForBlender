/*
 * ***** BEGIN GPL LICENSE BLOCK *****
 *
 * This program is free software; you can redistribute it and/or
 * modify it under the terms of the GNU General Public License
 * as published by the Free Software Foundation; either version 2
 * of the License, or (at your option) any later version.
 *
 * This program is distributed in the hope that it will be useful,
 * but WITHOUT ANY WARRANTY; without even the implied warranty of
 * MERCHANTABILITY or FITNESS FOR A PARTICULAR PURPOSE.  See the
 * GNU General Public License for more details.
 *
 * You should have received a copy of the GNU General Public License
 * along with this program; if not, write to the Free Software Foundation,
 * Inc., 51 Franklin Street, Fifth Floor, Boston, MA 02110-1301, USA.
 *
 * The Original Code is Copyright (C) 2001-2002 by NaN Holding BV.
 * All rights reserved.
 *
 * The Original Code is: all of this file.
 *
 * Contributor(s): none yet.
 *
 * ***** END GPL LICENSE BLOCK *****
 */

/** \file UI_interface.h
 *  \ingroup editorui
 */

#ifndef __UI_INTERFACE_H__
#define __UI_INTERFACE_H__

#include "BLI_compiler_attrs.h"
#include "BLI_sys_types.h" /* size_t */
#include "RNA_types.h"

/* Struct Declarations */

struct ID;
struct IDProperty;
struct ListBase;
struct ARegion;
struct ARegionType;
struct ScrArea;
struct bScreen;
struct wmEvent;
struct wmWindow;
struct wmOperator;
struct AutoComplete;
struct bContext;
struct bContextStore;
struct Panel;
struct PanelType;
struct PointerRNA;
struct PropertyRNA;
struct ReportList;
struct rcti;
struct uiList;
struct uiStyle;
struct uiFontStyle;
struct uiWidgetColors;
struct Image;
struct ImageUser;
struct wmKeyConfig;
struct wmOperatorType;
struct MTex;
struct ImBuf;
struct bNodeTree;
struct bNode;
struct bNodeSocket;
struct wmDropBox;
struct wmDrag;
struct wmEvent;
struct wmManipulator;
struct wmMsgBus;
struct wmKeyMap;
struct wmKeyMapItem;

typedef struct uiBut uiBut;
typedef struct uiBlock uiBlock;
typedef struct uiPopupBlockHandle uiPopupBlockHandle;
typedef struct uiLayout uiLayout;

/* Defines */

/* char for splitting strings, aligning shortcuts in menus, users never see */
#define UI_SEP_CHAR   '|'
#define UI_SEP_CHAR_S "|"

/* names */
#define UI_MAX_DRAW_STR 400
#define UI_MAX_NAME_STR 128
#define UI_MAX_SHORTCUT_STR 64

/* use for clamping popups within the screen */
#define UI_SCREEN_MARGIN 10

/* uiBlock->dt and uiBut->dt */
enum {
	UI_EMBOSS               = 0,  /* use widget style for drawing */
	UI_EMBOSS_NONE          = 1,  /* Nothing, only icon and/or text */
	UI_EMBOSS_PULLDOWN      = 2,  /* Pulldown menu style */
	UI_EMBOSS_RADIAL        = 3,  /* Pie Menu */

	UI_EMBOSS_UNDEFINED     = 255, /* For layout engine, use emboss from block. */
};

/* uiBlock->direction */
enum {
	UI_DIR_UP           = (1 << 0),
	UI_DIR_DOWN         = (1 << 1),
	UI_DIR_LEFT         = (1 << 2),
	UI_DIR_RIGHT        = (1 << 3),
	UI_DIR_CENTER_X     = (1 << 4),
	UI_DIR_CENTER_Y     = (1 << 5),

	UI_DIR_ALL          = (UI_DIR_UP | UI_DIR_DOWN | UI_DIR_LEFT | UI_DIR_RIGHT),
};

#if 0
/* uiBlock->autofill (not yet used) */
#define UI_BLOCK_COLLUMNS  1
#define UI_BLOCK_ROWS      2
#endif

/* uiBlock->flag (controls) */
#define UI_BLOCK_LOOP           (1 << 0)
#define UI_BLOCK_IS_FLIP        (1 << 1)
#define UI_BLOCK_NO_FLIP        (1 << 2)
#define UI_BLOCK_NUMSELECT      (1 << 3)
#define UI_BLOCK_NO_WIN_CLIP    (1 << 4)   /* don't apply window clipping */ /* was UI_BLOCK_ENTER_OK */
#define UI_BLOCK_CLIPBOTTOM     (1 << 5)
#define UI_BLOCK_CLIPTOP        (1 << 6)
#define UI_BLOCK_MOVEMOUSE_QUIT (1 << 7)
#define UI_BLOCK_KEEP_OPEN      (1 << 8)
#define UI_BLOCK_POPUP          (1 << 9)
#define UI_BLOCK_OUT_1          (1 << 10)
#define UI_BLOCK_SEARCH_MENU    (1 << 11)
#define UI_BLOCK_POPUP_MEMORY   (1 << 12)
#define UI_BLOCK_CLIP_EVENTS    (1 << 13)  /* stop handling mouse events */

/* block->flag bits 14-17 are identical to but->drawflag bits */

#define UI_BLOCK_POPUP_HOLD  (1 << 18)
#define UI_BLOCK_LIST_ITEM   (1 << 19)
#define UI_BLOCK_RADIAL      (1 << 20)
#define UI_BLOCK_POPOVER     (1 << 21)
#define UI_BLOCK_POPOVER_ONCE (1 << 22)
/** Always show keymaps, even for non-menus. */
#define UI_BLOCK_SHOW_SHORTCUT_ALWAYS (1 << 23)

/* uiPopupBlockHandle->menuretval */
#define UI_RETURN_CANCEL     (1 << 0)   /* cancel all menus cascading */
#define UI_RETURN_OK         (1 << 1)   /* choice made */
#define UI_RETURN_OUT        (1 << 2)   /* left the menu */
#define UI_RETURN_OUT_PARENT (1 << 3)   /* let the parent handle this event */
#define UI_RETURN_UPDATE     (1 << 4)   /* update the button that opened */
#define UI_RETURN_POPUP_OK   (1 << 5)   /* popup is ok to be handled */

/* panel controls */
#define UI_PNL_SOLID    (1 << 1)
#define UI_PNL_CLOSE    (1 << 5)
#define UI_PNL_SCALE    (1 << 9)

/* but->flag - general state flags. */
enum {
	/* warning, the first 6 flags are internal */
	UI_BUT_ICON_SUBMENU    = (1 << 6),
	UI_BUT_ICON_PREVIEW    = (1 << 7),

	UI_BUT_NODE_LINK       = (1 << 8),
	UI_BUT_NODE_ACTIVE     = (1 << 9),
	UI_BUT_DRAG_LOCK       = (1 << 10),
	UI_BUT_DISABLED        = (1 << 11),  /* grayed out and uneditable */
	UI_BUT_COLOR_LOCK      = (1 << 12),
	UI_BUT_ANIMATED        = (1 << 13),
	UI_BUT_ANIMATED_KEY    = (1 << 14),
	UI_BUT_DRIVEN          = (1 << 15),
	UI_BUT_REDALERT        = (1 << 16),
	UI_BUT_INACTIVE        = (1 << 17),  /* grayed out but still editable */
	UI_BUT_LAST_ACTIVE     = (1 << 18),
	UI_BUT_UNDO            = (1 << 19),
	UI_BUT_IMMEDIATE       = (1 << 20),
	UI_BUT_NO_UTF8         = (1 << 21),

	UI_BUT_VEC_SIZE_LOCK   = (1 << 22),  /* used to flag if color hsv-circle should keep luminance */
	UI_BUT_COLOR_CUBIC     = (1 << 23),  /* cubic saturation for the color wheel */
	UI_BUT_LIST_ITEM       = (1 << 24),  /* This but is "inside" a list item (currently used to change theme colors). */
	UI_BUT_DRAG_MULTI      = (1 << 25),  /* edit this button as well as the active button (not just dragging) */

	UI_BUT_HAS_SEP_CHAR    = (1 << 27),  /* but->str contains UI_SEP_CHAR, used for key shortcuts */
	UI_BUT_UPDATE_DELAY    = (1 << 28),  /* don't run updates while dragging (needed in rare cases). */
	UI_BUT_TEXTEDIT_UPDATE = (1 << 29),  /* when widget is in textedit mode, update value on each char stroke */
	UI_BUT_VALUE_CLEAR     = (1 << 30),  /* show 'x' icon to clear/unlink value of text or search button */

	UI_BUT_OVERRIDEN       = (1 << 31),  /* RNA property of the button is overriden from linked reference data. */
};

#define UI_PANEL_WIDTH          340
#define UI_COMPACT_PANEL_WIDTH  160

#define UI_PANEL_CATEGORY_MARGIN_WIDTH (U.widget_unit * 1.0f)

/* but->drawflag - these flags should only affect how the button is drawn. */
/* Note: currently, these flags _are not passed_ to the widget's state() or draw() functions
 *       (except for the 'align' ones)!
 */
enum {
	/* Text and icon alignment (by default, they are centered). */
	UI_BUT_TEXT_LEFT         = (1 << 1),
	UI_BUT_ICON_LEFT         = (1 << 2),
	UI_BUT_TEXT_RIGHT        = (1 << 3),
	/* Prevent the button to show any tooltip. */
	UI_BUT_NO_TOOLTIP        = (1 << 4),

	/* Button align flag, for drawing groups together.
	 * Used in 'uiBlock.flag', take care! */
	UI_BUT_ALIGN_TOP         = (1 << 14),
	UI_BUT_ALIGN_LEFT        = (1 << 15),
	UI_BUT_ALIGN_RIGHT       = (1 << 16),
	UI_BUT_ALIGN_DOWN        = (1 << 17),
	UI_BUT_ALIGN             = (UI_BUT_ALIGN_TOP | UI_BUT_ALIGN_LEFT | UI_BUT_ALIGN_RIGHT | UI_BUT_ALIGN_DOWN),
	/* end bits shared with 'uiBlock.flag' */

	/* Warning - HACK! Needed for buttons which are not TOP/LEFT aligned, but have some top/left corner stitched to some
	 *                 other TOP/LEFT-aligned button, because of 'corrective' hack in widget_roundbox_set()... */
	UI_BUT_ALIGN_STITCH_TOP  = (1 << 18),
	UI_BUT_ALIGN_STITCH_LEFT = (1 << 19),
	UI_BUT_ALIGN_ALL         = (UI_BUT_ALIGN | UI_BUT_ALIGN_STITCH_TOP | UI_BUT_ALIGN_STITCH_LEFT),

	UI_BUT_BOX_ITEM          = (1 << 20), /* This but is "inside" a box item (currently used to change theme colors). */

	UI_BUT_ACTIVE_LEFT       = (1 << 21), /* Active left part of number button */
	UI_BUT_ACTIVE_RIGHT      = (1 << 22), /* Active right part of number button */

	UI_BUT_HAS_SHORTCUT      = (1 << 23), /* Button has shortcut text */
};

/* scale fixed button widths by this to account for DPI */

#define UI_DPI_FAC (U.dpi_fac)
/* 16 to copy ICON_DEFAULT_HEIGHT */
#define UI_DPI_ICON_SIZE ((float)16 * UI_DPI_FAC)

/* Button types, bits stored in 1 value... and a short even!
 * - bits 0-4:  bitnr (0-31)
 * - bits 5-7:  pointer type
 * - bit  8:    for 'bit'
 * - bit  9-15: button type (now 6 bits, 64 types)
 * */
typedef enum {
	UI_BUT_POIN_CHAR = 32,
	UI_BUT_POIN_SHORT = 64,
	UI_BUT_POIN_INT = 96,
	UI_BUT_POIN_FLOAT = 128,
/*	UI_BUT_POIN_FUNCTION = 192, */ /*UNUSED*/
	UI_BUT_POIN_BIT = 256  /* OR'd with a bit index*/
} eButPointerType;

/* requires (but->poin != NULL) */
#define UI_BUT_POIN_TYPES (UI_BUT_POIN_FLOAT | UI_BUT_POIN_SHORT | UI_BUT_POIN_CHAR)

/* assigned to but->type, OR'd with the flags above when passing args */
typedef enum {
	UI_BTYPE_BUT                    = (1 << 9),
	UI_BTYPE_ROW                    = (2 << 9),
	UI_BTYPE_TEXT                   = (3 << 9),
	UI_BTYPE_MENU                   = (4 << 9),  /* dropdown list */
	UI_BTYPE_BUT_MENU               = (5 << 9),
	UI_BTYPE_NUM                    = (6 << 9),  /* number button */
	UI_BTYPE_NUM_SLIDER             = (7 << 9),  /* number slider */
	UI_BTYPE_TOGGLE                 = (8 << 9),
	UI_BTYPE_TOGGLE_N               = (9 << 9),
	UI_BTYPE_ICON_TOGGLE            = (10 << 9),
	UI_BTYPE_ICON_TOGGLE_N          = (11 << 9),
	UI_BTYPE_BUT_TOGGLE             = (12 << 9),  /* same as regular toggle, but no on/off state displayed */
	UI_BTYPE_CHECKBOX               = (13 << 9),  /* similar to toggle, display a 'tick' */
	UI_BTYPE_CHECKBOX_N             = (14 << 9),
	UI_BTYPE_COLOR                  = (15 << 9),
	UI_BTYPE_TAB                    = (16 << 9),
	UI_BTYPE_POPOVER                = (17 << 9),
	UI_BTYPE_SCROLL                 = (18 << 9),
	UI_BTYPE_BLOCK                  = (19 << 9),
	UI_BTYPE_LABEL                  = (20 << 9),
	UI_BTYPE_KEY_EVENT              = (24 << 9),
	UI_BTYPE_HSVCUBE                = (26 << 9),
	UI_BTYPE_PULLDOWN               = (27 << 9),  /* menu (often used in headers), **_MENU /w different draw-type */
	UI_BTYPE_ROUNDBOX               = (28 << 9),
	UI_BTYPE_COLORBAND              = (30 << 9),
	UI_BTYPE_UNITVEC                = (31 << 9),  /* sphere widget (used to input a unit-vector, aka normal) */
	UI_BTYPE_CURVE                  = (32 << 9),
	UI_BTYPE_LISTBOX                = (36 << 9),
	UI_BTYPE_LISTROW                = (37 << 9),
	UI_BTYPE_HSVCIRCLE              = (38 << 9),
	UI_BTYPE_TRACK_PREVIEW          = (40 << 9),

	/* buttons with value >= UI_BTYPE_SEARCH_MENU don't get undo pushes */
	UI_BTYPE_SEARCH_MENU            = (41 << 9),
	UI_BTYPE_EXTRA                  = (42 << 9),
	UI_BTYPE_HOTKEY_EVENT           = (46 << 9),
	UI_BTYPE_IMAGE                  = (47 << 9),  /* non-interactive image, used for splash screen */
	UI_BTYPE_HISTOGRAM              = (48 << 9),
	UI_BTYPE_WAVEFORM               = (49 << 9),
	UI_BTYPE_VECTORSCOPE            = (50 << 9),
	UI_BTYPE_PROGRESS_BAR           = (51 << 9),
	UI_BTYPE_NODE_SOCKET            = (53 << 9),
	UI_BTYPE_SEPR                   = (54 << 9),
	UI_BTYPE_SEPR_LINE              = (55 << 9),
	UI_BTYPE_SEPR_SPACER            = (56 << 9),  /* Dynamically fill available space. */
	UI_BTYPE_GRIP                   = (57 << 9),  /* resize handle (resize uilist) */
} eButType;

#define BUTTYPE     (63 << 9)

/* gradient types, for color picker UI_BTYPE_HSVCUBE etc */
#define UI_GRAD_SV      0
#define UI_GRAD_HV      1
#define UI_GRAD_HS      2
#define UI_GRAD_H       3
#define UI_GRAD_S       4
#define UI_GRAD_V       5

#define UI_GRAD_V_ALT   9
#define UI_GRAD_L_ALT   10

#define UI_PALETTE_COLOR 20

/* Drawing
 *
 * Functions to draw various shapes, taking theme settings into account.
 * Used for code that draws its own UI style elements. */

void UI_draw_anti_tria(float x1, float y1, float x2, float y2, float x3, float y3, const float color[4]);
void UI_draw_anti_fan(float tri_array[][2], unsigned int length, const float color[4]);

void UI_draw_roundbox_corner_set(int type);
void UI_draw_roundbox_aa(bool filled, float minx, float miny, float maxx, float maxy, float rad, const float color[4]);
void UI_draw_roundbox_4fv(bool filled, float minx, float miny, float maxx, float maxy, float rad, const float col[4]);
void UI_draw_roundbox_3ubAlpha(bool filled, float minx, float miny, float maxx, float maxy, float rad, const unsigned char col[3], unsigned char alpha);
void UI_draw_roundbox_3fvAlpha(bool filled, float minx, float miny, float maxx, float maxy, float rad, const float col[3], float alpha);
void UI_draw_roundbox_shade_x(bool filled, float minx, float miny, float maxx, float maxy, float rad, float shadetop, float shadedown, const float col[4]);

#if 0 /* unused */
int  UI_draw_roundbox_corner_get(void);
void UI_draw_roundbox_shade_y(bool filled, float minx, float miny, float maxx, float maxy, float rad, float shadeleft, float shaderight, const float col[4]);
#endif

void UI_draw_box_shadow(unsigned char alpha, float minx, float miny, float maxx, float maxy);
void UI_draw_text_underline(int pos_x, int pos_y, int len, int height, const float color[4]);

void UI_draw_safe_areas(uint pos, float x1, float x2, float y1, float y2,
        const float title_aspect[2], const float action_aspect[2]);

/* state for scrolldrawing */
#define UI_SCROLL_PRESSED       (1 << 0)
#define UI_SCROLL_ARROWS        (1 << 1)
#define UI_SCROLL_NO_OUTLINE    (1 << 2)
void UI_draw_widget_scroll(struct uiWidgetColors *wcol, const struct rcti *rect, const struct rcti *slider, int state);

/* Shortening string helper. */
float UI_text_clip_middle_ex(
        struct uiFontStyle *fstyle, char *str, float okwidth, const float minwidth,
        const size_t max_len, const char rpart_sep);

/* Callbacks
 *
 * UI_block_func_handle_set/ButmFunc are for handling events through a callback.
 * HandleFunc gets the retval passed on, and ButmFunc gets a2. The latter is
 * mostly for compatibility with older code.
 *
 * UI_but_func_complete_set is for tab completion.
 *
 * uiButSearchFunc is for name buttons, showing a popup with matches
 *
 * UI_block_func_set and UI_but_func_set are callbacks run when a button is used,
 * in case events, operators or RNA are not sufficient to handle the button.
 *
 * UI_but_funcN_set will free the argument with MEM_freeN. */

typedef struct uiSearchItems uiSearchItems;

typedef void (*uiButHandleFunc)(struct bContext *C, void *arg1, void *arg2);
typedef void (*uiButHandleRenameFunc)(struct bContext *C, void *arg, char *origstr);
typedef void (*uiButHandleNFunc)(struct bContext *C, void *argN, void *arg2);
typedef void (*uiButHandleHoldFunc)(struct bContext *C, struct ARegion *butregion, uiBut *but);
typedef int (*uiButCompleteFunc)(struct bContext *C, char *str, void *arg);
typedef struct ARegion *(*uiButSearchCreateFunc)(struct bContext *C, struct ARegion *butregion, uiBut *but);
typedef void (*uiButSearchFunc)(const struct bContext *C, void *arg, const char *str, uiSearchItems *items);
/* Must return allocated string. */
typedef char *(*uiButToolTipFunc)(struct bContext *C, void *argN, const char *tip);

typedef void (*uiBlockHandleFunc)(struct bContext *C, void *arg, int event);

/* Menu Callbacks */

typedef void (*uiMenuCreateFunc)(struct bContext *C, struct uiLayout *layout, void *arg1);
typedef void (*uiMenuHandleFunc)(struct bContext *C, void *arg, int event);
/**
 * Used for cycling menu values without opening the menu (Ctrl-Wheel).
 * \param direction: forward or backwards [1 / -1].
 * \param arg1: uiBut.poin (as with #uiMenuCreateFunc).
 * \return true when the button was changed.
 */
typedef bool (*uiMenuStepFunc)(struct bContext *C, int direction, void *arg1);


/* interface_query.c */
bool UI_but_is_tool(const uiBut *but);
#define UI_but_is_decorator(but) \
	((but)->func == ui_but_anim_decorate_cb)

bool UI_block_is_empty(const uiBlock *block);


/* interface_region_menu_popup.c */
/* Popup Menus
 *
 * Functions used to create popup menus. For more extended menus the
 * UI_popup_menu_begin/End functions can be used to define own items with
 * the uiItem functions in between. If it is a simple confirmation menu
 * or similar, popups can be created with a single function call. */

typedef struct uiPopupMenu uiPopupMenu;

uiPopupMenu *UI_popup_menu_begin(
        struct bContext *C, const char *title, int icon) ATTR_NONNULL();
uiPopupMenu *UI_popup_menu_begin_ex(
        struct bContext *C, const char *title, const char *block_name,
        int icon) ATTR_NONNULL();
void UI_popup_menu_end(struct bContext *C, struct uiPopupMenu *head);
bool UI_popup_menu_end_or_cancel(struct bContext *C, struct uiPopupMenu *head);
struct uiLayout *UI_popup_menu_layout(uiPopupMenu *head);

void UI_popup_menu_reports(struct bContext *C, struct ReportList *reports) ATTR_NONNULL();
int UI_popup_menu_invoke(struct bContext *C, const char *idname, struct ReportList *reports) ATTR_NONNULL(1, 2);

void UI_popup_menu_retval_set(const uiBlock *block, const int retval, const bool enable);
void UI_popup_menu_but_set(uiPopupMenu *pup, struct ARegion *butregion, uiBut *but);

/* interface_region_popover.c */

typedef struct uiPopover uiPopover;

int UI_popover_panel_invoke(
        struct bContext *C, int space_id, int region_id, const char *idname,
        bool keep_open, struct ReportList *reports);

uiPopover *UI_popover_begin(struct bContext *C, int menu_width) ATTR_NONNULL(1);
void UI_popover_end(struct bContext *C, struct uiPopover *head, struct wmKeyMap *keymap);
struct uiLayout *UI_popover_layout(uiPopover *head);
void UI_popover_once_clear(uiPopover *pup);

/* interface_region_menu_pie.c */
/* Pie menus */
typedef struct uiPieMenu uiPieMenu;

int UI_pie_menu_invoke(struct bContext *C, const char *idname, const struct wmEvent *event);
int UI_pie_menu_invoke_from_operator_enum(
        struct bContext *C, const char *title, const char *opname,
        const char *propname, const struct wmEvent *event);
int UI_pie_menu_invoke_from_rna_enum(
        struct bContext *C, const char *title,
        const char *path, const struct wmEvent *event);

struct uiPieMenu *UI_pie_menu_begin(
        struct bContext *C, const char *title, int icon,
        const struct wmEvent *event) ATTR_NONNULL();
void UI_pie_menu_end(struct bContext *C, uiPieMenu *pie);
struct uiLayout *UI_pie_menu_layout(struct uiPieMenu *pie);

/* interface_region_menu_popup.c */

/* Popup Blocks
 *
 * Functions used to create popup blocks. These are like popup menus
 * but allow using all button types and creating an own layout. */
typedef uiBlock * (*uiBlockCreateFunc)(struct bContext *C, struct ARegion *ar, void *arg1);
typedef void (*uiBlockCancelFunc)(struct bContext *C, void *arg1);

void UI_popup_block_invoke(struct bContext *C, uiBlockCreateFunc func, void *arg);
void UI_popup_block_invoke_ex(struct bContext *C, uiBlockCreateFunc func, void *arg, const char *opname, int opcontext);
void UI_popup_block_ex(struct bContext *C, uiBlockCreateFunc func, uiBlockHandleFunc popup_func, uiBlockCancelFunc cancel_func, void *arg, struct wmOperator *op);
/* void uiPupBlockOperator(struct bContext *C, uiBlockCreateFunc func, struct wmOperator *op, int opcontext); */ /* UNUSED */

void UI_popup_block_close(struct bContext *C, struct wmWindow *win, uiBlock *block);

/* Blocks
 *
 * Functions for creating, drawing and freeing blocks. A Block is a
 * container of buttons and used for various purposes.
 *
 * Begin/Define Buttons/End/Draw is the typical order in which these
 * function should be called, though for popup blocks Draw is left out.
 * Freeing blocks is done by the screen/ module automatically.
 *
 * */

uiBlock *UI_block_begin(const struct bContext *C, struct ARegion *region, const char *name, short dt);
void UI_block_end_ex(const struct bContext *C, uiBlock *block, const int xy[2], int r_xy[2]);
void UI_block_end(const struct bContext *C, uiBlock *block);
void UI_block_draw(const struct bContext *C, struct uiBlock *block);
void UI_blocklist_update_window_matrix(const struct bContext *C, const struct ListBase *lb);
void UI_blocklist_draw(const struct bContext *C, const struct ListBase *lb);
void UI_block_update_from_old(const struct bContext *C, struct uiBlock *block);

void UI_block_emboss_set(uiBlock *block, char dt);

void UI_block_free(const struct bContext *C, uiBlock *block);
void UI_blocklist_free(const struct bContext *C, struct ListBase *lb);
void UI_blocklist_free_inactive(const struct bContext *C, struct ListBase *lb);
void UI_screen_free_active_but(const struct bContext *C, struct bScreen *screen);

void UI_block_region_set(uiBlock *block, struct ARegion *region);

void UI_block_lock_set(uiBlock *block, bool val, const char *lockstr);
void UI_block_lock_clear(uiBlock *block);

/* automatic aligning, horiz or verical */
void UI_block_align_begin(uiBlock *block);
void UI_block_align_end(uiBlock *block);

/* block bounds/position calculation */
typedef enum {
	UI_BLOCK_BOUNDS_NONE = 0,
	UI_BLOCK_BOUNDS = 1,
	UI_BLOCK_BOUNDS_TEXT,
	UI_BLOCK_BOUNDS_POPUP_MOUSE,
	UI_BLOCK_BOUNDS_POPUP_MENU,
	UI_BLOCK_BOUNDS_POPUP_CENTER,
	UI_BLOCK_BOUNDS_PIE_CENTER,
} eBlockBoundsCalc;

void UI_block_bounds_set_normal(struct uiBlock *block, int addval);
void UI_block_bounds_set_text(uiBlock *block, int addval);
void UI_block_bounds_set_popup(uiBlock *block, int addval, int mx, int my);
void UI_block_bounds_set_menu(uiBlock *block, int addvall, int mx, int my);
void UI_block_bounds_set_centered(uiBlock *block, int addval);
void UI_block_bounds_set_explicit(uiBlock *block, int minx, int miny, int maxx, int maxy);

int     UI_blocklist_min_y_get(struct ListBase *lb);

void    UI_block_direction_set(uiBlock *block, char direction);
void    UI_block_order_flip(uiBlock *block);
void    UI_block_flag_enable(uiBlock *block, int flag);
void    UI_block_flag_disable(uiBlock *block, int flag);
void    UI_block_translate(uiBlock *block, int x, int y);

int     UI_but_return_value_get(uiBut *but);

void    UI_but_drag_set_id(uiBut *but, struct ID *id);
void    UI_but_drag_set_rna(uiBut *but, struct PointerRNA *ptr);
void    UI_but_drag_set_path(uiBut *but, const char *path, const bool use_free);
void    UI_but_drag_set_name(uiBut *but, const char *name);
void    UI_but_drag_set_value(uiBut *but);
void    UI_but_drag_set_image(
        uiBut *but, const char *path, int icon, struct ImBuf *ima, float scale, const bool use_free);

bool    UI_but_active_drop_name(struct bContext *C);
bool    UI_but_active_drop_color(struct bContext *C);

void    UI_but_flag_enable(uiBut *but, int flag);
void    UI_but_flag_disable(uiBut *but, int flag);
bool    UI_but_flag_is_set(uiBut *but, int flag);

void    UI_but_drawflag_enable(uiBut *but, int flag);
void    UI_but_drawflag_disable(uiBut *but, int flag);

void    UI_but_type_set_menu_from_pulldown(uiBut *but);

/* special button case, only draw it when used actively, for outliner etc */
bool    UI_but_active_only(const struct bContext *C, struct ARegion *ar, uiBlock *block, uiBut *but);

void    UI_but_execute(const struct bContext *C, uiBut *but);

bool UI_but_online_manual_id(
        const uiBut *but,
        char *r_str, size_t maxlength)
        ATTR_WARN_UNUSED_RESULT;
bool UI_but_online_manual_id_from_active(
        const struct bContext *C,
        char *r_str, size_t maxlength)
        ATTR_WARN_UNUSED_RESULT;

/* Buttons
 *
 * Functions to define various types of buttons in a block. Postfixes:
 * - F: float
 * - I: int
 * - S: short
 * - C: char
 * - R: RNA
 * - O: operator */

uiBut *uiDefBut(
        uiBlock *block,
        int type, int retval, const char *str,
        int x1, int y1,
        short x2, short y2,
        void *poin,
        float min, float max,
        float a1, float a2, const char *tip);
uiBut *uiDefButF(uiBlock *block, int type, int retval, const char *str, int x, int y, short width, short height, float *poin, float min, float max, float a1, float a2, const char *tip);
uiBut *uiDefButBitF(uiBlock *block, int type, int bit, int retval, const char *str, int x, int y, short width, short height, float *poin, float min, float max, float a1, float a2, const char *tip);
uiBut *uiDefButI(uiBlock *block, int type, int retval, const char *str, int x, int y, short width, short height, int *poin, float min, float max, float a1, float a2, const char *tip);
uiBut *uiDefButBitI(uiBlock *block, int type, int bit, int retval, const char *str, int x, int y, short width, short height, int *poin, float min, float max, float a1, float a2, const char *tip);
uiBut *uiDefButS(uiBlock *block, int type, int retval, const char *str, int x, int y, short width, short height, short *poin, float min, float max, float a1, float a2, const char *tip);
uiBut *uiDefButBitS(uiBlock *block, int type, int bit, int retval, const char *str, int x, int y, short width, short height, short *poin, float min, float max, float a1, float a2, const char *tip);
uiBut *uiDefButC(uiBlock *block, int type, int retval, const char *str, int x, int y, short width, short height, char *poin, float min, float max, float a1, float a2, const char *tip);
uiBut *uiDefButBitC(uiBlock *block, int type, int bit, int retval, const char *str, int x, int y, short width, short height, char *poin, float min, float max, float a1, float a2, const char *tip);
uiBut *uiDefButR(uiBlock *block, int type, int retval, const char *str, int x, int y, short width, short height, struct PointerRNA *ptr, const char *propname, int index, float min, float max, float a1, float a2, const char *tip);
uiBut *uiDefButR_prop(uiBlock *block, int type, int retval, const char *str, int x, int y, short width, short height, struct PointerRNA *ptr, struct PropertyRNA *prop, int index, float min, float max, float a1, float a2, const char *tip);
uiBut *uiDefButO(uiBlock *block, int type, const char *opname, int opcontext, const char *str, int x, int y, short width, short height, const char *tip);
uiBut *uiDefButO_ptr(uiBlock *block, int type, struct wmOperatorType *ot, int opcontext, const char *str, int x, int y, short width, short height, const char *tip);

uiBut *uiDefIconBut(
        uiBlock *block,
        int type, int retval, int icon,
        int x1, int y1,
        short x2, short y2,
        void *poin,
        float min, float max,
        float a1, float a2,  const char *tip);
uiBut *uiDefIconButF(uiBlock *block, int type, int retval, int icon, int x, int y, short width, short height, float *poin, float min, float max, float a1, float a2, const char *tip);
uiBut *uiDefIconButBitF(uiBlock *block, int type, int bit, int retval, int icon, int x, int y, short width, short height, float *poin, float min, float max, float a1, float a2, const char *tip);
uiBut *uiDefIconButI(uiBlock *block, int type, int retval, int icon, int x, int y, short width, short height, int *poin, float min, float max, float a1, float a2, const char *tip);
uiBut *uiDefIconButBitI(uiBlock *block, int type, int bit, int retval, int icon, int x, int y, short width, short height, int *poin, float min, float max, float a1, float a2, const char *tip);
uiBut *uiDefIconButS(uiBlock *block, int type, int retval, int icon, int x, int y, short width, short height, short *poin, float min, float max, float a1, float a2, const char *tip);
uiBut *uiDefIconButBitS(uiBlock *block, int type, int bit, int retval, int icon, int x, int y, short width, short height, short *poin, float min, float max, float a1, float a2, const char *tip);
uiBut *uiDefIconButC(uiBlock *block, int type, int retval, int icon, int x, int y, short width, short height, char *poin, float min, float max, float a1, float a2, const char *tip);
uiBut *uiDefIconButBitC(uiBlock *block, int type, int bit, int retval, int icon, int x, int y, short width, short height, char *poin, float min, float max, float a1, float a2, const char *tip);
uiBut *uiDefIconButR(uiBlock *block, int type, int retval, int icon, int x, int y, short width, short height, struct PointerRNA *ptr, const char *propname, int index, float min, float max, float a1, float a2, const char *tip);
uiBut *uiDefIconButR_prop(uiBlock *block, int type, int retval, int icon, int x, int y, short width, short height, struct PointerRNA *ptr, PropertyRNA *prop, int index, float min, float max, float a1, float a2, const char *tip);
uiBut *uiDefIconButO(uiBlock *block, int type, const char *opname, int opcontext, int icon, int x, int y, short width, short height, const char *tip);
uiBut *uiDefIconButO_ptr(uiBlock *block, int type, struct wmOperatorType *ot, int opcontext, int icon, int x, int y, short width, short height, const char *tip);

uiBut *uiDefIconTextBut(
        uiBlock *block,
        int type, int retval, int icon, const char *str,
        int x1, int y1,
        short x2, short y2,
        void *poin,
        float min, float max,
        float a1, float a2, const char *tip);
uiBut *uiDefIconTextButF(uiBlock *block, int type, int retval, int icon, const char *str, int x, int y, short width, short height, float *poin, float min, float max, float a1, float a2, const char *tip);
uiBut *uiDefIconTextButBitF(uiBlock *block, int type, int bit, int retval, int icon, const char *str, int x, int y, short width, short height, float *poin, float min, float max, float a1, float a2, const char *tip);
uiBut *uiDefIconTextButI(uiBlock *block, int type, int retval, int icon, const char *str, int x, int y, short width, short height, int *poin, float min, float max, float a1, float a2, const char *tip);
uiBut *uiDefIconTextButBitI(uiBlock *block, int type, int bit, int retval, int icon, const char *str, int x, int y, short width, short height, int *poin, float min, float max, float a1, float a2, const char *tip);
uiBut *uiDefIconTextButS(uiBlock *block, int type, int retval, int icon, const char *str, int x, int y, short width, short height, short *poin, float min, float max, float a1, float a2, const char *tip);
uiBut *uiDefIconTextButBitS(uiBlock *block, int type, int bit, int retval, int icon, const char *str, int x, int y, short width, short height, short *poin, float min, float max, float a1, float a2, const char *tip);
uiBut *uiDefIconTextButC(uiBlock *block, int type, int retval, int icon, const char *str, int x, int y, short width, short height, char *poin, float min, float max, float a1, float a2, const char *tip);
uiBut *uiDefIconTextButBitC(uiBlock *block, int type, int bit, int retval, int icon, const char *str, int x, int y, short width, short height, char *poin, float min, float max, float a1, float a2, const char *tip);
uiBut *uiDefIconTextButR(uiBlock *block, int type, int retval, int icon, const char *str, int x, int y, short width, short height, struct PointerRNA *ptr, const char *propname, int index, float min, float max, float a1, float a2, const char *tip);
uiBut *uiDefIconTextButR_prop(uiBlock *block, int type, int retval, int icon, const char *str, int x, int y, short width, short height, struct PointerRNA *ptr, struct PropertyRNA *prop, int index, float min, float max, float a1, float a2, const char *tip);
uiBut *uiDefIconTextButO(uiBlock *block, int type, const char *opname, int opcontext, int icon, const char *str, int x, int y, short width, short height, const char *tip);
uiBut *uiDefIconTextButO_ptr(uiBlock *block, int type, struct wmOperatorType *ot, int opcontext, int icon, const char *str, int x, int y, short width, short height, const char *tip);

/* for passing inputs to ButO buttons */
struct PointerRNA *UI_but_operator_ptr_get(uiBut *but);

void UI_but_unit_type_set(uiBut *but, const int unit_type);
int UI_but_unit_type_get(const uiBut *but);

enum {
	BUT_GET_RNAPROP_IDENTIFIER = 1,
	BUT_GET_RNASTRUCT_IDENTIFIER,
	BUT_GET_RNAENUM_IDENTIFIER,
	BUT_GET_LABEL,
	BUT_GET_RNA_LABEL,
	BUT_GET_RNAENUM_LABEL,
	BUT_GET_RNA_LABEL_CONTEXT, /* Context specified in CTX_XXX_ macros are just unreachable! */
	BUT_GET_TIP,
	BUT_GET_RNA_TIP,
	BUT_GET_RNAENUM_TIP,
	BUT_GET_OP_KEYMAP,
	BUT_GET_PROP_KEYMAP
};

typedef struct uiStringInfo {
	int type;
	char *strinfo;
} uiStringInfo;

/* Note: Expects pointers to uiStringInfo structs as parameters.
 *       Will fill them with translated strings, when possible.
 *       Strings in uiStringInfo must be MEM_freeN'ed by caller. */
void UI_but_string_info_get(struct bContext *C, uiBut *but, ...) ATTR_SENTINEL(0);

/* Edit i18n stuff. */
/* Name of the main py op from i18n addon. */
#define EDTSRC_I18N_OP_NAME "UI_OT_edittranslation"

/* Special Buttons
 *
 * Buttons with a more specific purpose:
 * - MenuBut: buttons that popup a menu (in headers usually).
 * - PulldownBut: like MenuBut, but creating a uiBlock (for compatibility).
 * - BlockBut: buttons that popup a block with more buttons.
 * - KeyevtBut: buttons that can be used to turn key events into values.
 * - PickerButtons: buttons like the color picker (for code sharing).
 * - AutoButR: RNA property button with type automatically defined. */

#define UI_ID_RENAME        (1 << 0)
#define UI_ID_BROWSE        (1 << 1)
#define UI_ID_ADD_NEW       (1 << 2)
#define UI_ID_OPEN          (1 << 3)
#define UI_ID_ALONE         (1 << 4)
#define UI_ID_DELETE        (1 << 5)
#define UI_ID_LOCAL         (1 << 6)
#define UI_ID_AUTO_NAME     (1 << 7)
#define UI_ID_FAKE_USER     (1 << 8)
#define UI_ID_PIN           (1 << 9)
#define UI_ID_PREVIEWS      (1 << 10)
#define UI_ID_OVERRIDE      (1 << 11)
#define UI_ID_FULL          (UI_ID_RENAME | UI_ID_BROWSE | UI_ID_ADD_NEW | UI_ID_OPEN | UI_ID_ALONE | UI_ID_DELETE | UI_ID_LOCAL)

/**
 * Ways to limit what is displayed in ID-search popup.
 * \note We may want to add LOCAL, LIBRARY ... as needed.
 */
enum {
	UI_TEMPLATE_ID_FILTER_ALL = 0,
	UI_TEMPLATE_ID_FILTER_AVAILABLE = 1,
};

int UI_icon_from_id(struct ID *id);
int UI_icon_from_report_type(int type);

int UI_icon_from_event_type(short event_type, short event_value);
int UI_icon_from_keymap_item(const struct wmKeyMapItem *kmi, int r_icon_mod[4]);

uiBut *uiDefPulldownBut(uiBlock *block, uiBlockCreateFunc func, void *arg, const char *str, int x, int y, short width, short height, const char *tip);
uiBut *uiDefMenuBut(uiBlock *block, uiMenuCreateFunc func, void *arg, const char *str, int x, int y, short width, short height, const char *tip);
uiBut *uiDefIconTextMenuBut(uiBlock *block, uiMenuCreateFunc func, void *arg, int icon, const char *str, int x, int y, short width, short height, const char *tip);
uiBut *uiDefIconMenuBut(uiBlock *block, uiMenuCreateFunc func, void *arg, int icon, int x, int y, short width, short height, const char *tip);

uiBut *uiDefBlockBut(uiBlock *block, uiBlockCreateFunc func, void *func_arg1, const char *str, int x, int y, short width, short height, const char *tip);
uiBut *uiDefBlockButN(uiBlock *block, uiBlockCreateFunc func, void *argN, const char *str, int x, int y, short width, short height, const char *tip);

uiBut *uiDefIconBlockBut(uiBlock *block, uiBlockCreateFunc func, void *arg, int retval, int icon, int x, int y, short width, short height, const char *tip);
uiBut *uiDefIconTextBlockBut(uiBlock *block, uiBlockCreateFunc func, void *arg, int icon, const char *str, int x, int y, short width, short height, const char *tip);

uiBut *uiDefKeyevtButS(uiBlock *block, int retval, const char *str, int x, int y, short width, short height, short *spoin, const char *tip);
uiBut *uiDefHotKeyevtButS(uiBlock *block, int retval, const char *str, int x, int y, short width, short height, short *keypoin, short *modkeypoin, const char *tip);

uiBut *uiDefSearchBut(uiBlock *block, void *arg, int retval, int icon, int maxlen, int x, int y, short width, short height, float a1, float a2, const char *tip);
uiBut *uiDefSearchButO_ptr(
        uiBlock *block, struct wmOperatorType *ot, struct IDProperty *properties,
        void *arg, int retval, int icon, int maxlen, int x, int y,
        short width, short height, float a1, float a2, const char *tip);


/* For uiDefAutoButsRNA */
typedef enum {
	/* Keep current layout for aligning label with property button. */
	UI_BUT_LABEL_ALIGN_NONE,
	/* Align label and property button vertically. */
	UI_BUT_LABEL_ALIGN_COLUMN,
	/* Split layout into a column for the label and one for property button. */
	UI_BUT_LABEL_ALIGN_SPLIT_COLUMN,
} eButLabelAlign;

/* Return info for uiDefAutoButsRNA */
typedef enum {
	/* Returns when no buttons were added */
	UI_PROP_BUTS_NONE_ADDED       = (1 << 0),
	/* Returned when any property failed the custom check callback (check_prop) */
	UI_PROP_BUTS_ANY_FAILED_CHECK = (1 << 1),
} eAutoPropButsReturn;

uiBut *uiDefAutoButR(uiBlock *block, struct PointerRNA *ptr, struct PropertyRNA *prop, int index, const char *name, int icon, int x1, int y1, int x2, int y2);
eAutoPropButsReturn uiDefAutoButsRNA(
        uiLayout *layout, struct PointerRNA *ptr,
        bool (*check_prop)(struct PointerRNA *, struct PropertyRNA *),
        eButLabelAlign label_align, const bool compact);

/* use inside searchfunc to add items */
bool    UI_search_item_add(uiSearchItems *items, const char *name, void *poin, int iconid);
/* bfunc gets search item *poin as arg2, or if NULL the old string */
void    UI_but_func_search_set(
        uiBut *but, uiButSearchCreateFunc cfunc, uiButSearchFunc sfunc,
        void *arg1, uiButHandleFunc bfunc, void *active);
/* height in pixels, it's using hardcoded values still */
int     UI_searchbox_size_y(void);
int     UI_searchbox_size_x(void);
/* check if a string is in an existing search box */
int     UI_search_items_find_index(uiSearchItems *items, const char *name);

void    UI_block_func_handle_set(uiBlock *block, uiBlockHandleFunc func, void *arg);
void    UI_block_func_butmenu_set(uiBlock *block, uiMenuHandleFunc func, void *arg);
void    UI_block_func_set(uiBlock *block, uiButHandleFunc func, void *arg1, void *arg2);
void    UI_block_funcN_set(uiBlock *block, uiButHandleNFunc funcN, void *argN, void *arg2);

void    UI_but_func_rename_set(uiBut *but, uiButHandleRenameFunc func, void *arg1);
void    UI_but_func_set(uiBut *but, uiButHandleFunc func, void *arg1, void *arg2);
void    UI_but_funcN_set(uiBut *but, uiButHandleNFunc funcN, void *argN, void *arg2);

void    UI_but_func_complete_set(uiBut *but, uiButCompleteFunc func, void *arg);

void    UI_but_func_drawextra_set(
        uiBlock *block,
        void (*func)(const struct bContext *C, void *, void *, void *, struct rcti *rect),
        void *arg1, void *arg2);

void    UI_but_func_menu_step_set(uiBut *but, uiMenuStepFunc func);

void    UI_but_func_tooltip_set(uiBut *but, uiButToolTipFunc func, void *argN);
void    UI_but_tooltip_refresh(struct bContext *C, uiBut *but);
void    UI_but_tooltip_timer_remove(struct bContext *C, uiBut *but);

bool UI_textbutton_activate_rna(
        const struct bContext *C, struct ARegion *ar,
        const void *rna_poin_data, const char *rna_prop_id);
bool UI_textbutton_activate_but(const struct bContext *C, uiBut *but);

void UI_but_focus_on_enter_event(struct wmWindow *win, uiBut *but);

void UI_but_func_hold_set(uiBut *but, uiButHandleHoldFunc func, void *argN);

/* Autocomplete
 *
 * Tab complete helper functions, for use in uiButCompleteFunc callbacks.
 * Call begin once, then multiple times do_name with all possibilities,
 * and finally end to finish and get the completed name. */

typedef struct AutoComplete AutoComplete;

#define AUTOCOMPLETE_NO_MATCH 0
#define AUTOCOMPLETE_FULL_MATCH 1
#define AUTOCOMPLETE_PARTIAL_MATCH 2

AutoComplete *UI_autocomplete_begin(const char *startname, size_t maxlen);
void UI_autocomplete_update_name(AutoComplete *autocpl, const char *name);
int UI_autocomplete_end(AutoComplete *autocpl, char *autoname);

/* Panels
 *
 * Functions for creating, freeing and drawing panels. The API here
 * could use a good cleanup, though how they will function in 2.5 is
 * not clear yet so we postpone that. */

void UI_panels_begin(const struct bContext *C, struct ARegion *ar);
void UI_panels_end(const struct bContext *C, struct ARegion *ar, int *x, int *y);
void UI_panels_draw(const struct bContext *C, struct ARegion *ar);

<<<<<<< HEAD
struct Panel *UI_panel_find_by_type(struct ListBase *lb, struct PanelType *pt);
struct Panel *UI_panel_begin(struct ScrArea *sa, struct ARegion *ar, struct ListBase *lb,
                             uiBlock *block, struct PanelType *pt, struct Panel *pa,
                             bool *r_open);
=======
struct Panel *UI_panel_find_by_type(struct ARegion *ar, struct PanelType *pt);
struct Panel *UI_panel_begin(
        struct ScrArea *sa, struct ARegion *ar, uiBlock *block,
        struct PanelType *pt, struct Panel *pa, bool *r_open);
>>>>>>> 9856dd9f
void UI_panel_end(uiBlock *block, int width, int height);
void UI_panels_scale(struct ARegion *ar, float new_width);
void UI_panel_label_offset(struct uiBlock *block, int *x, int *y);
int UI_panel_size_y(const struct Panel *pa);

bool                       UI_panel_category_is_visible(struct ARegion *ar);
void                       UI_panel_category_add(struct ARegion *ar, const char *name);
struct PanelCategoryDyn   *UI_panel_category_find(struct ARegion *ar, const char *idname);
struct PanelCategoryStack *UI_panel_category_active_find(struct ARegion *ar, const char *idname);
const char                *UI_panel_category_active_get(struct ARegion *ar, bool set_fallback);
void                       UI_panel_category_active_set(struct ARegion *ar, const char *idname);
struct PanelCategoryDyn   *UI_panel_category_find_mouse_over_ex(struct ARegion *ar, const int x, const int y);
struct PanelCategoryDyn   *UI_panel_category_find_mouse_over(struct ARegion *ar, const struct wmEvent *event);
void                       UI_panel_category_clear_all(struct ARegion *ar);
void                       UI_panel_category_draw_all(struct ARegion *ar, const char *category_id_active);

struct PanelType *UI_paneltype_find(int space_id, int region_id, const char *idname);

/* Handlers
 *
 * Handlers that can be registered in regions, areas and windows for
 * handling WM events. Mostly this is done automatic by modules such
 * as screen/ if ED_KEYMAP_UI is set, or internally in popup functions. */

void UI_region_handlers_add(struct ListBase *handlers);
void UI_popup_handlers_add(struct bContext *C, struct ListBase *handlers, uiPopupBlockHandle *popup, const char flag);
void UI_popup_handlers_remove(struct ListBase *handlers, uiPopupBlockHandle *popup);
void UI_popup_handlers_remove_all(struct bContext *C, struct ListBase *handlers);

/* Module
 *
 * init and exit should be called before using this module. init_userdef must
 * be used to reinitialize some internal state if user preferences change. */

void UI_init(void);
void UI_init_userdef(struct Main *bmain);
void UI_reinit_font(void);
void UI_exit(void);

/* Layout
 *
 * More automated layout of buttons. Has three levels:
 * - Layout: contains a number templates, within a bounded width or height.
 * - Template: predefined layouts for buttons with a number of slots, each
 *   slot can contain multiple items.
 * - Item: item to put in a template slot, being either an RNA property,
 *   operator, label or menu. Also regular buttons can be used when setting
 *   uiBlockCurLayout. */

/* layout */
#define UI_LAYOUT_HORIZONTAL    0
#define UI_LAYOUT_VERTICAL      1

#define UI_LAYOUT_PANEL         0
#define UI_LAYOUT_HEADER        1
#define UI_LAYOUT_MENU          2
#define UI_LAYOUT_TOOLBAR       3
#define UI_LAYOUT_PIEMENU       4

#define UI_UNIT_X               ((void)0, U.widget_unit)
#define UI_UNIT_Y               ((void)0, U.widget_unit)

#define UI_LAYOUT_ALIGN_EXPAND  0
#define UI_LAYOUT_ALIGN_LEFT    1
#define UI_LAYOUT_ALIGN_CENTER  2
#define UI_LAYOUT_ALIGN_RIGHT   3

#define UI_ITEM_O_RETURN_PROPS  (1 << 0)
#define UI_ITEM_R_EXPAND        (1 << 1)
#define UI_ITEM_R_SLIDER        (1 << 2)
#define UI_ITEM_R_TOGGLE        (1 << 3)
#define UI_ITEM_R_ICON_ONLY     (1 << 4)
#define UI_ITEM_R_EVENT         (1 << 5)
#define UI_ITEM_R_FULL_EVENT    (1 << 6)
#define UI_ITEM_R_NO_BG         (1 << 7)
#define UI_ITEM_R_IMMEDIATE     (1 << 8)
#define UI_ITEM_O_DEPRESS       (1 << 9)
#define UI_ITEM_R_COMPACT       (1 << 10)

#define UI_HEADER_OFFSET ((void)0, 0.2f * UI_UNIT_X)

/* uiLayoutOperatorButs flags */
enum {
	UI_TEMPLATE_OP_PROPS_SHOW_TITLE       = (1 << 0),
	UI_TEMPLATE_OP_PROPS_SHOW_EMPTY       = (1 << 1),
	UI_TEMPLATE_OP_PROPS_COMPACT          = (1 << 2),
};

/* used for transp checkers */
#define UI_ALPHA_CHECKER_DARK 100
#define UI_ALPHA_CHECKER_LIGHT 160

/* flags to set which corners will become rounded:
 *
 * 1------2
 * |      |
 * 8------4 */

enum {
	UI_CNR_TOP_LEFT     = (1 << 0),
	UI_CNR_TOP_RIGHT    = (1 << 1),
	UI_CNR_BOTTOM_RIGHT = (1 << 2),
	UI_CNR_BOTTOM_LEFT  = (1 << 3),
	/* just for convenience */
	UI_CNR_NONE         = 0,
	UI_CNR_ALL          = (UI_CNR_TOP_LEFT | UI_CNR_TOP_RIGHT | UI_CNR_BOTTOM_RIGHT | UI_CNR_BOTTOM_LEFT)
};

uiLayout *UI_block_layout(uiBlock *block, int dir, int type, int x, int y, int size, int em, int padding, struct uiStyle *style);
void UI_block_layout_set_current(uiBlock *block, uiLayout *layout);
void UI_block_layout_resolve(uiBlock *block, int *x, int *y);

void UI_region_message_subscribe(struct ARegion *ar, struct wmMsgBus *mbus);

uiBlock *uiLayoutGetBlock(uiLayout *layout);

void uiLayoutSetFunc(uiLayout *layout, uiMenuHandleFunc handlefunc, void *argv);
void uiLayoutSetContextPointer(uiLayout *layout, const char *name, struct PointerRNA *ptr);
void uiLayoutContextCopy(uiLayout *layout, struct bContextStore *context);
struct MenuType *UI_but_menutype_get(uiBut *but);
struct PanelType *UI_but_paneltype_get(uiBut *but);
void UI_menutype_draw(struct bContext *C, struct MenuType *mt, struct uiLayout *layout);
void UI_paneltype_draw(struct bContext *C, struct PanelType *pt, struct uiLayout *layout);

/* Only for convenience. */
void uiLayoutSetContextFromBut(uiLayout *layout, uiBut *but);

void uiLayoutSetOperatorContext(uiLayout *layout, int opcontext);
void uiLayoutSetActive(uiLayout *layout, bool active);
void uiLayoutSetEnabled(uiLayout *layout, bool enabled);
void uiLayoutSetRedAlert(uiLayout *layout, bool redalert);
void uiLayoutSetAlignment(uiLayout *layout, char alignment);
void uiLayoutSetKeepAspect(uiLayout *layout, bool keepaspect);
void uiLayoutSetScaleX(uiLayout *layout, float scale);
void uiLayoutSetScaleY(uiLayout *layout, float scale);
void uiLayoutSetEmboss(uiLayout *layout, char emboss);
void uiLayoutSetPropSep(uiLayout *layout, bool is_sep);
void uiLayoutSetPropDecorate(uiLayout *layout, bool is_sep);

int uiLayoutGetOperatorContext(uiLayout *layout);
bool uiLayoutGetActive(uiLayout *layout);
bool uiLayoutGetEnabled(uiLayout *layout);
bool uiLayoutGetRedAlert(uiLayout *layout);
int uiLayoutGetAlignment(uiLayout *layout);
bool uiLayoutGetKeepAspect(uiLayout *layout);
int uiLayoutGetWidth(uiLayout *layout);
float uiLayoutGetScaleX(uiLayout *layout);
float uiLayoutGetScaleY(uiLayout *layout);
int uiLayoutGetEmboss(uiLayout *layout);
bool uiLayoutGetPropSep(uiLayout *layout);
bool uiLayoutGetPropDecorate(uiLayout *layout);

/* layout specifiers */
uiLayout *uiLayoutRow(uiLayout *layout, bool align);
uiLayout *uiLayoutColumn(uiLayout *layout, bool align);
uiLayout *uiLayoutColumnFlow(uiLayout *layout, int number, bool align);
uiLayout *uiLayoutGridFlow(
        uiLayout *layout, bool row_major, int columns_len, bool even_columns, bool even_rows, bool align);
uiLayout *uiLayoutBox(uiLayout *layout);
uiLayout *uiLayoutListBox(
        uiLayout *layout, struct uiList *ui_list, struct PointerRNA *ptr, struct PropertyRNA *prop,
        struct PointerRNA *actptr, struct PropertyRNA *actprop);
uiLayout *uiLayoutAbsolute(uiLayout *layout, bool align);
uiLayout *uiLayoutSplit(uiLayout *layout, float percentage, bool align);
uiLayout *uiLayoutOverlap(uiLayout *layout);
uiBlock *uiLayoutAbsoluteBlock(uiLayout *layout);
uiLayout *uiLayoutRadial(uiLayout *layout);

/* templates */
void uiTemplateHeader(uiLayout *layout, struct bContext *C);
void uiTemplateID(
        uiLayout *layout, struct bContext *C, struct PointerRNA *ptr, const char *propname,
        const char *newop, const char *openop, const char *unlinkop, int filter);
void uiTemplateIDBrowse(
        uiLayout *layout, struct bContext *C, struct PointerRNA *ptr, const char *propname,
        const char *newop, const char *openop, const char *unlinkop, int filter);
void uiTemplateIDPreview(
        uiLayout *layout, struct bContext *C, struct PointerRNA *ptr, const char *propname,
        const char *newop, const char *openop, const char *unlinkop, int rows, int cols, int filter);
<<<<<<< HEAD
void uiTemplateIDTabs(
        uiLayout *layout, struct bContext *C,
        PointerRNA *ptr, const char *propname,
        const char *newop, const char *openop, const char *unlinkop,
        int filter);
void uiTemplateAnyID(uiLayout *layout, struct PointerRNA *ptr, const char *propname,
                     const char *proptypename, const char *text);
void uiTemplateSearch(
        uiLayout *layout, struct bContext *C,
        struct PointerRNA *ptr, const char *propname,
        struct PointerRNA *searchptr, const char *searchpropname,
        const char *newop, const char *unlinkop);
void uiTemplateSearchPreview(
        uiLayout *layout, struct bContext *C,
        struct PointerRNA *ptr, const char *propname,
        struct PointerRNA *searchptr, const char *searchpropname,
        const char *newop, const char *unlinkop,
        const int rows, const int cols);
void uiTemplatePathBuilder(uiLayout *layout, struct PointerRNA *ptr, const char *propname,
                           struct PointerRNA *root_ptr, const char *text);
=======
void uiTemplateAnyID(
        uiLayout *layout, struct PointerRNA *ptr, const char *propname,
        const char *proptypename, const char *text);
void uiTemplatePathBuilder(
        uiLayout *layout, struct PointerRNA *ptr, const char *propname,
        struct PointerRNA *root_ptr, const char *text);
>>>>>>> 9856dd9f
uiLayout *uiTemplateModifier(uiLayout *layout, struct bContext *C, struct PointerRNA *ptr);

void uiTemplateOperatorRedoProperties(uiLayout *layout, const struct bContext *C);

uiLayout *uiTemplateConstraint(uiLayout *layout, struct PointerRNA *ptr);
void uiTemplatePreview(
        uiLayout *layout, struct bContext *C, struct ID *id, bool show_buttons, struct ID *parent,
        struct MTex *slot, const char *preview_id);
void uiTemplateColorRamp(uiLayout *layout, struct PointerRNA *ptr, const char *propname, bool expand);
void uiTemplateIcon(uiLayout *layout, int icon_value, float icon_scale);
void uiTemplateIconView(uiLayout *layout, struct PointerRNA *ptr, const char *propname, bool show_labels, float icon_scale);
void uiTemplateHistogram(uiLayout *layout, struct PointerRNA *ptr, const char *propname);
void uiTemplateWaveform(uiLayout *layout, struct PointerRNA *ptr, const char *propname);
void uiTemplateVectorscope(uiLayout *layout, struct PointerRNA *ptr, const char *propname);
void uiTemplateCurveMapping(
        uiLayout *layout, struct PointerRNA *ptr, const char *propname, int type,
        bool levels, bool brush, bool neg_slope);
void uiTemplateColorPicker(uiLayout *layout, struct PointerRNA *ptr, const char *propname, bool value_slider, bool lock, bool lock_luminosity, bool cubic);
void uiTemplatePalette(uiLayout *layout, struct PointerRNA *ptr, const char *propname, bool color);
<<<<<<< HEAD
void uiTemplateLayers(uiLayout *layout, struct PointerRNA *ptr, const char *propname,
                      PointerRNA *used_ptr, const char *used_propname, int active_layer);
=======
void uiTemplateLayers(
        uiLayout *layout, struct PointerRNA *ptr, const char *propname,
        PointerRNA *used_ptr, const char *used_propname, int active_layer);
void uiTemplateGameStates(
        uiLayout *layout, struct PointerRNA *ptr, const char *propname,
        PointerRNA *used_ptr, const char *used_propname, int active_state);
>>>>>>> 9856dd9f
void uiTemplateImage(uiLayout *layout, struct bContext *C, struct PointerRNA *ptr, const char *propname, struct PointerRNA *userptr, bool compact, bool multiview);
void uiTemplateImageSettings(uiLayout *layout, struct PointerRNA *imfptr, bool color_management);
void uiTemplateImageStereo3d(uiLayout *layout, struct PointerRNA *stereo3d_format_ptr);
void uiTemplateImageViews(uiLayout *layout, struct PointerRNA *imaptr);
void uiTemplateImageFormatViews(uiLayout *layout, PointerRNA *imfptr, PointerRNA *ptr);
void uiTemplateImageLayers(uiLayout *layout, struct bContext *C, struct Image *ima, struct ImageUser *iuser);
void uiTemplateImageInfo(uiLayout *layout, struct bContext *C, struct Image *ima, struct ImageUser *iuser);
void uiTemplateRunningJobs(uiLayout *layout, struct bContext *C);
void UI_but_func_operator_search(uiBut *but);
void uiTemplateOperatorSearch(uiLayout *layout);
<<<<<<< HEAD
eAutoPropButsReturn uiTemplateOperatorPropertyButs(
        const struct bContext *C, uiLayout *layout, struct wmOperator *op,
        bool (*check_prop)(struct PointerRNA *, struct PropertyRNA *),
        const eButLabelAlign label_align, const short flag);
void uiTemplateHeader3D_mode(uiLayout *layout, struct bContext *C);
=======
void uiTemplateOperatorPropertyButs(
        const struct bContext *C, uiLayout *layout, struct wmOperator *op,
        bool (*check_prop)(struct PointerRNA *, struct PropertyRNA *),
        const char label_align, const short flag);
>>>>>>> 9856dd9f
void uiTemplateHeader3D(uiLayout *layout, struct bContext *C);
void uiTemplateEditModeSelection(uiLayout *layout, struct bContext *C);
void uiTemplateReportsBanner(uiLayout *layout, struct bContext *C);
void uiTemplateInputStatus(uiLayout *layout, struct bContext *C);
void uiTemplateKeymapItemProperties(uiLayout *layout, struct PointerRNA *ptr);
void uiTemplateComponentMenu(uiLayout *layout, struct PointerRNA *ptr, const char *propname, const char *name);
void uiTemplateNodeSocket(uiLayout *layout, struct bContext *C, float *color);
void uiTemplateCacheFile(uiLayout *layout, struct bContext *C, struct PointerRNA *ptr, const char *propname);

/* Default UIList class name, keep in sync with its declaration in bl_ui/__init__.py */
#define UI_UL_DEFAULT_CLASS_NAME "UI_UL_list"
void uiTemplateList(
        uiLayout *layout, struct bContext *C, const char *listtype_name, const char *list_id,
        struct PointerRNA *dataptr, const char *propname, struct PointerRNA *active_dataptr,
        const char *active_propname, const char *item_dyntip_propname,
        int rows, int maxrows, int layout_type, int columns);
void uiTemplateNodeLink(uiLayout *layout, struct bNodeTree *ntree, struct bNode *node, struct bNodeSocket *input);
void uiTemplateNodeView(uiLayout *layout, struct bContext *C, struct bNodeTree *ntree, struct bNode *node, struct bNodeSocket *input);
void uiTemplateTextureUser(uiLayout *layout, struct bContext *C);
void uiTemplateTextureShow(uiLayout *layout, struct bContext *C, struct PointerRNA *ptr, struct PropertyRNA *prop);

void uiTemplateMovieClip(struct uiLayout *layout, struct bContext *C, struct PointerRNA *ptr, const char *propname, bool compact);
void uiTemplateTrack(struct uiLayout *layout, struct PointerRNA *ptr, const char *propname);
void uiTemplateMarker(struct uiLayout *layout, struct PointerRNA *ptr, const char *propname, PointerRNA *userptr, PointerRNA *trackptr, bool compact);
void uiTemplateMovieclipInformation(struct uiLayout *layout, struct PointerRNA *ptr, const char *propname, struct PointerRNA *userptr);

void uiTemplateColorspaceSettings(struct uiLayout *layout, struct PointerRNA *ptr, const char *propname);
void uiTemplateColormanagedViewSettings(struct uiLayout *layout, struct bContext *C, struct PointerRNA *ptr, const char *propname);

/* items */
void uiItemO(uiLayout *layout, const char *name, int icon, const char *opname);
void uiItemEnumO_ptr(uiLayout *layout, struct wmOperatorType *ot, const char *name, int icon, const char *propname, int value);
void uiItemEnumO(uiLayout *layout, const char *opname, const char *name, int icon, const char *propname, int value);
void uiItemEnumO_value(uiLayout *layout, const char *name, int icon, const char *opname, const char *propname, int value);
void uiItemEnumO_string(uiLayout *layout, const char *name, int icon, const char *opname, const char *propname, const char *value);
void uiItemsEnumO(uiLayout *layout, const char *opname, const char *propname);
void uiItemBooleanO(uiLayout *layout, const char *name, int icon, const char *opname, const char *propname, int value);
void uiItemIntO(uiLayout *layout, const char *name, int icon, const char *opname, const char *propname, int value);
void uiItemFloatO(uiLayout *layout, const char *name, int icon, const char *opname, const char *propname, float value);
void uiItemStringO(uiLayout *layout, const char *name, int icon, const char *opname, const char *propname, const char *value);

void uiItemFullO_ptr(
        uiLayout *layout, struct wmOperatorType *ot, const char *name, int icon,
        struct IDProperty *properties, int context, int flag,
        PointerRNA *r_opptr);
void uiItemFullO(
        uiLayout *layout, const char *idname, const char *name, int icon,
        struct IDProperty *properties, int context, int flag,
        PointerRNA *r_opptr);
void uiItemFullOMenuHold_ptr(
        uiLayout *layout, struct wmOperatorType *ot, const char *name, int icon,
        struct IDProperty *properties, int context, int flag,
        const char *menu_id,  /* extra menu arg. */
        PointerRNA *r_opptr);

void uiItemR(uiLayout *layout, struct PointerRNA *ptr, const char *propname, int flag, const char *name, int icon);
void uiItemFullR(uiLayout *layout, struct PointerRNA *ptr, struct PropertyRNA *prop, int index, int value, int flag, const char *name, int icon);
void uiItemEnumR_prop(uiLayout *layout, const char *name, int icon, struct PointerRNA *ptr, PropertyRNA *prop, int value);
void uiItemEnumR(uiLayout *layout, const char *name, int icon, struct PointerRNA *ptr, const char *propname, int value);
void uiItemEnumR_string(uiLayout *layout, struct PointerRNA *ptr, const char *propname, const char *value, const char *name, int icon);
void uiItemsEnumR(uiLayout *layout, struct PointerRNA *ptr, const char *propname);
void uiItemPointerR(uiLayout *layout, struct PointerRNA *ptr, const char *propname, struct PointerRNA *searchptr, const char *searchpropname, const char *name, int icon);
void uiItemsFullEnumO(
        uiLayout *layout, const char *opname, const char *propname,
        struct IDProperty *properties, int context, int flag);
void uiItemsFullEnumO_items(
        uiLayout *layout, struct wmOperatorType *ot, PointerRNA ptr, PropertyRNA *prop,
        struct IDProperty *properties, int context, int flag,
        const EnumPropertyItem *item_array, int totitem);

void uiItemL(uiLayout *layout, const char *name, int icon); /* label */
void uiItemLDrag(uiLayout *layout, struct PointerRNA *ptr, const char *name, int icon); /* label icon for dragging */
void uiItemM(uiLayout *layout, const char *menuname, const char *name, int icon); /* menu */
void uiItemV(uiLayout *layout, const char *name, int icon, int argval); /* value */
void uiItemS(uiLayout *layout); /* separator */
void uiItemSpacer(uiLayout *layout); /* Special separator. */

void uiItemPopoverPanel_ptr(
        uiLayout *layout, struct bContext *C,
        struct PanelType *pt,
        const char *name, int icon);
void uiItemPopoverPanel(
        uiLayout *layout, struct bContext *C,
        int space_id, int region_id, const char *panelname,
        const char *name, int icon);
void uiItemPopoverPanelFromGroup(
        uiLayout *layout, struct bContext *C,
        int space_id, int region_id,
        const char *context, const char *category);

void uiItemMenuF(uiLayout *layout, const char *name, int icon, uiMenuCreateFunc func, void *arg);
void uiItemMenuEnumO_ptr(uiLayout *layout, struct bContext *C, struct wmOperatorType *ot, const char *propname, const char *name, int icon);
void uiItemMenuEnumO(uiLayout *layout, struct bContext *C, const char *opname, const char *propname, const char *name, int icon);
void uiItemMenuEnumR_prop(uiLayout *layout, struct PointerRNA *ptr, PropertyRNA *prop, const char *name, int icon);
void uiItemMenuEnumR(uiLayout *layout, struct PointerRNA *ptr, const char *propname, const char *name, int icon);

/* UI Operators */
typedef struct uiDragColorHandle {
	float color[3];
	bool gamma_corrected;
} uiDragColorHandle;

void ED_operatortypes_ui(void);
void ED_keymap_ui(struct wmKeyConfig *keyconf);

void UI_drop_color_copy(struct wmDrag *drag, struct wmDropBox *drop);
bool UI_drop_color_poll(struct bContext *C, struct wmDrag *drag, const struct wmEvent *event);

bool UI_context_copy_to_selected_list(
        struct bContext *C, struct PointerRNA *ptr, struct PropertyRNA *prop,
        struct ListBase *r_lb, bool *r_use_path_from_id, char **r_path);

/* Helpers for Operators */
uiBut *UI_context_active_but_get(const struct bContext *C);
uiBut *UI_context_active_but_prop_get(
        const struct bContext *C,
        struct PointerRNA *r_ptr, struct PropertyRNA **r_prop, int *r_index);
void UI_context_active_but_prop_handle(struct bContext *C);
struct wmOperator *UI_context_active_operator_get(const struct bContext *C);
void UI_context_update_anim_flag(const struct bContext *C);
void UI_context_active_but_prop_get_filebrowser(
        const struct bContext *C,
        struct PointerRNA *r_ptr, struct PropertyRNA **r_prop, bool *r_is_undo);
void UI_context_active_but_prop_get_templateID(
        struct bContext *C,
        struct PointerRNA *r_ptr, struct PropertyRNA **r_prop);

uiBut *UI_region_active_but_get(struct ARegion *ar);

/* Styled text draw */
void UI_fontstyle_set(const struct uiFontStyle *fs);
void UI_fontstyle_draw_ex(const struct uiFontStyle *fs, const struct rcti *rect, const char *str,
                          const unsigned char col[4], size_t len, float *r_xofs, float *r_yofs);
void UI_fontstyle_draw(const struct uiFontStyle *fs, const struct rcti *rect, const char *str,
                       const unsigned char col[4]);
void UI_fontstyle_draw_rotated(const struct uiFontStyle *fs, const struct rcti *rect, const char *str,
                               const unsigned char col[4]);
void UI_fontstyle_draw_simple(const struct uiFontStyle *fs, float x, float y, const char *str,
                              const unsigned char col[4]);
void UI_fontstyle_draw_simple_backdrop(
        const struct uiFontStyle *fs, float x, float y, const char *str,
        const float col_fg[4], const float col_bg[4]);

int UI_fontstyle_string_width(const struct uiFontStyle *fs, const char *str);
int UI_fontstyle_height_max(const struct uiFontStyle *fs);

void UI_draw_icon_tri(float x, float y, char dir, const float[4]);

struct uiStyle *UI_style_get(void);		/* use for fonts etc */
struct uiStyle *UI_style_get_dpi(void);	/* DPI scaled settings for drawing */

/* linker workaround ack! */
void UI_template_fix_linking(void);

/* UI_OT_editsource helpers */
bool UI_editsource_enable_check(void);
void UI_editsource_active_but_test(uiBut *but);

/* UI_butstore_ helpers */
typedef struct uiButStore uiButStore;
typedef struct uiButStoreElem uiButStoreElem;

uiButStore *UI_butstore_create(uiBlock *block);
void UI_butstore_clear(uiBlock *block);
void UI_butstore_update(uiBlock *block);
void UI_butstore_free(uiBlock *block, uiButStore *bs);
bool UI_butstore_is_valid(uiButStore *bs);
bool UI_butstore_is_registered(uiBlock *block, uiBut *but);
void UI_butstore_register(uiButStore *bs_handle, uiBut **but_p);
bool UI_butstore_register_update(uiBlock *block, uiBut *but_dst, const uiBut *but_src);
void UI_butstore_unregister(uiButStore *bs_handle, uiBut **but_p);

/* ui_interface_region_tooltip.c */
struct ARegion *UI_tooltip_create_from_button(struct bContext *C, struct ARegion *butregion, uiBut *but);
struct ARegion *UI_tooltip_create_from_manipulator(struct bContext *C, struct wmManipulator *mpr);
void UI_tooltip_free(struct bContext *C, struct bScreen *sc, struct ARegion *ar);

/* How long before a tool-tip shows. */
#define UI_TOOLTIP_DELAY 0.5

/* Float precision helpers */
#define UI_PRECISION_FLOAT_MAX 6
/* For float buttons the 'step' (or a1), is scaled */
#define UI_PRECISION_FLOAT_SCALE 0.01f

/* Typical UI text */
#define UI_FSTYLE_WIDGET (const uiFontStyle *)&(UI_style_get()->widget)

int UI_calc_float_precision(int prec, double value);

/* widget batched drawing */
void UI_widgetbase_draw_cache_begin(void);
void UI_widgetbase_draw_cache_flush(void);
void UI_widgetbase_draw_cache_end(void);

/* Special drawing for toolbar, mainly workarounds for inflexible icon sizing. */
#define USE_UI_TOOLBAR_HACK

/* Support click-drag motion which presses the button and closes a popover (like a menu). */
#define USE_UI_POPOVER_ONCE

#endif  /* __UI_INTERFACE_H__ */<|MERGE_RESOLUTION|>--- conflicted
+++ resolved
@@ -844,17 +844,11 @@
 void UI_panels_end(const struct bContext *C, struct ARegion *ar, int *x, int *y);
 void UI_panels_draw(const struct bContext *C, struct ARegion *ar);
 
-<<<<<<< HEAD
 struct Panel *UI_panel_find_by_type(struct ListBase *lb, struct PanelType *pt);
-struct Panel *UI_panel_begin(struct ScrArea *sa, struct ARegion *ar, struct ListBase *lb,
-                             uiBlock *block, struct PanelType *pt, struct Panel *pa,
-                             bool *r_open);
-=======
-struct Panel *UI_panel_find_by_type(struct ARegion *ar, struct PanelType *pt);
 struct Panel *UI_panel_begin(
-        struct ScrArea *sa, struct ARegion *ar, uiBlock *block,
-        struct PanelType *pt, struct Panel *pa, bool *r_open);
->>>>>>> 9856dd9f
+        struct ScrArea *sa, struct ARegion *ar, struct ListBase *lb,
+        uiBlock *block, struct PanelType *pt, struct Panel *pa,
+        bool *r_open);
 void UI_panel_end(uiBlock *block, int width, int height);
 void UI_panels_scale(struct ARegion *ar, float new_width);
 void UI_panel_label_offset(struct uiBlock *block, int *x, int *y);
@@ -1034,14 +1028,14 @@
 void uiTemplateIDPreview(
         uiLayout *layout, struct bContext *C, struct PointerRNA *ptr, const char *propname,
         const char *newop, const char *openop, const char *unlinkop, int rows, int cols, int filter);
-<<<<<<< HEAD
 void uiTemplateIDTabs(
         uiLayout *layout, struct bContext *C,
         PointerRNA *ptr, const char *propname,
         const char *newop, const char *openop, const char *unlinkop,
         int filter);
-void uiTemplateAnyID(uiLayout *layout, struct PointerRNA *ptr, const char *propname,
-                     const char *proptypename, const char *text);
+void uiTemplateAnyID(
+        uiLayout *layout, struct PointerRNA *ptr, const char *propname,
+        const char *proptypename, const char *text);
 void uiTemplateSearch(
         uiLayout *layout, struct bContext *C,
         struct PointerRNA *ptr, const char *propname,
@@ -1053,16 +1047,9 @@
         struct PointerRNA *searchptr, const char *searchpropname,
         const char *newop, const char *unlinkop,
         const int rows, const int cols);
-void uiTemplatePathBuilder(uiLayout *layout, struct PointerRNA *ptr, const char *propname,
-                           struct PointerRNA *root_ptr, const char *text);
-=======
-void uiTemplateAnyID(
-        uiLayout *layout, struct PointerRNA *ptr, const char *propname,
-        const char *proptypename, const char *text);
 void uiTemplatePathBuilder(
         uiLayout *layout, struct PointerRNA *ptr, const char *propname,
         struct PointerRNA *root_ptr, const char *text);
->>>>>>> 9856dd9f
 uiLayout *uiTemplateModifier(uiLayout *layout, struct bContext *C, struct PointerRNA *ptr);
 
 void uiTemplateOperatorRedoProperties(uiLayout *layout, const struct bContext *C);
@@ -1082,17 +1069,9 @@
         bool levels, bool brush, bool neg_slope);
 void uiTemplateColorPicker(uiLayout *layout, struct PointerRNA *ptr, const char *propname, bool value_slider, bool lock, bool lock_luminosity, bool cubic);
 void uiTemplatePalette(uiLayout *layout, struct PointerRNA *ptr, const char *propname, bool color);
-<<<<<<< HEAD
-void uiTemplateLayers(uiLayout *layout, struct PointerRNA *ptr, const char *propname,
-                      PointerRNA *used_ptr, const char *used_propname, int active_layer);
-=======
 void uiTemplateLayers(
         uiLayout *layout, struct PointerRNA *ptr, const char *propname,
         PointerRNA *used_ptr, const char *used_propname, int active_layer);
-void uiTemplateGameStates(
-        uiLayout *layout, struct PointerRNA *ptr, const char *propname,
-        PointerRNA *used_ptr, const char *used_propname, int active_state);
->>>>>>> 9856dd9f
 void uiTemplateImage(uiLayout *layout, struct bContext *C, struct PointerRNA *ptr, const char *propname, struct PointerRNA *userptr, bool compact, bool multiview);
 void uiTemplateImageSettings(uiLayout *layout, struct PointerRNA *imfptr, bool color_management);
 void uiTemplateImageStereo3d(uiLayout *layout, struct PointerRNA *stereo3d_format_ptr);
@@ -1103,18 +1082,11 @@
 void uiTemplateRunningJobs(uiLayout *layout, struct bContext *C);
 void UI_but_func_operator_search(uiBut *but);
 void uiTemplateOperatorSearch(uiLayout *layout);
-<<<<<<< HEAD
 eAutoPropButsReturn uiTemplateOperatorPropertyButs(
         const struct bContext *C, uiLayout *layout, struct wmOperator *op,
         bool (*check_prop)(struct PointerRNA *, struct PropertyRNA *),
         const eButLabelAlign label_align, const short flag);
 void uiTemplateHeader3D_mode(uiLayout *layout, struct bContext *C);
-=======
-void uiTemplateOperatorPropertyButs(
-        const struct bContext *C, uiLayout *layout, struct wmOperator *op,
-        bool (*check_prop)(struct PointerRNA *, struct PropertyRNA *),
-        const char label_align, const short flag);
->>>>>>> 9856dd9f
 void uiTemplateHeader3D(uiLayout *layout, struct bContext *C);
 void uiTemplateEditModeSelection(uiLayout *layout, struct bContext *C);
 void uiTemplateReportsBanner(uiLayout *layout, struct bContext *C);
@@ -1246,14 +1218,18 @@
 
 /* Styled text draw */
 void UI_fontstyle_set(const struct uiFontStyle *fs);
-void UI_fontstyle_draw_ex(const struct uiFontStyle *fs, const struct rcti *rect, const char *str,
-                          const unsigned char col[4], size_t len, float *r_xofs, float *r_yofs);
-void UI_fontstyle_draw(const struct uiFontStyle *fs, const struct rcti *rect, const char *str,
-                       const unsigned char col[4]);
-void UI_fontstyle_draw_rotated(const struct uiFontStyle *fs, const struct rcti *rect, const char *str,
-                               const unsigned char col[4]);
-void UI_fontstyle_draw_simple(const struct uiFontStyle *fs, float x, float y, const char *str,
-                              const unsigned char col[4]);
+void UI_fontstyle_draw_ex(
+        const struct uiFontStyle *fs, const struct rcti *rect, const char *str,
+        const unsigned char col[4], size_t len, float *r_xofs, float *r_yofs);
+void UI_fontstyle_draw(
+        const struct uiFontStyle *fs, const struct rcti *rect, const char *str,
+        const unsigned char col[4]);
+void UI_fontstyle_draw_rotated(
+        const struct uiFontStyle *fs, const struct rcti *rect, const char *str,
+        const unsigned char col[4]);
+void UI_fontstyle_draw_simple(
+        const struct uiFontStyle *fs, float x, float y, const char *str,
+        const unsigned char col[4]);
 void UI_fontstyle_draw_simple_backdrop(
         const struct uiFontStyle *fs, float x, float y, const char *str,
         const float col_fg[4], const float col_bg[4]);
