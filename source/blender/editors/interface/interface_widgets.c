--- conflicted
+++ resolved
@@ -1974,11 +1974,7 @@
 	int color_profile = but->block->color_profile;
 	
 	if (but->rnaprop && RNA_property_subtype(but->rnaprop) == PROP_COLOR_GAMMA)
-<<<<<<< HEAD
-			color_profile = BLI_PR_NONE;
-=======
 		color_profile = BLI_PR_NONE;
->>>>>>> 2198cfdb
 
 	ui_get_but_vectorf(but, rgb);
 	rgb_to_hsv(rgb[0], rgb[1], rgb[2], hsv, hsv+1, hsv+2);
