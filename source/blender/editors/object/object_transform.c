/*
 * ***** BEGIN GPL LICENSE BLOCK *****
 *
 * This program is free software; you can redistribute it and/or
 * modify it under the terms of the GNU General Public License
 * as published by the Free Software Foundation; either version 2
 * of the License, or (at your option) any later version.
 *
 * This program is distributed in the hope that it will be useful,
 * but WITHOUT ANY WARRANTY; without even the implied warranty of
 * MERCHANTABILITY or FITNESS FOR A PARTICULAR PURPOSE.  See the
 * GNU General Public License for more details.
 *
 * You should have received a copy of the GNU General Public License
 * along with this program; if not, write to the Free Software Foundation,
 * Inc., 51 Franklin Street, Fifth Floor, Boston, MA 02110-1301, USA.
 *
 * The Original Code is Copyright (C) 2001-2002 by NaN Holding BV.
 * All rights reserved.
 *
 * Contributor(s): Blender Foundation, 2002-2008 full recode
 *
 * ***** END GPL LICENSE BLOCK *****
 */

/** \file blender/editors/object/object_transform.c
 *  \ingroup edobj
 */


#include <stdlib.h>
#include <string.h>

#include "DNA_anim_types.h"
#include "DNA_armature_types.h"
#include "DNA_mesh_types.h"
#include "DNA_meta_types.h"
#include "DNA_lamp_types.h"
#include "DNA_object_types.h"
#include "DNA_scene_types.h"
#include "DNA_group_types.h"
#include "DNA_lattice_types.h"

#include "BLI_math.h"
#include "BLI_listbase.h"
#include "BLI_utildefines.h"
#include "BLI_array.h"

#include "BKE_context.h"
#include "BKE_curve.h"
#include "BKE_main.h"
#include "BKE_idcode.h"
#include "BKE_mball.h"
#include "BKE_mesh.h"
#include "BKE_object.h"
#include "BKE_report.h"
#include "BKE_editmesh.h"
#include "BKE_multires.h"
#include "BKE_armature.h"
#include "BKE_lattice.h"
#include "BKE_tracking.h"

#include "DEG_depsgraph.h"

#include "RNA_define.h"
#include "RNA_access.h"

#include "WM_api.h"
#include "WM_types.h"

#include "ED_armature.h"
#include "ED_keyframing.h"
#include "ED_mesh.h"
#include "ED_screen.h"
#include "ED_view3d.h"

#include "MEM_guardedalloc.h"

#include "object_intern.h"

/*************************** Clear Transformation ****************************/

/* clear location of object */
static void object_clear_loc(Object *ob, const bool clear_delta)
{
	/* clear location if not locked */
	if ((ob->protectflag & OB_LOCK_LOCX) == 0) {
		ob->loc[0] = 0.0f;
		if (clear_delta) ob->dloc[0] = 0.0f;
	}
	if ((ob->protectflag & OB_LOCK_LOCY) == 0) {
		ob->loc[1] = 0.0f;
		if (clear_delta) ob->dloc[1] = 0.0f;
	}
	if ((ob->protectflag & OB_LOCK_LOCZ) == 0) {
		ob->loc[2] = 0.0f;
		if (clear_delta) ob->dloc[2] = 0.0f;
	}
}

/* clear rotation of object */
static void object_clear_rot(Object *ob, const bool clear_delta)
{
	/* clear rotations that aren't locked */
	if (ob->protectflag & (OB_LOCK_ROTX | OB_LOCK_ROTY | OB_LOCK_ROTZ | OB_LOCK_ROTW)) {
		if (ob->protectflag & OB_LOCK_ROT4D) {
			/* perform clamping on a component by component basis */
			if (ob->rotmode == ROT_MODE_AXISANGLE) {
				if ((ob->protectflag & OB_LOCK_ROTW) == 0) {
					ob->rotAngle = 0.0f;
					if (clear_delta) ob->drotAngle = 0.0f;
				}
				if ((ob->protectflag & OB_LOCK_ROTX) == 0) {
					ob->rotAxis[0] = 0.0f;
					if (clear_delta) ob->drotAxis[0] = 0.0f;
				}
				if ((ob->protectflag & OB_LOCK_ROTY) == 0) {
					ob->rotAxis[1] = 0.0f;
					if (clear_delta) ob->drotAxis[1] = 0.0f;
				}
				if ((ob->protectflag & OB_LOCK_ROTZ) == 0) {
					ob->rotAxis[2] = 0.0f;
					if (clear_delta) ob->drotAxis[2] = 0.0f;
				}

				/* check validity of axis - axis should never be 0,0,0 (if so, then we make it rotate about y) */
				if (IS_EQF(ob->rotAxis[0], ob->rotAxis[1]) && IS_EQF(ob->rotAxis[1], ob->rotAxis[2]))
					ob->rotAxis[1] = 1.0f;
				if (IS_EQF(ob->drotAxis[0], ob->drotAxis[1]) && IS_EQF(ob->drotAxis[1], ob->drotAxis[2]) && clear_delta)
					ob->drotAxis[1] = 1.0f;
			}
			else if (ob->rotmode == ROT_MODE_QUAT) {
				if ((ob->protectflag & OB_LOCK_ROTW) == 0) {
					ob->quat[0] = 1.0f;
					if (clear_delta) ob->dquat[0] = 1.0f;
				}
				if ((ob->protectflag & OB_LOCK_ROTX) == 0) {
					ob->quat[1] = 0.0f;
					if (clear_delta) ob->dquat[1] = 0.0f;
				}
				if ((ob->protectflag & OB_LOCK_ROTY) == 0) {
					ob->quat[2] = 0.0f;
					if (clear_delta) ob->dquat[2] = 0.0f;
				}
				if ((ob->protectflag & OB_LOCK_ROTZ) == 0) {
					ob->quat[3] = 0.0f;
					if (clear_delta) ob->dquat[3] = 0.0f;
				}
				/* TODO: does this quat need normalizing now? */
			}
			else {
				/* the flag may have been set for the other modes, so just ignore the extra flag... */
				if ((ob->protectflag & OB_LOCK_ROTX) == 0) {
					ob->rot[0] = 0.0f;
					if (clear_delta) ob->drot[0] = 0.0f;
				}
				if ((ob->protectflag & OB_LOCK_ROTY) == 0) {
					ob->rot[1] = 0.0f;
					if (clear_delta) ob->drot[1] = 0.0f;
				}
				if ((ob->protectflag & OB_LOCK_ROTZ) == 0) {
					ob->rot[2] = 0.0f;
					if (clear_delta) ob->drot[2] = 0.0f;
				}
			}
		}
		else {
			/* perform clamping using euler form (3-components) */
			/* FIXME: deltas are not handled for these cases yet... */
			float eul[3], oldeul[3], quat1[4] = {0};

			if (ob->rotmode == ROT_MODE_QUAT) {
				copy_qt_qt(quat1, ob->quat);
				quat_to_eul(oldeul, ob->quat);
			}
			else if (ob->rotmode == ROT_MODE_AXISANGLE) {
				axis_angle_to_eulO(oldeul, EULER_ORDER_DEFAULT, ob->rotAxis, ob->rotAngle);
			}
			else {
				copy_v3_v3(oldeul, ob->rot);
			}

			eul[0] = eul[1] = eul[2] = 0.0f;

			if (ob->protectflag & OB_LOCK_ROTX)
				eul[0] = oldeul[0];
			if (ob->protectflag & OB_LOCK_ROTY)
				eul[1] = oldeul[1];
			if (ob->protectflag & OB_LOCK_ROTZ)
				eul[2] = oldeul[2];

			if (ob->rotmode == ROT_MODE_QUAT) {
				eul_to_quat(ob->quat, eul);
				/* quaternions flip w sign to accumulate rotations correctly */
				if ((quat1[0] < 0.0f && ob->quat[0] > 0.0f) || (quat1[0] > 0.0f && ob->quat[0] < 0.0f)) {
					mul_qt_fl(ob->quat, -1.0f);
				}
			}
			else if (ob->rotmode == ROT_MODE_AXISANGLE) {
				eulO_to_axis_angle(ob->rotAxis, &ob->rotAngle, eul, EULER_ORDER_DEFAULT);
			}
			else {
				copy_v3_v3(ob->rot, eul);
			}
		}
	}                        // Duplicated in source/blender/editors/armature/editarmature.c
	else {
		if (ob->rotmode == ROT_MODE_QUAT) {
			unit_qt(ob->quat);
			if (clear_delta) unit_qt(ob->dquat);
		}
		else if (ob->rotmode == ROT_MODE_AXISANGLE) {
			unit_axis_angle(ob->rotAxis, &ob->rotAngle);
			if (clear_delta) unit_axis_angle(ob->drotAxis, &ob->drotAngle);
		}
		else {
			zero_v3(ob->rot);
			if (clear_delta) zero_v3(ob->drot);
		}
	}
}

/* clear scale of object */
static void object_clear_scale(Object *ob, const bool clear_delta)
{
	/* clear scale factors which are not locked */
	if ((ob->protectflag & OB_LOCK_SCALEX) == 0) {
		ob->size[0] = 1.0f;
		if (clear_delta) ob->dscale[0] = 1.0f;
	}
	if ((ob->protectflag & OB_LOCK_SCALEY) == 0) {
		ob->size[1] = 1.0f;
		if (clear_delta) ob->dscale[1] = 1.0f;
	}
	if ((ob->protectflag & OB_LOCK_SCALEZ) == 0) {
		ob->size[2] = 1.0f;
		if (clear_delta) ob->dscale[2] = 1.0f;
	}
}

/* --------------- */

/* generic exec for clear-transform operators */
static int object_clear_transform_generic_exec(bContext *C, wmOperator *op,
                                               void (*clear_func)(Object *, const bool),
                                               const char default_ksName[])
{
	Scene *scene = CTX_data_scene(C);
	KeyingSet *ks;
	const bool clear_delta = RNA_boolean_get(op->ptr, "clear_delta");

	/* sanity checks */
	if (ELEM(NULL, clear_func, default_ksName)) {
		BKE_report(op->reports, RPT_ERROR, "Programming error: missing clear transform function or keying set name");
		return OPERATOR_CANCELLED;
	}

	/* get KeyingSet to use */
	ks = ANIM_get_keyingset_for_autokeying(scene, default_ksName);

	/* operate on selected objects only if they aren't in weight-paint mode
	 * (so that object-transform clearing won't be applied at same time as bone-clearing)
	 */
	CTX_DATA_BEGIN (C, Object *, ob, selected_editable_objects)
	{
		if (!(ob->mode & OB_MODE_WEIGHT_PAINT)) {
			/* run provided clearing function */
			clear_func(ob, clear_delta);

			ED_autokeyframe_object(C, scene, ob, ks);

			/* tag for updates */
			DEG_id_tag_update(&ob->id, OB_RECALC_OB);
		}
	}
	CTX_DATA_END;

	/* this is needed so children are also updated */
	WM_event_add_notifier(C, NC_OBJECT | ND_TRANSFORM, NULL);

	return OPERATOR_FINISHED;
}

/* --------------- */


static int object_location_clear_exec(bContext *C, wmOperator *op)
{
	return object_clear_transform_generic_exec(C, op, object_clear_loc, ANIM_KS_LOCATION_ID);
}

void OBJECT_OT_location_clear(wmOperatorType *ot)
{
	/* identifiers */
	ot->name = "Clear Location";
	ot->description = "Clear the object's location";
	ot->idname = "OBJECT_OT_location_clear";

	/* api callbacks */
	ot->exec = object_location_clear_exec;
	ot->poll = ED_operator_scene_editable;

	/* flags */
	ot->flag = OPTYPE_REGISTER | OPTYPE_UNDO;


	/* properties */
	ot->prop = RNA_def_boolean(ot->srna, "clear_delta", false, "Clear Delta",
	                           "Clear delta location in addition to clearing the normal location transform");
}

static int object_rotation_clear_exec(bContext *C, wmOperator *op)
{
	return object_clear_transform_generic_exec(C, op, object_clear_rot, ANIM_KS_ROTATION_ID);
}

void OBJECT_OT_rotation_clear(wmOperatorType *ot)
{
	/* identifiers */
	ot->name = "Clear Rotation";
	ot->description = "Clear the object's rotation";
	ot->idname = "OBJECT_OT_rotation_clear";

	/* api callbacks */
	ot->exec = object_rotation_clear_exec;
	ot->poll = ED_operator_scene_editable;

	/* flags */
	ot->flag = OPTYPE_REGISTER | OPTYPE_UNDO;

	/* properties */
	ot->prop = RNA_def_boolean(ot->srna, "clear_delta", false, "Clear Delta",
	                           "Clear delta rotation in addition to clearing the normal rotation transform");
}

static int object_scale_clear_exec(bContext *C, wmOperator *op)
{
	return object_clear_transform_generic_exec(C, op, object_clear_scale, ANIM_KS_SCALING_ID);
}

void OBJECT_OT_scale_clear(wmOperatorType *ot)
{
	/* identifiers */
	ot->name = "Clear Scale";
	ot->description = "Clear the object's scale";
	ot->idname = "OBJECT_OT_scale_clear";

	/* api callbacks */
	ot->exec = object_scale_clear_exec;
	ot->poll = ED_operator_scene_editable;

	/* flags */
	ot->flag = OPTYPE_REGISTER | OPTYPE_UNDO;

	/* properties */
	ot->prop = RNA_def_boolean(ot->srna, "clear_delta", false, "Clear Delta",
	                           "Clear delta scale in addition to clearing the normal scale transform");
}

/* --------------- */

static int object_origin_clear_exec(bContext *C, wmOperator *UNUSED(op))
{
	float *v1, *v3;
	float mat[3][3];

	CTX_DATA_BEGIN (C, Object *, ob, selected_editable_objects)
	{
		if (ob->parent) {
			/* vectors pointed to by v1 and v3 will get modified */
			v1 = ob->loc;
			v3 = ob->parentinv[3];

			copy_m3_m4(mat, ob->parentinv);
			negate_v3_v3(v3, v1);
			mul_m3_v3(mat, v3);
		}

		DEG_id_tag_update(&ob->id, OB_RECALC_OB);
	}
	CTX_DATA_END;

	WM_event_add_notifier(C, NC_OBJECT | ND_TRANSFORM, NULL);

	return OPERATOR_FINISHED;
}

void OBJECT_OT_origin_clear(wmOperatorType *ot)
{
	/* identifiers */
	ot->name = "Clear Origin";
	ot->description = "Clear the object's origin";
	ot->idname = "OBJECT_OT_origin_clear";

	/* api callbacks */
	ot->exec = object_origin_clear_exec;
	ot->poll = ED_operator_scene_editable;

	/* flags */
	ot->flag = OPTYPE_REGISTER | OPTYPE_UNDO;
}

/*************************** Apply Transformation ****************************/

/* use this when the loc/size/rot of the parent has changed but the children
 * should stay in the same place, e.g. for apply-size-rot or object center */
static void ignore_parent_tx(const bContext *C, Main *bmain, Scene *scene, Object *ob)
{
	Object workob;
	Object *ob_child;
<<<<<<< HEAD
	Depsgraph *depsgraph = CTX_data_depsgraph(C);
	
=======

>>>>>>> 44505b38
	/* a change was made, adjust the children to compensate */
	for (ob_child = bmain->object.first; ob_child; ob_child = ob_child->id.next) {
		if (ob_child->parent == ob) {
			BKE_object_apply_mat4(ob_child, ob_child->obmat, true, false);
			BKE_object_workob_calc_parent(depsgraph, scene, ob_child, &workob);
			invert_m4_m4(ob_child->parentinv, workob.obmat);
		}
	}
}

static int apply_objects_internal(
        bContext *C, ReportList *reports,
        bool apply_loc, bool apply_rot, bool apply_scale,
        bool do_props)
{
	Main *bmain = CTX_data_main(C);
	Scene *scene = CTX_data_scene(C);
	Depsgraph *depsgraph = CTX_data_depsgraph(C);
	float rsmat[3][3], obmat[3][3], iobmat[3][3], mat[4][4], scale;
	bool changed = true;

	/* first check if we can execute */
	CTX_DATA_BEGIN (C, Object *, ob, selected_editable_objects)
	{
		if (ELEM(ob->type, OB_MESH, OB_ARMATURE, OB_LATTICE, OB_MBALL, OB_CURVE, OB_SURF, OB_FONT)) {
			ID *obdata = ob->data;
			if (ID_REAL_USERS(obdata) > 1) {
				BKE_reportf(reports, RPT_ERROR,
				            "Cannot apply to a multi user: Object \"%s\", %s \"%s\", aborting",
				            ob->id.name + 2, BKE_idcode_to_name(GS(obdata->name)), obdata->name + 2);
				changed = false;
			}

			if (ID_IS_LINKED(obdata)) {
				BKE_reportf(reports, RPT_ERROR,
				            "Cannot apply to library data: Object \"%s\", %s \"%s\", aborting",
				            ob->id.name + 2, BKE_idcode_to_name(GS(obdata->name)), obdata->name + 2);
				changed = false;
			}
		}

		if (ELEM(ob->type, OB_CURVE, OB_SURF)) {
			ID *obdata = ob->data;
			Curve *cu;

			cu = ob->data;

			if (((ob->type == OB_CURVE) && !(cu->flag & CU_3D)) && (apply_rot || apply_loc)) {
				BKE_reportf(reports, RPT_ERROR,
				            "Rotation/Location can't apply to a 2D curve: Object \"%s\", %s \"%s\", aborting",
				            ob->id.name + 2, BKE_idcode_to_name(GS(obdata->name)), obdata->name + 2);
				changed = false;
			}
			if (cu->key) {
				BKE_reportf(reports, RPT_ERROR,
				            "Can't apply to a curve with shape-keys: Object \"%s\", %s \"%s\", aborting",
				            ob->id.name + 2, BKE_idcode_to_name(GS(obdata->name)), obdata->name + 2);
				changed = false;
			}
		}

		if (ob->type == OB_FONT) {
			if (apply_rot || apply_loc) {
				BKE_reportf(reports, RPT_ERROR,
				            "Font's can only have scale applied: \"%s\"",
				            ob->id.name + 2);
				changed = false;
			}
		}

		if (ob->type == OB_LAMP) {
			Lamp *la = ob->data;
			if (la->type == LA_AREA) {
				if (apply_rot || apply_loc) {
					BKE_reportf(reports, RPT_ERROR,
					            "Area Lamps can only have scale applied: \"%s\"",
					            ob->id.name + 2);
					changed = false;
				}
			}
		}
	}
	CTX_DATA_END;

	if (!changed)
		return OPERATOR_CANCELLED;

	changed = false;

	/* now execute */
	CTX_DATA_BEGIN (C, Object *, ob, selected_editable_objects)
	{

		/* calculate rotation/scale matrix */
		if (apply_scale && apply_rot)
			BKE_object_to_mat3(ob, rsmat);
		else if (apply_scale)
			BKE_object_scale_to_mat3(ob, rsmat);
		else if (apply_rot) {
			float tmat[3][3], timat[3][3];

			/* simple rotation matrix */
			BKE_object_rot_to_mat3(ob, rsmat, true);

			/* correct for scale, note mul_m3_m3m3 has swapped args! */
			BKE_object_scale_to_mat3(ob, tmat);
			invert_m3_m3(timat, tmat);
			mul_m3_m3m3(rsmat, timat, rsmat);
			mul_m3_m3m3(rsmat, rsmat, tmat);
		}
		else
			unit_m3(rsmat);

		copy_m4_m3(mat, rsmat);

		/* calculate translation */
		if (apply_loc) {
			copy_v3_v3(mat[3], ob->loc);

			if (!(apply_scale && apply_rot)) {
				float tmat[3][3];
				/* correct for scale and rotation that is still applied */
				BKE_object_to_mat3(ob, obmat);
				invert_m3_m3(iobmat, obmat);
				mul_m3_m3m3(tmat, rsmat, iobmat);
				mul_m3_v3(tmat, mat[3]);
			}
		}

		/* apply to object data */
		if (ob->type == OB_MESH) {
			Mesh *me = ob->data;

			if (apply_scale)
<<<<<<< HEAD
				multiresModifier_scale_disp(depsgraph, scene, ob);
			
=======
				multiresModifier_scale_disp(scene, ob);

>>>>>>> 44505b38
			/* adjust data */
			BKE_mesh_transform(me, mat, true);

			/* update normals */
			BKE_mesh_calc_normals(me);
		}
		else if (ob->type == OB_ARMATURE) {
			ED_armature_transform_apply(ob, mat, do_props);
		}
		else if (ob->type == OB_LATTICE) {
			Lattice *lt = ob->data;

			BKE_lattice_transform(lt, mat, true);
		}
		else if (ob->type == OB_MBALL) {
			MetaBall *mb = ob->data;
			BKE_mball_transform(mb, mat, do_props);
		}
		else if (ELEM(ob->type, OB_CURVE, OB_SURF)) {
			Curve *cu = ob->data;
			scale = mat3_to_scale(rsmat);
			BKE_curve_transform_ex(cu, mat, true, do_props, scale);
		}
		else if (ob->type == OB_FONT) {
			Curve *cu = ob->data;
			int i;

			scale = mat3_to_scale(rsmat);

			for (i = 0; i < cu->totbox; i++) {
				TextBox *tb = &cu->tb[i];
				tb->x *= scale;
				tb->y *= scale;
				tb->w *= scale;
				tb->h *= scale;
			}

			if (do_props) {
				cu->fsize *= scale;
			}
		}
		else if (ob->type == OB_CAMERA) {
			MovieClip *clip = BKE_object_movieclip_get(scene, ob, false);

			/* applying scale on camera actually scales clip's reconstruction.
			 * of there's clip assigned to camera nothing to do actually.
			 */
			if (!clip)
				continue;

			if (apply_scale)
				BKE_tracking_reconstruction_scale(&clip->tracking, ob->size);
		}
		else if (ob->type == OB_EMPTY) {
			/* It's possible for empties too, even though they don't
			 * really have obdata, since we can simply apply the maximum
			 * scaling to the empty's drawsize.
			 *
			 * Core Assumptions:
			 * 1) Most scaled empties have uniform scaling
			 *    (i.e. for visibility reasons), AND/OR
			 * 2) Preserving non-uniform scaling is not that important,
			 *    and is something that many users would be willing to
			 *    sacrifice for having an easy way to do this.
			 */

			if ((apply_loc == false) &&
			    (apply_rot == false) &&
			    (apply_scale == true))
			{
				float max_scale = max_fff(fabsf(ob->size[0]), fabsf(ob->size[1]), fabsf(ob->size[2]));
				ob->empty_drawsize *= max_scale;
			}
		}
		else if (ob->type == OB_LAMP) {
			Lamp *la = ob->data;
			if (la->type != LA_AREA) {
				continue;
			}

			bool keeps_aspect_ratio = compare_ff_relative(rsmat[0][0], rsmat[1][1], FLT_EPSILON, 64);
			if ((la->area_shape == LA_AREA_SQUARE) && !keeps_aspect_ratio) {
				la->area_shape = LA_AREA_RECT;
				la->area_sizey = la->area_size;
			}
			else if ((la->area_shape == LA_AREA_DISK) && !keeps_aspect_ratio) {
				la->area_shape = LA_AREA_ELLIPSE;
				la->area_sizey = la->area_size;
			}

			la->area_size *= rsmat[0][0];
			la->area_sizey *= rsmat[1][1];
			la->area_sizez *= rsmat[2][2];
		}
		else {
			continue;
		}

		if (apply_loc)
			zero_v3(ob->loc);
		if (apply_scale)
			ob->size[0] = ob->size[1] = ob->size[2] = 1.0f;
		if (apply_rot) {
			zero_v3(ob->rot);
			unit_qt(ob->quat);
			unit_axis_angle(ob->rotAxis, &ob->rotAngle);
		}

		BKE_object_where_is_calc(depsgraph, scene, ob);
		if (ob->type == OB_ARMATURE) {
			BKE_pose_where_is(depsgraph, scene, ob); /* needed for bone parents */
		}

		ignore_parent_tx(C, bmain, scene, ob);

		DEG_id_tag_update(&ob->id, OB_RECALC_OB | OB_RECALC_DATA);

		changed = true;
	}
	CTX_DATA_END;

	if (!changed) {
		BKE_report(reports, RPT_WARNING, "Objects have no data to transform");
		return OPERATOR_CANCELLED;
	}

	WM_event_add_notifier(C, NC_OBJECT | ND_TRANSFORM, NULL);
	return OPERATOR_FINISHED;
}

static int visual_transform_apply_exec(bContext *C, wmOperator *UNUSED(op))
{
	Scene *scene = CTX_data_scene(C);
	Depsgraph *depsgraph = CTX_data_depsgraph(C);
	bool changed = false;

	CTX_DATA_BEGIN (C, Object *, ob, selected_editable_objects)
	{
		BKE_object_where_is_calc(depsgraph, scene, ob);
		BKE_object_apply_mat4(ob, ob->obmat, true, true);
		BKE_object_where_is_calc(depsgraph, scene, ob);

		/* update for any children that may get moved */
<<<<<<< HEAD
		DEG_id_tag_update(&ob->id, OB_RECALC_OB);
	
=======
		DAG_id_tag_update(&ob->id, OB_RECALC_OB);

>>>>>>> 44505b38
		changed = true;
	}
	CTX_DATA_END;

	if (!changed)
		return OPERATOR_CANCELLED;

	WM_event_add_notifier(C, NC_OBJECT | ND_TRANSFORM, NULL);
	return OPERATOR_FINISHED;
}

void OBJECT_OT_visual_transform_apply(wmOperatorType *ot)
{
	/* identifiers */
	ot->name = "Apply Visual Transform";
	ot->description = "Apply the object's visual transformation to its data";
	ot->idname = "OBJECT_OT_visual_transform_apply";

	/* api callbacks */
	ot->exec = visual_transform_apply_exec;
	ot->poll = ED_operator_scene_editable;

	/* flags */
	ot->flag = OPTYPE_REGISTER | OPTYPE_UNDO;
}

static int object_transform_apply_exec(bContext *C, wmOperator *op)
{
	const bool loc = RNA_boolean_get(op->ptr, "location");
	const bool rot = RNA_boolean_get(op->ptr, "rotation");
	const bool sca = RNA_boolean_get(op->ptr, "scale");
	const bool do_props = RNA_boolean_get(op->ptr, "properties");

	if (loc || rot || sca) {
		return apply_objects_internal(C, op->reports, loc, rot, sca, do_props);
	}
	else {
		/* allow for redo */
		return OPERATOR_FINISHED;
	}
}

void OBJECT_OT_transform_apply(wmOperatorType *ot)
{
	/* identifiers */
	ot->name = "Apply Object Transform";
	ot->description = "Apply the object's transformation to its data";
	ot->idname = "OBJECT_OT_transform_apply";

	/* api callbacks */
	ot->exec = object_transform_apply_exec;
	ot->poll = ED_operator_objectmode;

	/* flags */
	ot->flag = OPTYPE_REGISTER | OPTYPE_UNDO;

	RNA_def_boolean(ot->srna, "location", 0, "Location", "");
	RNA_def_boolean(ot->srna, "rotation", 0, "Rotation", "");
	RNA_def_boolean(ot->srna, "scale", 0, "Scale", "");
	RNA_def_boolean(ot->srna, "properties", true, "Apply Properties",
	                "Modify properties such as curve vertex radius, font size and bone envelope");
}

/********************* Set Object Center ************************/

enum {
	GEOMETRY_TO_ORIGIN = 0,
	ORIGIN_TO_GEOMETRY,
	ORIGIN_TO_CURSOR,
	ORIGIN_TO_CENTER_OF_MASS_SURFACE,
	ORIGIN_TO_CENTER_OF_MASS_VOLUME,
};

static int object_origin_set_exec(bContext *C, wmOperator *op)
{
	Main *bmain = CTX_data_main(C);
	Scene *scene = CTX_data_scene(C);
	Object *obact = CTX_data_active_object(C);
	Object *obedit = CTX_data_edit_object(C);
	Depsgraph *depsgraph = CTX_data_depsgraph(C);
	Object *tob;
	float cursor[3], cent[3], cent_neg[3], centn[3];
	int centermode = RNA_enum_get(op->ptr, "type");
	int around = RNA_enum_get(op->ptr, "center"); /* initialized from v3d->around */

	ListBase ctx_data_list;
	CollectionPointerLink *ctx_ob;
	CollectionPointerLink *ctx_ob_act = NULL;

	/* keep track of what is changed */
	int tot_change = 0, tot_lib_error = 0, tot_multiuser_arm_error = 0;

	if (obedit && centermode != GEOMETRY_TO_ORIGIN) {
		BKE_report(op->reports, RPT_ERROR, "Operation cannot be performed in edit mode");
		return OPERATOR_CANCELLED;
	}
	else {
		/* get the view settings if 'around' isn't set and the view is available */
		View3D *v3d = CTX_wm_view3d(C);
		copy_v3_v3(cursor, ED_view3d_cursor3d_get(scene, v3d)->location);
		if (v3d && !RNA_struct_property_is_set(op->ptr, "center"))
			around = scene->toolsettings->transform_pivot_point;
	}

	zero_v3(cent);

	if (obedit) {
		if (obedit->type == OB_MESH) {
			Mesh *me = obedit->data;
			BMEditMesh *em = me->edit_btmesh;
			BMVert *eve;
			BMIter iter;

			if (centermode == ORIGIN_TO_CURSOR) {
				copy_v3_v3(cent, cursor);
				invert_m4_m4(obedit->imat, obedit->obmat);
				mul_m4_v3(obedit->imat, cent);
			}
			else {
				if (around == V3D_AROUND_CENTER_MEAN) {
					if (em->bm->totvert) {
						const float total_div = 1.0f / (float)em->bm->totvert;
						BM_ITER_MESH (eve, &iter, em->bm, BM_VERTS_OF_MESH) {
							madd_v3_v3fl(cent, eve->co, total_div);
						}
					}
				}
				else {
					float min[3], max[3];
					INIT_MINMAX(min, max);
					BM_ITER_MESH (eve, &iter, em->bm, BM_VERTS_OF_MESH) {
						minmax_v3v3_v3(min, max, eve->co);
					}
					mid_v3_v3v3(cent, min, max);
				}
			}

			BM_ITER_MESH (eve, &iter, em->bm, BM_VERTS_OF_MESH) {
				sub_v3_v3(eve->co, cent);
			}

			EDBM_mesh_normals_update(em);
			tot_change++;
			DEG_id_tag_update(&obedit->id, OB_RECALC_DATA);
		}
	}

	CTX_data_selected_editable_objects(C, &ctx_data_list);

	/* reset flags */
	for (ctx_ob = ctx_data_list.first;
	     ctx_ob;
	     ctx_ob = ctx_ob->next)
	{
		Object *ob = ctx_ob->ptr.data;
		ob->flag &= ~OB_DONE;

		/* move active first */
		if (ob == obact) {
			ctx_ob_act = ctx_ob;
		}
	}

	if (ctx_ob_act) {
		BLI_listbase_rotate_first(&ctx_data_list, (LinkData *)ctx_ob_act);
	}

	for (tob = bmain->object.first; tob; tob = tob->id.next) {
		if (tob->data)
			((ID *)tob->data)->tag &= ~LIB_TAG_DOIT;
		if (tob->dup_group)
			((ID *)tob->dup_group)->tag &= ~LIB_TAG_DOIT;
	}

	for (ctx_ob = ctx_data_list.first;
	     ctx_ob;
	     ctx_ob = ctx_ob->next)
	{
		Object *ob = ctx_ob->ptr.data;

		if ((ob->flag & OB_DONE) == 0) {
			bool do_inverse_offset = false;
			ob->flag |= OB_DONE;

			if (centermode == ORIGIN_TO_CURSOR) {
				copy_v3_v3(cent, cursor);
				invert_m4_m4(ob->imat, ob->obmat);
				mul_m4_v3(ob->imat, cent);
			}

			if (ob->data == NULL) {
				/* special support for dupligroups */
				if ((ob->transflag & OB_DUPLICOLLECTION) && ob->dup_group && (ob->dup_group->id.tag & LIB_TAG_DOIT) == 0) {
					if (ID_IS_LINKED(ob->dup_group)) {
						tot_lib_error++;
					}
					else {
						if (centermode == ORIGIN_TO_CURSOR) {
							/* done */
						}
						else {
							float min[3], max[3];
							/* only bounds support */
							INIT_MINMAX(min, max);
							BKE_object_minmax_dupli(depsgraph, scene, ob, min, max, true);
							mid_v3_v3v3(cent, min, max);
							invert_m4_m4(ob->imat, ob->obmat);
							mul_m4_v3(ob->imat, cent);
						}

						add_v3_v3(ob->dup_group->dupli_ofs, cent);

						tot_change++;
						ob->dup_group->id.tag |= LIB_TAG_DOIT;
						do_inverse_offset = true;
					}
				}
			}
			else if (ID_IS_LINKED(ob->data)) {
				tot_lib_error++;
			}

			if (obedit == NULL && ob->type == OB_MESH) {
				Mesh *me = ob->data;

				if (centermode == ORIGIN_TO_CURSOR) {
					/* done */
				}
				else if (centermode == ORIGIN_TO_CENTER_OF_MASS_SURFACE) {
					BKE_mesh_center_of_surface(me, cent);
				}
				else if (centermode == ORIGIN_TO_CENTER_OF_MASS_VOLUME) {
					BKE_mesh_center_of_volume(me, cent);
				}
				else if (around == V3D_AROUND_CENTER_MEAN) {
					BKE_mesh_center_median(me, cent);
				}
				else {
					BKE_mesh_center_bounds(me, cent);
				}

				negate_v3_v3(cent_neg, cent);
				BKE_mesh_translate(me, cent_neg, 1);

				tot_change++;
				me->id.tag |= LIB_TAG_DOIT;
				do_inverse_offset = true;
			}
			else if (ELEM(ob->type, OB_CURVE, OB_SURF)) {
				Curve *cu = ob->data;

				if      (centermode == ORIGIN_TO_CURSOR)    { /* done */ }
				else if (around == V3D_AROUND_CENTER_MEAN)  { BKE_curve_center_median(cu, cent); }
				else                                        { BKE_curve_center_bounds(cu, cent); }

				/* don't allow Z change if curve is 2D */
				if ((ob->type == OB_CURVE) && !(cu->flag & CU_3D))
					cent[2] = 0.0;

				negate_v3_v3(cent_neg, cent);
				BKE_curve_translate(cu, cent_neg, 1);

				tot_change++;
				cu->id.tag |= LIB_TAG_DOIT;
				do_inverse_offset = true;

				if (obedit) {
					if (centermode == GEOMETRY_TO_ORIGIN) {
						DEG_id_tag_update(&obedit->id, OB_RECALC_DATA);
					}
					break;
				}
			}
			else if (ob->type == OB_FONT) {
				/* get from bb */

				Curve *cu = ob->data;

				if (ob->bb == NULL && (centermode != ORIGIN_TO_CURSOR)) {
					/* do nothing*/
				}
				else {
					if (centermode == ORIGIN_TO_CURSOR) {
						/* done */
					}
					else {
						/* extra 0.5 is the height o above line */
						cent[0] = 0.5f * (ob->bb->vec[4][0] + ob->bb->vec[0][0]);
						cent[1] = 0.5f * (ob->bb->vec[0][1] + ob->bb->vec[2][1]);
					}

					cent[2] = 0.0f;

					cu->xof = cu->xof - cent[0];
					cu->yof = cu->yof - cent[1];

					tot_change++;
					cu->id.tag |= LIB_TAG_DOIT;
					do_inverse_offset = true;
				}
			}
			else if (ob->type == OB_ARMATURE) {
				bArmature *arm = ob->data;

				if (ID_REAL_USERS(arm) > 1) {
#if 0
					BKE_report(op->reports, RPT_ERROR, "Cannot apply to a multi user armature");
					return;
#endif
					tot_multiuser_arm_error++;
				}
				else {
					/* Function to recenter armatures in editarmature.c
					 * Bone + object locations are handled there.
					 */
					ED_armature_origin_set(ob, cursor, centermode, around);

					tot_change++;
					arm->id.tag |= LIB_TAG_DOIT;
					/* do_inverse_offset = true; */ /* docenter_armature() handles this */

					BKE_object_where_is_calc(depsgraph, scene, ob);
					BKE_pose_where_is(depsgraph, scene, ob); /* needed for bone parents */

					ignore_parent_tx(C, bmain, scene, ob);

					if (obedit)
						break;
				}
			}
			else if (ob->type == OB_MBALL) {
				MetaBall *mb = ob->data;

				if      (centermode == ORIGIN_TO_CURSOR)    { /* done */ }
				else if (around == V3D_AROUND_CENTER_MEAN)  { BKE_mball_center_median(mb, cent); }
				else                                        { BKE_mball_center_bounds(mb, cent); }

				negate_v3_v3(cent_neg, cent);
				BKE_mball_translate(mb, cent_neg);

				tot_change++;
				mb->id.tag |= LIB_TAG_DOIT;
				do_inverse_offset = true;

				if (obedit) {
					if (centermode == GEOMETRY_TO_ORIGIN) {
						DEG_id_tag_update(&obedit->id, OB_RECALC_DATA);
					}
					break;
				}
			}
			else if (ob->type == OB_LATTICE) {
				Lattice *lt = ob->data;

				if      (centermode == ORIGIN_TO_CURSOR)    { /* done */ }
				else if (around == V3D_AROUND_CENTER_MEAN)  { BKE_lattice_center_median(lt, cent); }
				else                                        { BKE_lattice_center_bounds(lt, cent); }

				negate_v3_v3(cent_neg, cent);
				BKE_lattice_translate(lt, cent_neg, 1);

				tot_change++;
				lt->id.tag |= LIB_TAG_DOIT;
				do_inverse_offset = true;
			}

			/* offset other selected objects */
			if (do_inverse_offset && (centermode != GEOMETRY_TO_ORIGIN)) {
				CollectionPointerLink *ctx_link_other;
				float obmat[4][4];

				/* was the object data modified
				 * note: the functions above must set 'cent' */

				/* convert the offset to parent space */
				BKE_object_to_mat4(ob, obmat);
				mul_v3_mat3_m4v3(centn, obmat, cent); /* omit translation part */

				add_v3_v3(ob->loc, centn);

				BKE_object_where_is_calc(depsgraph, scene, ob);
				if (ob->type == OB_ARMATURE) {
					BKE_pose_where_is(depsgraph, scene, ob); /* needed for bone parents */
				}

<<<<<<< HEAD
				ignore_parent_tx(C, bmain, scene, ob);
				
=======
				ignore_parent_tx(bmain, scene, ob);

>>>>>>> 44505b38
				/* other users? */
				//CTX_DATA_BEGIN (C, Object *, ob_other, selected_editable_objects)
				//{

				/* use existing context looper */
				for (ctx_link_other = ctx_data_list.first;
				     ctx_link_other;
				     ctx_link_other = ctx_link_other->next)
				{
					Object *ob_other = ctx_link_other->ptr.data;

					if ((ob_other->flag & OB_DONE) == 0 &&
					    ((ob->data && (ob->data == ob_other->data)) ||
					     (ob->dup_group == ob_other->dup_group &&
					      (ob->transflag | ob_other->transflag) & OB_DUPLICOLLECTION)))
					{
						ob_other->flag |= OB_DONE;
						DEG_id_tag_update(&ob_other->id, OB_RECALC_OB | OB_RECALC_DATA);

						mul_v3_mat3_m4v3(centn, ob_other->obmat, cent); /* omit translation part */
						add_v3_v3(ob_other->loc, centn);

						BKE_object_where_is_calc(depsgraph, scene, ob_other);
						if (ob_other->type == OB_ARMATURE) {
							BKE_pose_where_is(depsgraph, scene, ob_other); /* needed for bone parents */
						}
						ignore_parent_tx(C, bmain, scene, ob_other);
					}
				}
				//CTX_DATA_END;
			}
		}
	}
	BLI_freelistN(&ctx_data_list);

	for (tob = bmain->object.first; tob; tob = tob->id.next) {
		if (tob->data && (((ID *)tob->data)->tag & LIB_TAG_DOIT)) {
			BKE_mesh_batch_cache_dirty(tob->data, BKE_MESH_BATCH_DIRTY_ALL);
			DEG_id_tag_update(&tob->id, OB_RECALC_OB | OB_RECALC_DATA);
		}
	}

	if (tot_change) {
		WM_event_add_notifier(C, NC_OBJECT | ND_TRANSFORM, NULL);
	}

	/* Warn if any errors occurred */
	if (tot_lib_error + tot_multiuser_arm_error) {
		BKE_reportf(op->reports, RPT_WARNING, "%i object(s) not centered, %i changed:", tot_lib_error + tot_multiuser_arm_error, tot_change);
		if (tot_lib_error)
			BKE_reportf(op->reports, RPT_WARNING, "|%i linked library object(s)", tot_lib_error);
		if (tot_multiuser_arm_error)
			BKE_reportf(op->reports, RPT_WARNING, "|%i multiuser armature object(s)", tot_multiuser_arm_error);
	}

	return OPERATOR_FINISHED;
}

void OBJECT_OT_origin_set(wmOperatorType *ot)
{
	static const EnumPropertyItem prop_set_center_types[] = {
		{GEOMETRY_TO_ORIGIN, "GEOMETRY_ORIGIN", 0, "Geometry to Origin", "Move object geometry to object origin"},
		{ORIGIN_TO_GEOMETRY, "ORIGIN_GEOMETRY", 0, "Origin to Geometry",
		 "Calculate the center of geometry based on the current pivot point (median, otherwise bounding-box)"},
		{ORIGIN_TO_CURSOR, "ORIGIN_CURSOR", 0, "Origin to 3D Cursor",
		 "Move object origin to position of the 3D cursor"},
		/* Intentional naming mismatch since some scripts refer to this. */
		{ORIGIN_TO_CENTER_OF_MASS_SURFACE, "ORIGIN_CENTER_OF_MASS", 0, "Origin to Center of Mass (Surface)",
		 "Calculate the center of mass from the surface area"},
		{ORIGIN_TO_CENTER_OF_MASS_VOLUME, "ORIGIN_CENTER_OF_VOLUME", 0, "Origin to Center of Mass (Volume)",
		 "Calculate the center of mass from the volume (must be manifold geometry with consistent normals)"},
		{0, NULL, 0, NULL, NULL}
	};

	static const EnumPropertyItem prop_set_bounds_types[] = {
		{V3D_AROUND_CENTER_MEAN, "MEDIAN", 0, "Median Center", ""},
		{V3D_AROUND_CENTER_BOUNDS, "BOUNDS", 0, "Bounds Center", ""},
		{0, NULL, 0, NULL, NULL}
	};

	/* identifiers */
	ot->name = "Set Origin";
	ot->description = "Set the object's origin, by either moving the data, or set to center of data, or use 3D cursor";
	ot->idname = "OBJECT_OT_origin_set";

	/* api callbacks */
	ot->invoke = WM_menu_invoke;
	ot->exec = object_origin_set_exec;

	ot->poll = ED_operator_scene_editable;

	/* flags */
	ot->flag = OPTYPE_REGISTER | OPTYPE_UNDO;

	ot->prop = RNA_def_enum(ot->srna, "type", prop_set_center_types, 0, "Type", "");
	RNA_def_enum(ot->srna, "center", prop_set_bounds_types, V3D_AROUND_CENTER_MEAN, "Center", "");
}

/* -------------------------------------------------------------------- */

/** \name Transform Axis Target
 *
 * Note this is an experemental operator to point lamps/cameras at objects.
 * We may re-work how this behaves based on user feedback.
 * - campbell.
 * \{ */

/* When using multiple objects, apply their relative rotational offset to the active object. */
#define USE_RELATIVE_ROTATION

struct XFormAxisItem {
	Object *ob;
	float rot_mat[3][3];
	void *obtfm;
	float xform_dist;

#ifdef USE_RELATIVE_ROTATION
	/* use when translating multiple */
	float xform_rot_offset[3][3];
#endif
};

struct XFormAxisData {
	ViewContext vc;
	struct {
		float depth;
		float normal[3];
		bool is_depth_valid;
		bool is_normal_valid;
	} prev;

	struct XFormAxisItem *object_data;
	uint object_data_len;
	bool is_translate;

	int init_event;
};

static bool object_is_target_compat(const Object *ob)
{
	if (ob->type == OB_LAMP) {
		const Lamp *la = ob->data;
		if (ELEM(la->type, LA_SUN, LA_SPOT, LA_HEMI, LA_AREA)) {
			return true;
		}
	}
	/* We might want to enable this later, for now just lamps */
#if 0
	else if (ob->type == OB_CAMERA) {
		return true;
	}
#endif
	return false;
}

static void object_transform_axis_target_free_data(wmOperator *op)
{
	struct XFormAxisData *xfd = op->customdata;
	struct XFormAxisItem *item = xfd->object_data;
	for (int i = 0; i < xfd->object_data_len; i++, item++) {
		MEM_freeN(item->obtfm);
	}
	MEM_freeN(xfd->object_data);
	MEM_freeN(xfd);
	op->customdata = NULL;
}

/* We may want to expose as alternative to: BKE_object_apply_rotation */
static void object_apply_rotation(Object *ob, const float rmat[3][3])
{
	float size[3];
	float loc[3];
	float rmat4[4][4];
	copy_m4_m3(rmat4, rmat);

	copy_v3_v3(size, ob->size);
	copy_v3_v3(loc, ob->loc);
	BKE_object_apply_mat4(ob, rmat4, true, true);
	copy_v3_v3(ob->size, size);
	copy_v3_v3(ob->loc, loc);
}
/* We may want to extract this to: BKE_object_apply_location */
static void object_apply_location(Object *ob, const float loc[3])
{
	/* quick but weak */
	Object ob_prev = *ob;
	float mat[4][4];
	copy_m4_m4(mat, ob->obmat);
	copy_v3_v3(mat[3], loc);
	BKE_object_apply_mat4(ob, mat, true, true);
	copy_v3_v3(mat[3], ob->loc);
	*ob = ob_prev;
	copy_v3_v3(ob->loc, mat[3]);
}

static void object_orient_to_location(
        Object *ob, float rot_orig[3][3], const float axis[3], const float location[3])
{
	float delta[3];
	sub_v3_v3v3(delta, ob->obmat[3], location);
	if (normalize_v3(delta) != 0.0f) {
		if (len_squared_v3v3(delta, axis) > FLT_EPSILON) {
			float delta_rot[3][3];
			float final_rot[3][3];
			rotation_between_vecs_to_mat3(delta_rot, axis, delta);

			mul_m3_m3m3(final_rot, delta_rot, rot_orig);

			object_apply_rotation(ob, final_rot);

			DEG_id_tag_update(&ob->id, OB_RECALC_OB);
		}
	}
}

static void object_transform_axis_target_cancel(bContext *C, wmOperator *op)
{
	struct XFormAxisData *xfd = op->customdata;
	struct XFormAxisItem *item = xfd->object_data;
	for (int i = 0; i < xfd->object_data_len; i++, item++) {
		BKE_object_tfm_restore(item->ob, item->obtfm);
		DEG_id_tag_update(&item->ob->id, OB_RECALC_OB);
		WM_event_add_notifier(C, NC_OBJECT | ND_TRANSFORM, item->ob);
	}

	object_transform_axis_target_free_data(op);
}

static int object_transform_axis_target_invoke(bContext *C, wmOperator *op, const wmEvent *event)
{
	ViewContext vc;
	ED_view3d_viewcontext_init(C, &vc);

	if (!object_is_target_compat(vc.obact)) {
		/* Falls back to texture space transform. */
		return OPERATOR_PASS_THROUGH;
	}

	ED_view3d_autodist_init(vc.depsgraph, vc.ar, vc.v3d, 0);

	if (vc.rv3d->depths != NULL) {
		vc.rv3d->depths->damaged = true;
	}
	ED_view3d_depth_update(vc.ar);

	if (vc.rv3d->depths == NULL) {
		BKE_report(op->reports, RPT_WARNING, "Unable to access depth buffer, using view plane");
		return OPERATOR_CANCELLED;
	}

	ED_region_tag_redraw(vc.ar);

	struct XFormAxisData *xfd;
	xfd = op->customdata = MEM_callocN(sizeof(struct XFormAxisData), __func__);

	/* Don't change this at runtime. */
	xfd->vc = vc;
	xfd->vc.mval[0] = event->mval[0];
	xfd->vc.mval[1] = event->mval[1];

	xfd->prev.depth = 1.0f;
	xfd->prev.is_depth_valid = false;
	xfd->prev.is_normal_valid = false;
	xfd->is_translate = false;

	xfd->init_event = WM_userdef_event_type_from_keymap_type(event->type);

	{
		struct XFormAxisItem *object_data = NULL;
		BLI_array_declare(object_data);

		struct XFormAxisItem *item = BLI_array_append_ret(object_data);
		item->ob = xfd->vc.obact;

		CTX_DATA_BEGIN (C, Object *, ob, selected_editable_objects)
		{
			if ((ob != xfd->vc.obact) && object_is_target_compat(ob)) {
				item = BLI_array_append_ret(object_data);
				item->ob = ob;
			}
		}
		CTX_DATA_END;

		xfd->object_data = object_data;
		xfd->object_data_len = BLI_array_len(object_data);

		if (xfd->object_data_len != BLI_array_len(object_data)) {
			xfd->object_data = MEM_reallocN(xfd->object_data, xfd->object_data_len * sizeof(*xfd->object_data));
		}
	}

	{
		struct XFormAxisItem *item = xfd->object_data;
		for (int i = 0; i < xfd->object_data_len; i++, item++) {
			item->obtfm = BKE_object_tfm_backup(item->ob);
			BKE_object_rot_to_mat3(item->ob, item->rot_mat, true);
		}
	}

	WM_event_add_modal_handler(C, op);

	return OPERATOR_RUNNING_MODAL;
}

static int object_transform_axis_target_modal(bContext *C, wmOperator *op, const wmEvent *event)
{
	struct XFormAxisData *xfd = op->customdata;
	ARegion *ar = xfd->vc.ar;

	view3d_operator_needs_opengl(C);

	const bool is_translate = (event->ctrl != 0);
	const bool is_translate_init = is_translate && (xfd->is_translate != is_translate);

	if (event->type == MOUSEMOVE || is_translate_init) {
		const ViewDepths *depths = xfd->vc.rv3d->depths;
		if (depths &&
		    ((unsigned int)event->mval[0] < depths->w) &&
		    ((unsigned int)event->mval[1] < depths->h))
		{
			double depth = (double)ED_view3d_depth_read_cached(&xfd->vc, event->mval);
			float location_world[3];
			if (depth == 1.0f) {
				if (xfd->prev.is_depth_valid) {
					depth = (double)xfd->prev.depth;
				}
			}
			if ((depth > depths->depth_range[0]) && (depth < depths->depth_range[1])) {
				xfd->prev.depth = depth;
				xfd->prev.is_depth_valid = true;
				if (ED_view3d_depth_unproject(ar, event->mval, depth, location_world)) {
					if (is_translate) {

						float normal[3];
						bool normal_found = false;
						if (ED_view3d_depth_read_cached_normal(&xfd->vc, event->mval, normal)) {
							normal_found = true;

							/* cheap attempt to smooth normals out a bit! */
							const uint ofs = 2;
							for (uint x = -ofs; x <= ofs; x += ofs / 2) {
								for (uint y = -ofs; y <= ofs; y += ofs / 2) {
									if (x != 0 && y != 0) {
										int mval_ofs[2] = {event->mval[0] + x, event->mval[1] + y};
										float n[3];
										if (ED_view3d_depth_read_cached_normal(
										        &xfd->vc, mval_ofs, n))
										{
											add_v3_v3(normal, n);
										}
									}
								}
							}
							normalize_v3(normal);
						}
						else if (xfd->prev.is_normal_valid) {
							copy_v3_v3(normal, xfd->prev.normal);
							normal_found = true;
						}

						if (normal_found) {
#ifdef USE_RELATIVE_ROTATION
							if (is_translate_init && xfd->object_data_len > 1) {
								float xform_rot_offset_inv_first[3][3];
								struct XFormAxisItem *item = xfd->object_data;
								for (int i = 0; i < xfd->object_data_len; i++, item++) {
									copy_m3_m4(item->xform_rot_offset, item->ob->obmat);
									normalize_m3(item->xform_rot_offset);

									if (i == 0) {
										invert_m3_m3(xform_rot_offset_inv_first, xfd->object_data[0].xform_rot_offset);
									}
									else {
										mul_m3_m3m3(item->xform_rot_offset,
										            item->xform_rot_offset,
										            xform_rot_offset_inv_first);
									}
								}
							}

#endif

							struct XFormAxisItem *item = xfd->object_data;
							for (int i = 0; i < xfd->object_data_len; i++, item++) {
								if (is_translate_init) {
									float ob_axis[3];
									item->xform_dist = len_v3v3(item->ob->obmat[3], location_world);
									normalize_v3_v3(ob_axis, item->ob->obmat[2]);
									/* Scale to avoid adding distance when moving between surfaces. */
									float scale = fabsf(dot_v3v3(ob_axis, normal));
									item->xform_dist *= scale;
								}

								float target_normal[3];
								copy_v3_v3(target_normal, normal);

#ifdef USE_RELATIVE_ROTATION
								if (i != 0) {
									mul_m3_v3(item->xform_rot_offset, target_normal);
								}
#endif
								{
									float loc[3];

									copy_v3_v3(loc, location_world);
									madd_v3_v3fl(loc, target_normal, item->xform_dist);
									object_apply_location(item->ob, loc);
									copy_v3_v3(item->ob->obmat[3], loc);  /* so orient behaves as expected */
								}

								object_orient_to_location(item->ob, item->rot_mat, item->rot_mat[2], location_world);
								WM_event_add_notifier(C, NC_OBJECT | ND_TRANSFORM, item->ob);
							}
							copy_v3_v3(xfd->prev.normal, normal);
							xfd->prev.is_normal_valid = true;
						}
					}
					else {
						struct XFormAxisItem *item = xfd->object_data;
						for (int i = 0; i < xfd->object_data_len; i++, item++) {
							object_orient_to_location(item->ob, item->rot_mat, item->rot_mat[2], location_world);
							WM_event_add_notifier(C, NC_OBJECT | ND_TRANSFORM, item->ob);
						}
						xfd->prev.is_normal_valid = false;
					}
				}
			}
		}
		xfd->is_translate = is_translate;

		ED_region_tag_redraw(xfd->vc.ar);
	}

	bool is_finished = false;

	if (ISMOUSE(xfd->init_event)) {
		if ((event->type == xfd->init_event) && (event->val == KM_RELEASE)) {
			is_finished = true;
		}
	}
	else {
		if (ELEM(event->type, LEFTMOUSE, RETKEY, PADENTER)) {
			is_finished = true;
		}
	}

	if (is_finished) {
		object_transform_axis_target_free_data(op);
		return OPERATOR_FINISHED;
	}
	else if (ELEM(event->type, ESCKEY, RIGHTMOUSE)) {
		object_transform_axis_target_cancel(C, op);
		return OPERATOR_CANCELLED;
	}


	return OPERATOR_RUNNING_MODAL;
}

void OBJECT_OT_transform_axis_target(wmOperatorType *ot)
{
	/* identifiers */
	ot->name = "Interactive Lamp Track to Cursor";
	ot->description = "Interactively point cameras and lamps to a location (Ctrl translates)";
	ot->idname = "OBJECT_OT_transform_axis_target";

	/* api callbacks */
	ot->invoke = object_transform_axis_target_invoke;
	ot->cancel = object_transform_axis_target_cancel;
	ot->modal = object_transform_axis_target_modal;
	ot->poll = ED_operator_region_view3d_active;

	/* flags */
	ot->flag = OPTYPE_REGISTER | OPTYPE_UNDO | OPTYPE_BLOCKING;
}

#undef USE_RELATIVE_ROTATION

/** \} */<|MERGE_RESOLUTION|>--- conflicted
+++ resolved
@@ -408,12 +408,8 @@
 {
 	Object workob;
 	Object *ob_child;
-<<<<<<< HEAD
 	Depsgraph *depsgraph = CTX_data_depsgraph(C);
-	
-=======
-
->>>>>>> 44505b38
+
 	/* a change was made, adjust the children to compensate */
 	for (ob_child = bmain->object.first; ob_child; ob_child = ob_child->id.next) {
 		if (ob_child->parent == ob) {
@@ -548,13 +544,8 @@
 			Mesh *me = ob->data;
 
 			if (apply_scale)
-<<<<<<< HEAD
 				multiresModifier_scale_disp(depsgraph, scene, ob);
-			
-=======
-				multiresModifier_scale_disp(scene, ob);
-
->>>>>>> 44505b38
+
 			/* adjust data */
 			BKE_mesh_transform(me, mat, true);
 
@@ -698,13 +689,8 @@
 		BKE_object_where_is_calc(depsgraph, scene, ob);
 
 		/* update for any children that may get moved */
-<<<<<<< HEAD
 		DEG_id_tag_update(&ob->id, OB_RECALC_OB);
-	
-=======
-		DAG_id_tag_update(&ob->id, OB_RECALC_OB);
-
->>>>>>> 44505b38
+
 		changed = true;
 	}
 	CTX_DATA_END;
@@ -1090,13 +1076,8 @@
 					BKE_pose_where_is(depsgraph, scene, ob); /* needed for bone parents */
 				}
 
-<<<<<<< HEAD
 				ignore_parent_tx(C, bmain, scene, ob);
-				
-=======
-				ignore_parent_tx(bmain, scene, ob);
-
->>>>>>> 44505b38
+
 				/* other users? */
 				//CTX_DATA_BEGIN (C, Object *, ob_other, selected_editable_objects)
 				//{
