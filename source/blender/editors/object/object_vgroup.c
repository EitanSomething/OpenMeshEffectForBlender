/**
 * $Id$
 *
 * ***** BEGIN GPL LICENSE BLOCK *****
 *
 * This program is free software; you can redistribute it and/or
 * modify it under the terms of the GNU General Public License
 * as published by the Free Software Foundation; either version 2
 * of the License, or (at your option) any later version.
 *
 * This program is distributed in the hope that it will be useful,
 * but WITHOUT ANY WARRANTY; without even the implied warranty of
 * MERCHANTABILITY or FITNESS FOR A PARTICULAR PURPOSE.  See the
 * GNU General Public License for more details.
 *
 * You should have received a copy of the GNU General Public License
 * along with this program; if not, write to the Free Software Foundation,
 * Inc., 59 Temple Place - Suite 330, Boston, MA  02111-1307, USA.
 *
 * The Original Code is Copyright (C) 2001-2002 by NaN Holding BV.
 * All rights reserved.
 *
 * The Original Code is: all of this file.
 *
 * Contributor(s): none yet.
 *
 * ***** END GPL LICENSE BLOCK *****
 */

#include <string.h>

#include "MEM_guardedalloc.h"

#include "DNA_cloth_types.h"
#include "DNA_curve_types.h"
#include "DNA_lattice_types.h"
#include "DNA_mesh_types.h"
#include "DNA_meshdata_types.h"
#include "DNA_modifier_types.h"
#include "DNA_object_types.h"
#include "DNA_object_force.h"
#include "DNA_scene_types.h"
#include "DNA_particle_types.h"
#include "DNA_windowmanager_types.h"

#include "BLI_blenlib.h"
#include "BLI_cellalloc.h"

#include "BKE_context.h"
#include "BKE_customdata.h"
#include "BKE_deform.h"
#include "BKE_depsgraph.h"
#include "BKE_DerivedMesh.h"
#include "BKE_displist.h"
#include "BKE_global.h"
#include "BKE_lattice.h"
#include "BKE_mesh.h"
#include "BKE_paint.h"
#include "BKE_utildefines.h"
#include "BKE_tessmesh.h"

#include "RNA_access.h"
#include "RNA_define.h"

#include "WM_api.h"
#include "WM_types.h"

#include "ED_mesh.h"
#include "ED_view3d.h"

#include "UI_interface.h"

#include "object_intern.h"

/************************ Exported Functions **********************/

static Lattice *vgroup_edit_lattice(Object *ob)
{
	if(ob->type==OB_LATTICE) {
		Lattice *lt= ob->data;
		return (lt->editlatt)? lt->editlatt: lt;
	}

	return NULL;
}

/* check if deform vertex has defgroup index */
MDeformWeight *ED_vgroup_weight_get(MDeformVert *dv, int defgroup)
{
	int i;
	
	if(!dv || defgroup<0)
		return NULL;
	
	for(i=0; i<dv->totweight; i++)
		if(dv->dw[i].def_nr == defgroup)
			return dv->dw+i;

	return NULL;
}

/* Ensures that mv has a deform weight entry for the specified defweight group */
/* Note this function is mirrored in editmesh_tools.c, for use for editvertices */
MDeformWeight *ED_vgroup_weight_verify(MDeformVert *dv, int defgroup)
{
	MDeformWeight *newdw;

	/* do this check always, this function is used to check for it */
	if(!dv || defgroup<0)
		return NULL;
	
	newdw = ED_vgroup_weight_get(dv, defgroup);
	if(newdw)
		return newdw;
	
	newdw = BLI_cellalloc_calloc(sizeof(MDeformWeight)*(dv->totweight+1), "deformWeight");
	if(dv->dw) {
		memcpy(newdw, dv->dw, sizeof(MDeformWeight)*dv->totweight);
		BLI_cellalloc_free(dv->dw);
	}
	dv->dw=newdw;
	
	dv->dw[dv->totweight].weight=0.0f;
	dv->dw[dv->totweight].def_nr=defgroup;
	/* Group index */
	
	dv->totweight++;

	return dv->dw+(dv->totweight-1);
}

bDeformGroup *ED_vgroup_add_name(Object *ob, char *name)
{
	bDeformGroup *defgroup;
	
	if(!ob)
		return NULL;
	
	defgroup = MEM_callocN(sizeof(bDeformGroup), "add deformGroup");

	BLI_strncpy(defgroup->name, name, 32);

	BLI_addtail(&ob->defbase, defgroup);
	unique_vertexgroup_name(defgroup, ob);

	ob->actdef = BLI_countlist(&ob->defbase);

	return defgroup;
}

bDeformGroup *ED_vgroup_add(Object *ob) 
{
	return ED_vgroup_add_name(ob, "Group");
}

void ED_vgroup_data_create(ID *id)
{
	/* create deform verts */

	if(GS(id->name)==ID_ME) {
		Mesh *me= (Mesh *)id;
		me->dvert= CustomData_add_layer(&me->vdata, CD_MDEFORMVERT, CD_CALLOC, NULL, me->totvert);
	}
	else if(GS(id->name)==ID_LT) {
		Lattice *lt= (Lattice *)id;
		lt->dvert= MEM_callocN(sizeof(MDeformVert)*lt->pntsu*lt->pntsv*lt->pntsw, "lattice deformVert");
	}
}

/* returns true if the id type supports weights */
int ED_vgroup_give_array(ID *id, MDeformVert **dvert_arr, int *dvert_tot)
{
	if(id) {
		switch(GS(id->name)) {
			case ID_ME:
			{
				Mesh *me = (Mesh *)id;
				*dvert_arr= me->dvert;
				*dvert_tot= me->totvert;
				return TRUE;
			}
			case ID_LT:
			{
				Lattice *lt= (Lattice *)id;
				lt= (lt->editlatt)? lt->editlatt: lt;
				*dvert_arr= lt->dvert;
				*dvert_tot= lt->pntsu*lt->pntsv*lt->pntsw;
				return TRUE;
			}
		}
	}

	*dvert_arr= NULL;
	*dvert_tot= 0;
	return FALSE;
}
/* for mesh in object mode
   lattice can be in editmode */
void ED_vgroup_nr_vert_remove(Object *ob, int def_nr, int vertnum)
{
	/* This routine removes the vertex from the deform
	 * group with number def_nr.
	 *
	 * This routine is meant to be fast, so it is the
	 * responsibility of the calling routine to:
	 *   a) test whether ob is non-NULL
	 *   b) test whether ob is a mesh
	 *   c) calculate def_nr
	 */

	MDeformWeight *newdw;
	MDeformVert *dvert= NULL;
	int i, tot;

	/* get the deform vertices corresponding to the
	 * vertnum
	 */
	ED_vgroup_give_array(ob->data, &dvert, &tot);

	if(dvert==NULL)
		return;
	
	dvert+= vertnum;

	/* for all of the deform weights in the
	 * deform vert
	 */
	for(i=dvert->totweight - 1 ; i>=0 ; i--){

		/* if the def_nr is the same as the one
		 * for our weight group then remove it
		 * from this deform vert.
		 */
		if(dvert->dw[i].def_nr == def_nr) {
			dvert->totweight--;
        
			/* if there are still other deform weights
			 * attached to this vert then remove this
			 * deform weight, and reshuffle the others
			 */
			if(dvert->totweight) {
				newdw = BLI_cellalloc_malloc(sizeof(MDeformWeight)*(dvert->totweight), 
									 "deformWeight");
				if(dvert->dw){
					memcpy(newdw, dvert->dw, sizeof(MDeformWeight)*i);
					memcpy(newdw+i, dvert->dw+i+1, 
							sizeof(MDeformWeight)*(dvert->totweight-i));
					BLI_cellalloc_free(dvert->dw);
				}
				dvert->dw=newdw;
			}
			/* if there are no other deform weights
			 * left then just remove the deform weight
			 */
			else {
				MEM_freeN(dvert->dw);
				dvert->dw = NULL;
				break;
			}
		}
	}

}

/* for Mesh in Object mode */
/* allows editmode for Lattice */
void ED_vgroup_nr_vert_add(Object *ob, int def_nr, int vertnum, float weight, int assignmode)
{
	/* add the vert to the deform group with the
	 * specified number
	 */
	MDeformVert *dv= NULL;
	MDeformWeight *newdw;
	int	i, tot;

	/* get the vert */
	ED_vgroup_give_array(ob->data, &dv, &tot);
	
	if(dv==NULL)
		return;
	
	dv+= vertnum;

	/* Lets first check to see if this vert is
	 * already in the weight group -- if so
	 * lets update it
	 */
	for(i=0; i<dv->totweight; i++){
		
		/* if this weight cooresponds to the
		 * deform group, then add it using
		 * the assign mode provided
		 */
		if(dv->dw[i].def_nr == def_nr){
			
			switch(assignmode) {
			case WEIGHT_REPLACE:
				dv->dw[i].weight=weight;
				break;
			case WEIGHT_ADD:
				dv->dw[i].weight+=weight;
				if(dv->dw[i].weight >= 1.0)
					dv->dw[i].weight = 1.0;
				break;
			case WEIGHT_SUBTRACT:
				dv->dw[i].weight-=weight;
				/* if the weight is zero or less then
				 * remove the vert from the deform group
				 */
				if(dv->dw[i].weight <= 0.0)
					ED_vgroup_nr_vert_remove(ob, def_nr, vertnum);
				break;
			}
			return;
		}
	}

	/* if the vert wasn't in the deform group then
	 * we must take a different form of action ...
	 */

	switch(assignmode) {
	case WEIGHT_SUBTRACT:
		/* if we are subtracting then we don't
		 * need to do anything
		 */
		return;

	case WEIGHT_REPLACE:
	case WEIGHT_ADD:
		/* if we are doing an additive assignment, then
		 * we need to create the deform weight
		 */
		newdw = BLI_cellalloc_calloc(sizeof(MDeformWeight)*(dv->totweight+1), 
							 "deformWeight");
		if(dv->dw){
			memcpy(newdw, dv->dw, sizeof(MDeformWeight)*dv->totweight);
			BLI_cellalloc_free(dv->dw);
		}
		dv->dw=newdw;
    
		dv->dw[dv->totweight].weight=weight;
		dv->dw[dv->totweight].def_nr=def_nr;
    
		dv->totweight++;
		break;
	}
}

/* called while not in editmode */
void ED_vgroup_vert_add(Object *ob, bDeformGroup *dg, int vertnum, float weight, int assignmode)
{
	/* add the vert to the deform group with the
	 * specified assign mode
	 */
	int	def_nr;

	MDeformVert *dv= NULL;
	int tot;

	/* get the deform group number, exit if
	 * it can't be found
	 */
	def_nr = get_defgroup_num(ob, dg);
	if(def_nr < 0) return;

	/* if there's no deform verts then create some,
	 */
	if(ED_vgroup_give_array(ob->data, &dv, &tot) && dv==NULL)
		ED_vgroup_data_create(ob->data);

	/* call another function to do the work
	 */
	ED_vgroup_nr_vert_add(ob, def_nr, vertnum, weight, assignmode);
}

/* mesh object mode, lattice can be in editmode */
void ED_vgroup_vert_remove(Object *ob, bDeformGroup	*dg, int vertnum)
{
	/* This routine removes the vertex from the specified
	 * deform group.
	 */

	int def_nr;

	/* if the object is NULL abort
	 */
	if(!ob)
		return;

	/* get the deform number that cooresponds
	 * to this deform group, and abort if it
	 * can not be found.
	 */
	def_nr = get_defgroup_num(ob, dg);
	if(def_nr < 0) return;

	/* call another routine to do the work
	 */
	ED_vgroup_nr_vert_remove(ob, def_nr, vertnum);
}


static float get_vert_def_nr(Object *ob, int def_nr, int vertnum)
{
	MDeformVert *dvert= NULL;
	BMVert *eve;
	Mesh *me;
	int i;

	/* get the deform vertices corresponding to the vertnum */
	if(ob->type==OB_MESH) {
		me= ob->data;

		if(me->edit_btmesh) {
			eve= BMIter_AtIndex(me->edit_btmesh->bm, BM_VERTS_OF_MESH, NULL, vertnum);
			if(!eve) return 0.0f;
			dvert= CustomData_bmesh_get(&me->edit_btmesh->bm->vdata, eve->head.data, CD_MDEFORMVERT);
			vertnum= 0;
		}
		else
			dvert = me->dvert;
	}
	else if(ob->type==OB_LATTICE) {
		Lattice *lt= vgroup_edit_lattice(ob);
		
		if(lt->dvert)
			dvert = lt->dvert;
	}
	
	if(dvert==NULL)
		return 0.0f;
	
	dvert += vertnum;
	
	for(i=dvert->totweight-1 ; i>=0 ; i--)
		if(dvert->dw[i].def_nr == def_nr)
			return dvert->dw[i].weight;

	return 0.0f;
}

float ED_vgroup_vert_weight(Object *ob, bDeformGroup *dg, int vertnum)
{
	int def_nr;

	if(!ob) return 0.0f;

	def_nr = get_defgroup_num(ob, dg);
	if(def_nr < 0) return 0.0f;

	return get_vert_def_nr(ob, def_nr, vertnum);
}

void ED_vgroup_select_by_name(Object *ob, char *name)
{
	bDeformGroup *curdef;
	int actdef= 1;
	
	for(curdef = ob->defbase.first; curdef; curdef=curdef->next, actdef++){
		if(!strcmp(curdef->name, name)) {
			ob->actdef= actdef;
			return;
		}
	}

	ob->actdef=0;	// this signals on painting to create a new one, if a bone in posemode is selected */
}

/********************** Operator Implementations *********************/

/* only in editmode */
static void vgroup_select_verts(Object *ob, int select)
{
	BMVert *eve;
	MDeformVert *dvert;
	int i;

	if(ob->type == OB_MESH) {
		Mesh *me= ob->data;
		BMEditMesh *em = me->edit_btmesh;
		BMIter iter;

		BM_ITER(eve, &iter, em->bm, BM_VERTS_OF_MESH, NULL) {
			dvert= CustomData_bmesh_get(&em->bm->vdata, eve->head.data, CD_MDEFORMVERT);

			if(dvert && dvert->totweight){
				for(i=0; i<dvert->totweight; i++){
					if(dvert->dw[i].def_nr == (ob->actdef-1)){
						BM_Select(em->bm, eve, select);
						break;
					}
				}
			}
		}
		/* this has to be called, because this function operates on vertices only */
		if(select) EDBM_selectmode_flush(em);	// vertices to edges/faces
		else EDBM_deselect_flush(em);
	}
	else if(ob->type == OB_LATTICE) {
		Lattice *lt= vgroup_edit_lattice(ob);
		
		if(lt->dvert) {
			BPoint *bp;
			int a, tot;
			
			dvert= lt->dvert;

			tot= lt->pntsu*lt->pntsv*lt->pntsw;
			for(a=0, bp= lt->def; a<tot; a++, bp++, dvert++) {
				for(i=0; i<dvert->totweight; i++){
					if(dvert->dw[i].def_nr == (ob->actdef-1)) {
						if(select) bp->f1 |= SELECT;
						else bp->f1 &= ~SELECT;
						
						break;
					}
				}
			}
		}
	}
}

static void vgroup_duplicate(Object *ob)
{
	bDeformGroup *dg, *cdg;
	char name[32], s[32];
	MDeformWeight *org, *cpy;
	MDeformVert *dvert, *dvert_array=NULL;
	int i, idg, icdg, dvert_tot=0;

	dg = BLI_findlink(&ob->defbase, (ob->actdef-1));
	if(!dg)
		return;
	
	if(strstr(dg->name, "_copy")) {
		BLI_strncpy(name, dg->name, 32); /* will be renamed _copy.001... etc */
	}
	else {
		BLI_snprintf(name, 32, "%s_copy", dg->name);
		while(get_named_vertexgroup(ob, name)) {
			if((strlen(name) + 6) > 32) {
				printf("Internal error: the name for the new vertex group is > 32 characters");
				return;
			}
			strcpy(s, name);
			BLI_snprintf(name, 32, "%s_copy", s);
		}
	}		

	cdg = copy_defgroup(dg);
	strcpy(cdg->name, name);
	unique_vertexgroup_name(cdg, ob);
	
	BLI_addtail(&ob->defbase, cdg);

	idg = (ob->actdef-1);
	ob->actdef = BLI_countlist(&ob->defbase);
	icdg = (ob->actdef-1);

	ED_vgroup_give_array(ob->data, &dvert_array, &dvert_tot);
	
	if(!dvert_array)
		return;

	for(i = 0; i < dvert_tot; i++) {
		dvert = dvert_array+i;
		org = ED_vgroup_weight_get(dvert, idg);
		if(org) {
			float weight = org->weight;
			/* ED_vgroup_weight_verify re-allocs org so need to store the weight first */
			cpy = ED_vgroup_weight_verify(dvert, icdg);
			cpy->weight = weight;
		}
	}
}

static void vgroup_normalize(Object *ob)
{
	bDeformGroup *dg;
	MDeformWeight *dw;
	MDeformVert *dvert, *dvert_array=NULL;
	int i, def_nr, dvert_tot=0;

	ED_vgroup_give_array(ob->data, &dvert_array, &dvert_tot);

	dg = BLI_findlink(&ob->defbase, (ob->actdef-1));

	if(dg) {
<<<<<<< HEAD
		float weight_max;
=======
		float weight_max = 0.0f;
>>>>>>> 4e9699de

		def_nr= ob->actdef-1;

		for(i = 0; i < dvert_tot; i++) {
			dvert = dvert_array+i;
			dw = ED_vgroup_weight_get(dvert, def_nr);
			if(dw) {
				weight_max = MAX2(dw->weight, weight_max);
			}
		}

		if(weight_max > 0.0f) {
			for(i = 0; i < dvert_tot; i++) {
				dvert = dvert_array+i;
				dw = ED_vgroup_weight_get(dvert, def_nr);
				if(dw) {
					dw->weight /= weight_max;
<<<<<<< HEAD

=======
					
>>>>>>> 4e9699de
					/* incase of division errors with very low weights */
					CLAMP(dw->weight, 0.0f, 1.0f);
				}
			}
		}
	}
}

/* TODO - select between groups */
static void vgroup_normalize_all(Object *ob, int lock_active)
{
	MDeformWeight *dw, *dw_act;
	MDeformVert *dvert, *dvert_array=NULL;
	int i, dvert_tot=0;
	float tot_weight;

	ED_vgroup_give_array(ob->data, &dvert_array, &dvert_tot);

	if(dvert_array) {
		if(lock_active) {
			int def_nr= ob->actdef-1;

			for(i = 0; i < dvert_tot; i++) {
				float lock_iweight= 1.0f;
				int j;

				tot_weight= 0.0f;
				dw_act= NULL;
				dvert = dvert_array+i;

				j= dvert->totweight;
				while(j--) {
					dw= dvert->dw + j;

					if(dw->def_nr==def_nr) {
						dw_act= dw;
						lock_iweight = (1.0f - dw_act->weight);
					}
					else {
						tot_weight += dw->weight;
					}
				}

				if(tot_weight) {
					j= dvert->totweight;
					while(j--) {
						dw= dvert->dw + j;
						if(dw == dw_act) {
							if (dvert->totweight==1) {
								dw_act->weight= 1.0f; /* no other weights, set to 1.0 */
							}
						} else {
							if(dw->weight > 0.0f)
								dw->weight = (dw->weight / tot_weight) * lock_iweight;
						}

						/* incase of division errors with very low weights */
						CLAMP(dw->weight, 0.0f, 1.0f);
					}
				}
			}
		}
		else {
			for(i = 0; i < dvert_tot; i++) {
				int j;
				tot_weight= 0.0f;
				dvert = dvert_array+i;

				j= dvert->totweight;
				while(j--) {
					dw= dvert->dw + j;
					tot_weight += dw->weight;
				}

				if(tot_weight) {
					j= dvert->totweight;
					while(j--) {
						dw= dvert->dw + j;
						dw->weight /= tot_weight;

						/* incase of division errors with very low weights */
						CLAMP(dw->weight, 0.0f, 1.0f);
					}
				}
			}
		}
	}
}


static void vgroup_invert(Object *ob, int auto_assign, int auto_remove)
{
	bDeformGroup *dg;
	MDeformWeight *dw;
	MDeformVert *dvert, *dvert_array=NULL;
	int i, def_nr, dvert_tot=0;

	ED_vgroup_give_array(ob->data, &dvert_array, &dvert_tot);

	dg = BLI_findlink(&ob->defbase, (ob->actdef-1));

	if(dg) {
		def_nr= ob->actdef-1;


		for(i = 0; i < dvert_tot; i++) {
			dvert = dvert_array+i;

			if(auto_assign) {
				dw= ED_vgroup_weight_verify(dvert, def_nr);
			} else {
				dw= ED_vgroup_weight_get(dvert, def_nr);
			}

			if(dw) {
				dw->weight = 1.0f-dw->weight;

				if(auto_remove && dw->weight <= 0.0f) {
					/* could have a faster function for this */
					ED_vgroup_nr_vert_remove(ob, def_nr, i);
				}
			}
		}
	}
}

static void vgroup_blend(Object *ob)
{
<<<<<<< HEAD
	BMEditMesh *em= ((Mesh *)ob->data)->edit_btmesh;
=======
>>>>>>> 4e9699de
	bDeformGroup *dg;
	MDeformWeight *dw;
	MDeformVert *dvert_array=NULL, *dvert;
	int i, def_nr, dvert_tot=0;

<<<<<<< HEAD
=======
	EditMesh *em= BKE_mesh_get_editmesh(((Mesh *)ob->data));
>>>>>>> 4e9699de
	// ED_vgroup_give_array(ob->data, &dvert_array, &dvert_tot);

	if(em==NULL)
		return;

	dg = BLI_findlink(&ob->defbase, (ob->actdef-1));

	if(dg) {
<<<<<<< HEAD
		BMEdge *eed;
		BMVert *eve;
		BMIter iter;
		float *vg_weights;
		float *vg_users;
		int sel1, sel2;
		int i1, i2;

		def_nr= ob->actdef-1;

		i= 0;
		BM_ITER(eve, &iter, em->bm, BM_VERTS_OF_MESH, NULL) {
			BMINDEX_SET(eve, i);
			i++;
		}
=======
		int sel1, sel2;
		int i1, i2;

		EditEdge *eed;
		EditVert *eve;
		float *vg_weights;
		float *vg_users;

		def_nr= ob->actdef-1;

		i= 0;
		for(eve= em->verts.first; eve; eve= eve->next)
			eve->tmp.l= i++;

>>>>>>> 4e9699de
		dvert_tot= i;

		vg_weights= MEM_callocN(sizeof(float)*dvert_tot, "vgroup_blend_f");
		vg_users= MEM_callocN(sizeof(int)*dvert_tot, "vgroup_blend_i");

<<<<<<< HEAD
		BM_ITER(eed, &iter, em->bm, BM_EDGES_OF_MESH, NULL) {
			sel1= BM_TestHFlag(eed->v1, BM_SELECT);
			sel2= BM_TestHFlag(eed->v2, BM_SELECT);
=======
		for(eed= em->edges.first; eed; eed= eed->next) {
			sel1= eed->v1->f & SELECT;
			sel2= eed->v2->f & SELECT;
>>>>>>> 4e9699de

			if(sel1 != sel2) {
				/* i1 is always the selected one */
				if(sel1==TRUE && sel2==FALSE) {
<<<<<<< HEAD
					i1= BMINDEX_GET(eed->v1);
					i2= BMINDEX_GET(eed->v2);
					eve= eed->v2;
				}
				else {
					i2= BMINDEX_GET(eed->v1);
					i1= BMINDEX_GET(eed->v2);
=======
					i1= eed->v1->tmp.l;
					i2= eed->v2->tmp.l;
					eve= eed->v2;
				}
				else {
					i2= eed->v1->tmp.l;
					i1= eed->v2->tmp.l;
>>>>>>> 4e9699de
					eve= eed->v1;
				}

				vg_users[i1]++;

				/* TODO, we may want object mode blending */
<<<<<<< HEAD
				if(em)	dvert= CustomData_bmesh_get(&em->bm->vdata, eve->head.data, CD_MDEFORMVERT);
=======
				if(em)	dvert= CustomData_em_get(&em->vdata, eve->data, CD_MDEFORMVERT);
>>>>>>> 4e9699de
				else	dvert= dvert_array+i2;

				dw= ED_vgroup_weight_get(dvert, def_nr);

				if(dw) {
					vg_weights[i1] += dw->weight;
				}
			}
		}

		i= 0;
<<<<<<< HEAD
		BM_ITER(eve, &iter, em->bm, BM_VERTS_OF_MESH, NULL) {
			if(BM_TestHFlag(eve, BM_SELECT) && vg_users[i] > 0) {
				/* TODO, we may want object mode blending */
				if(em)	dvert= CustomData_bmesh_get(&em->bm->vdata, eve->head.data, CD_MDEFORMVERT);
=======
		for(eve= em->verts.first; eve; eve= eve->next) {
			if(eve->f & SELECT && vg_users[i] > 0) {
				/* TODO, we may want object mode blending */
				if(em)	dvert= CustomData_em_get(&em->vdata, eve->data, CD_MDEFORMVERT);
>>>>>>> 4e9699de
				else	dvert= dvert_array+i;

				dw= ED_vgroup_weight_verify(dvert, def_nr);
				dw->weight= vg_weights[i] / (float)vg_users[i];
			}

			i++;
		}
		MEM_freeN(vg_weights);
		MEM_freeN(vg_users);
	}
}

static void vgroup_clean(Object *ob, float eul, int keep_single)
{
	bDeformGroup *dg;
	MDeformWeight *dw;
	MDeformVert *dvert, *dvert_array=NULL;
	int i, def_nr, dvert_tot=0;

	ED_vgroup_give_array(ob->data, &dvert_array, &dvert_tot);

	/* only the active group */
	dg = BLI_findlink(&ob->defbase, (ob->actdef-1));
	if(dg) {
		def_nr= ob->actdef-1;

		for(i = 0; i < dvert_tot; i++) {
			dvert = dvert_array+i;

			dw= ED_vgroup_weight_get(dvert, def_nr);

			if(dw) {
				if(dw->weight <= eul)
					if(keep_single==FALSE || dvert->totweight > 1)
						ED_vgroup_nr_vert_remove(ob, def_nr, i);
			}
		}
	}
}

static void vgroup_clean_all(Object *ob, float eul, int keep_single)
{

	MDeformWeight *dw;
	MDeformVert *dvert, *dvert_array=NULL;
	int i, dvert_tot=0;

	ED_vgroup_give_array(ob->data, &dvert_array, &dvert_tot);

	if(dvert_array) {
		for(i = 0; i < dvert_tot; i++) {
			int j;
			dvert = dvert_array+i;
			j= dvert->totweight;

			while(j--) {

				if(keep_single && dvert->totweight == 1)
					break;

				dw= dvert->dw + j;

				if(dw->weight <= eul)
					ED_vgroup_nr_vert_remove(ob, dw->def_nr, i);

			}
		}
	}
}

static void vgroup_delete_update_users(Object *ob, int id)
{
	ExplodeModifierData *emd;
	ModifierData *md;
	ParticleSystem *psys;
	ClothModifierData *clmd;
	ClothSimSettings *clsim;
	int a;

	/* these cases don't use names to refer to vertex groups, so when
	 * they get deleted the numbers get out of sync, this corrects that */

	if(ob->soft) {
		if(ob->soft->vertgroup == id)
			ob->soft->vertgroup= 0;
		else if(ob->soft->vertgroup > id)
			ob->soft->vertgroup--;
	}

	for(md=ob->modifiers.first; md; md=md->next) {
		if(md->type == eModifierType_Explode) {
			emd= (ExplodeModifierData*)md;

			if(emd->vgroup == id)
				emd->vgroup= 0;
			else if(emd->vgroup > id)
				emd->vgroup--;
		}
		else if(md->type == eModifierType_Cloth) {
			clmd= (ClothModifierData*)md;
			clsim= clmd->sim_parms;

			if(clsim) {
				if(clsim->vgroup_mass == id)
					clsim->vgroup_mass= 0;
				else if(clsim->vgroup_mass > id)
					clsim->vgroup_mass--;

				if(clsim->vgroup_bend == id)
					clsim->vgroup_bend= 0;
				else if(clsim->vgroup_bend > id)
					clsim->vgroup_bend--;

				if(clsim->vgroup_struct == id)
					clsim->vgroup_struct= 0;
				else if(clsim->vgroup_struct > id)
					clsim->vgroup_struct--;
			}
		}
	}

	for(psys=ob->particlesystem.first; psys; psys=psys->next) {
		for(a=0; a<PSYS_TOT_VG; a++)
			if(psys->vgroup[a] == id)
				psys->vgroup[a]= 0;
			else if(psys->vgroup[a] > id)
				psys->vgroup[a]--;
	}
}

static void vgroup_delete_object_mode(Object *ob)
{
	bDeformGroup *dg;
	MDeformVert *dvert, *dvert_array=NULL;
	int i, e, dvert_tot=0;
	
	dg = BLI_findlink(&ob->defbase, (ob->actdef-1));
	if(!dg)
		return;
	
	ED_vgroup_give_array(ob->data, &dvert_array, &dvert_tot);

	if(dvert_array) {
		for(i = 0; i < dvert_tot; i++) {
			dvert = dvert_array + i;
			if(dvert) {
				if(ED_vgroup_weight_get(dvert, (ob->actdef-1)))
					ED_vgroup_vert_remove(ob, dg, i);
			}
		}

		for(i = 0; i < dvert_tot; i++) {
			dvert = dvert_array+i;
			if(dvert) {
				for(e = 0; e < dvert->totweight; e++) {
					if(dvert->dw[e].def_nr > (ob->actdef-1))
						dvert->dw[e].def_nr--;
				}
			}
		}
	}

	vgroup_delete_update_users(ob, ob->actdef);

	/* Update the active deform index if necessary */
	if(ob->actdef == BLI_countlist(&ob->defbase))
		ob->actdef--;
  
	/* Remove the group */
	BLI_freelinkN(&ob->defbase, dg);
}
/* only in editmode */
/* removes from active defgroup, if allverts==0 only selected vertices */
static void vgroup_active_remove_verts(Object *ob, int allverts)
{
	BMVert *eve;
	MDeformVert *dvert;
	MDeformWeight *newdw;
	bDeformGroup *dg, *eg;
	int	i;

	dg=BLI_findlink(&ob->defbase, ob->actdef-1);
	if(!dg)
		return;

	if(ob->type == OB_MESH) {
		Mesh *me= ob->data;
		BMEditMesh *em = me->edit_btmesh;
		BMIter iter;

		BM_ITER(eve, &iter, em->bm, BM_VERTS_OF_MESH, NULL) {
			dvert= CustomData_bmesh_get(&em->bm->vdata, eve->head.data, CD_MDEFORMVERT);
		
			if(dvert && dvert->dw && (BM_TestHFlag(eve, BM_SELECT) || allverts)){
				for(i=0; i<dvert->totweight; i++){
					/* Find group */
					eg = BLI_findlink(&ob->defbase, dvert->dw[i].def_nr);
					if(eg == dg){
						dvert->totweight--;
						if (dvert->totweight){
							newdw = BLI_cellalloc_malloc (sizeof(MDeformWeight)*(dvert->totweight), "deformWeight");
							
							if(dvert->dw){
								memcpy(newdw, dvert->dw, sizeof(MDeformWeight)*i);
								memcpy(newdw+i, dvert->dw+i+1, sizeof(MDeformWeight)*(dvert->totweight-i));
								MEM_freeN(dvert->dw);
							}
							dvert->dw=newdw;
						}
						else{
							BLI_cellalloc_free (dvert->dw);
							dvert->dw=NULL;
							break;
						}
					}
				}
			}
		}
	}
	else if(ob->type == OB_LATTICE) {
		Lattice *lt= vgroup_edit_lattice(ob);
		
		if(lt->dvert) {
			BPoint *bp;
			int a, tot= lt->pntsu*lt->pntsv*lt->pntsw;
				
			for(a=0, bp= lt->def; a<tot; a++, bp++) {
				if(allverts || (bp->f1 & SELECT))
					ED_vgroup_vert_remove(ob, dg, a);
			}
		}
	}
}

static void vgroup_delete_edit_mode(Object *ob)
{
	bDeformGroup *defgroup;
	int i;

	if(!ob->actdef)
		return;

	defgroup = BLI_findlink(&ob->defbase, ob->actdef-1);
	if(!defgroup)
		return;

	/* Make sure that no verts are using this group */
	vgroup_active_remove_verts(ob, 1);

	/* Make sure that any verts with higher indices are adjusted accordingly */
	if(ob->type==OB_MESH) {
		Mesh *me= ob->data;
		BMEditMesh *em = me->edit_btmesh;
		BMIter iter;
		BMVert *eve;
		MDeformVert *dvert;
		
		BM_ITER(eve, &iter, em->bm, BM_VERTS_OF_MESH, NULL) {
			dvert= CustomData_bmesh_get(&em->bm->vdata, eve->head.data, CD_MDEFORMVERT);

			if(dvert)
				for(i=0; i<dvert->totweight; i++)
					if(dvert->dw[i].def_nr > (ob->actdef-1))
						dvert->dw[i].def_nr--;
		}
	}
	else if(ob->type==OB_LATTICE) {
		Lattice *lt= vgroup_edit_lattice(ob);
		BPoint *bp;
		MDeformVert *dvert= lt->dvert;
		int a, tot;
		
		if(dvert) {
			tot= lt->pntsu*lt->pntsv*lt->pntsw;
			for(a=0, bp= lt->def; a<tot; a++, bp++, dvert++) {
				for(i=0; i<dvert->totweight; i++){
					if(dvert->dw[i].def_nr > (ob->actdef-1))
						dvert->dw[i].def_nr--;
				}
			}
		}
	}

	vgroup_delete_update_users(ob, ob->actdef);

	/* Update the active deform index if necessary */
	if(ob->actdef==BLI_countlist(&ob->defbase))
		ob->actdef--;
	
	/* Remove the group */
	BLI_freelinkN (&ob->defbase, defgroup);
	
	/* remove all dverts */
	if(ob->actdef==0) {
		if(ob->type==OB_MESH) {
			Mesh *me= ob->data;
			CustomData_free_layer_active(&me->vdata, CD_MDEFORMVERT, me->totvert);
			me->dvert= NULL;
		}
		else if(ob->type==OB_LATTICE) {
			Lattice *lt= vgroup_edit_lattice(ob);
			if(lt->dvert) {
				MEM_freeN(lt->dvert);
				lt->dvert= NULL;
			}
		}
	}
}

static int vgroup_object_in_edit_mode(Object *ob)
{
	if(ob->type == OB_MESH)
		return (((Mesh*)ob->data)->edit_btmesh != NULL);
	else if(ob->type == OB_LATTICE)
		return (((Lattice*)ob->data)->editlatt != NULL);
	
	return 0;
}

static void vgroup_delete(Object *ob)
{
	if(vgroup_object_in_edit_mode(ob))
		vgroup_delete_edit_mode(ob);
	else
		vgroup_delete_object_mode(ob);
}

static void vgroup_delete_all(Object *ob)
{
	/* Remove all DVerts */
	if(ob->type==OB_MESH) {
		Mesh *me= ob->data;
		CustomData_free_layer_active(&me->vdata, CD_MDEFORMVERT, me->totvert);
		me->dvert= NULL;
	}
	else if(ob->type==OB_LATTICE) {
		Lattice *lt= vgroup_edit_lattice(ob);
		if(lt->dvert) {
			MEM_freeN(lt->dvert);
			lt->dvert= NULL;
		}
	}
	
	/* Remove all DefGroups */
	BLI_freelistN(&ob->defbase);
	
	/* Fix counters/indices */
	ob->actdef= 0;
}

/* only in editmode */
static void vgroup_assign_verts(Object *ob, float weight)
{
	BMVert *eve;
	bDeformGroup *dg, *eg;
	MDeformWeight *newdw;
	MDeformVert *dvert;
	int	i, done;

	dg=BLI_findlink(&ob->defbase, ob->actdef-1);
	if(!dg)
		return;

	if(ob->type == OB_MESH) {
		Mesh *me= ob->data;
		BMEditMesh *em = me->edit_btmesh;
		BMIter iter;

		if(!CustomData_has_layer(&em->bm->vdata, CD_MDEFORMVERT))
			BM_add_data_layer(em->bm, &em->bm->vdata, CD_MDEFORMVERT);

		/* Go through the list of editverts and assign them */
		BM_ITER(eve, &iter, em->bm, BM_VERTS_OF_MESH, NULL) {
			dvert= CustomData_bmesh_get(&em->bm->vdata, eve->head.data, CD_MDEFORMVERT);

			if(dvert && BM_TestHFlag(eve, BM_SELECT)) {
				done=0;
				/* See if this vert already has a reference to this group */
				/*		If so: Change its weight */
				done=0;
				for(i=0; i<dvert->totweight; i++){
					eg = BLI_findlink(&ob->defbase, dvert->dw[i].def_nr);
					/* Find the actual group */
					if(eg==dg){
						dvert->dw[i].weight= weight;
						done=1;
						break;
					}
			 	}
				/*		If not: Add the group and set its weight */
				if(!done){
					newdw = BLI_cellalloc_calloc(sizeof(MDeformWeight)*(dvert->totweight+1), "deformWeight");
					if(dvert->dw){
						memcpy(newdw, dvert->dw, sizeof(MDeformWeight)*dvert->totweight);
						BLI_cellalloc_free(dvert->dw);
					}
					dvert->dw=newdw;

					dvert->dw[dvert->totweight].weight= weight;
					dvert->dw[dvert->totweight].def_nr= ob->actdef-1;

					dvert->totweight++;

				}
			}
		}
	}
	else if(ob->type == OB_LATTICE) {
		Lattice *lt= vgroup_edit_lattice(ob);
		BPoint *bp;
		int a, tot;
		
		if(lt->dvert==NULL)
			ED_vgroup_data_create(&lt->id);
		
		tot= lt->pntsu*lt->pntsv*lt->pntsw;
		for(a=0, bp= lt->def; a<tot; a++, bp++) {
			if(bp->f1 & SELECT)
				ED_vgroup_nr_vert_add(ob, ob->actdef-1, a, weight, WEIGHT_REPLACE);
		}
	}
}

/* only in editmode */
/* removes from all defgroup, if allverts==0 only selected vertices */
static void vgroup_remove_verts(Object *ob, int allverts)
{
	int actdef, defCount;
	
	actdef= ob->actdef;
	defCount= BLI_countlist(&ob->defbase);
	
	if(defCount == 0)
		return;
	
	/* To prevent code redundancy, we just use vgroup_active_remove_verts, but that
	 * only operates on the active vgroup. So we iterate through all groups, by changing
	 * active group index
	 */
	for(ob->actdef= 1; ob->actdef <= defCount; ob->actdef++)
		vgroup_active_remove_verts(ob, allverts);
		
	ob->actdef= actdef;
}

/********************** vertex group operators *********************/

static int vertex_group_poll(bContext *C)
{
	Object *ob= CTX_data_pointer_get_type(C, "object", &RNA_Object).data;
	ID *data= (ob)? ob->data: NULL;
	return (ob && !ob->id.lib && ELEM(ob->type, OB_MESH, OB_LATTICE) && data && !data->lib);
}

static int vertex_group_poll_edit(bContext *C)
{
	Object *ob= CTX_data_pointer_get_type(C, "object", &RNA_Object).data;
	ID *data= (ob)? ob->data: NULL;

	if(!(ob && !ob->id.lib && data && !data->lib))
		return 0;

	return vgroup_object_in_edit_mode(ob);
}

static int vertex_group_add_exec(bContext *C, wmOperator *op)
{
	Object *ob= CTX_data_pointer_get_type(C, "object", &RNA_Object).data;

	ED_vgroup_add(ob);
	DAG_id_flush_update(&ob->id, OB_RECALC_DATA);
	WM_event_add_notifier(C, NC_GEOM|ND_DATA, ob->data);
	WM_event_add_notifier(C, NC_OBJECT|ND_DRAW, ob);
	
	return OPERATOR_FINISHED;
}

void OBJECT_OT_vertex_group_add(wmOperatorType *ot)
{
	/* identifiers */
	ot->name= "Add Vertex Group";
	ot->idname= "OBJECT_OT_vertex_group_add";
	
	/* api callbacks */
	ot->poll= vertex_group_poll;
	ot->exec= vertex_group_add_exec;

	/* flags */
	ot->flag= OPTYPE_REGISTER|OPTYPE_UNDO;
}

static int vertex_group_remove_exec(bContext *C, wmOperator *op)
{
	Object *ob= CTX_data_pointer_get_type(C, "object", &RNA_Object).data;

	if(RNA_boolean_get(op->ptr, "all"))
		vgroup_delete_all(ob);
	else
		vgroup_delete(ob);

	DAG_id_flush_update(&ob->id, OB_RECALC_DATA);
	WM_event_add_notifier(C, NC_GEOM|ND_DATA, ob->data);
	WM_event_add_notifier(C, NC_OBJECT|ND_DRAW, ob);
	
	return OPERATOR_FINISHED;
}

void OBJECT_OT_vertex_group_remove(wmOperatorType *ot)
{
	/* identifiers */
	ot->name= "Remove Vertex Group";
	ot->idname= "OBJECT_OT_vertex_group_remove";
	
	/* api callbacks */
	ot->poll= vertex_group_poll;
	ot->exec= vertex_group_remove_exec;

	/* flags */
	ot->flag= OPTYPE_REGISTER|OPTYPE_UNDO;

	/* properties */
	RNA_def_boolean(ot->srna, "all", 0, "All", "Remove from all vertex groups.");
}

static int vertex_group_assign_exec(bContext *C, wmOperator *op)
{
	ToolSettings *ts= CTX_data_tool_settings(C);
	Object *ob= CTX_data_edit_object(C);

	if(RNA_boolean_get(op->ptr, "new"))
		ED_vgroup_add(ob);

	vgroup_assign_verts(ob, ts->vgroup_weight);
	DAG_id_flush_update(&ob->id, OB_RECALC_DATA);
	WM_event_add_notifier(C, NC_GEOM|ND_DATA, ob->data);
	
	return OPERATOR_FINISHED;
}

void OBJECT_OT_vertex_group_assign(wmOperatorType *ot)
{
	/* identifiers */
	ot->name= "Assign Vertex Group";
	ot->idname= "OBJECT_OT_vertex_group_assign";
	
	/* api callbacks */
	ot->poll= vertex_group_poll_edit;
	ot->exec= vertex_group_assign_exec;

	/* flags */
	ot->flag= OPTYPE_REGISTER|OPTYPE_UNDO;

	/* properties */
	RNA_def_boolean(ot->srna, "new", 0, "New", "Assign vertex to new vertex group.");
}

static int vertex_group_remove_from_exec(bContext *C, wmOperator *op)
{
	Object *ob= CTX_data_edit_object(C);

	vgroup_remove_verts(ob, 0);
	DAG_id_flush_update(&ob->id, OB_RECALC_DATA);
	WM_event_add_notifier(C, NC_GEOM|ND_DATA, ob->data);

	return OPERATOR_FINISHED;
}

void OBJECT_OT_vertex_group_remove_from(wmOperatorType *ot)
{
	/* identifiers */
	ot->name= "Remove from Vertex Group";
	ot->idname= "OBJECT_OT_vertex_group_remove_from";

	/* api callbacks */
	ot->poll= vertex_group_poll_edit;
	ot->exec= vertex_group_remove_from_exec;

	/* flags */
	ot->flag= OPTYPE_REGISTER|OPTYPE_UNDO;

	/* properties */
	RNA_def_boolean(ot->srna, "all", 0, "All", "Remove from all vertex groups.");
}

static int vertex_group_select_exec(bContext *C, wmOperator *op)
{
	Object *ob= CTX_data_edit_object(C);

	if(!ob || ob->id.lib)
		return OPERATOR_CANCELLED;

	vgroup_select_verts(ob, 1);
	WM_event_add_notifier(C, NC_GEOM|ND_SELECT, ob->data);

	return OPERATOR_FINISHED;
}

void OBJECT_OT_vertex_group_select(wmOperatorType *ot)
{
	/* identifiers */
	ot->name= "Select Vertex Group";
	ot->idname= "OBJECT_OT_vertex_group_select";

	/* api callbacks */
	ot->poll= vertex_group_poll_edit;
	ot->exec= vertex_group_select_exec;

	/* flags */
	ot->flag= OPTYPE_REGISTER|OPTYPE_UNDO;
}

static int vertex_group_deselect_exec(bContext *C, wmOperator *op)
{
	Object *ob= CTX_data_edit_object(C);

	vgroup_select_verts(ob, 0);
	WM_event_add_notifier(C, NC_GEOM|ND_SELECT, ob->data);

	return OPERATOR_FINISHED;
}

void OBJECT_OT_vertex_group_deselect(wmOperatorType *ot)
{
	/* identifiers */
	ot->name= "Deselect Vertex Group";
	ot->idname= "OBJECT_OT_vertex_group_deselect";

	/* api callbacks */
	ot->poll= vertex_group_poll_edit;
	ot->exec= vertex_group_deselect_exec;

	/* flags */
	ot->flag= OPTYPE_REGISTER|OPTYPE_UNDO;
}

static int vertex_group_copy_exec(bContext *C, wmOperator *op)
{
	Object *ob= CTX_data_pointer_get_type(C, "object", &RNA_Object).data;

	vgroup_duplicate(ob);
	DAG_id_flush_update(&ob->id, OB_RECALC_DATA);
	WM_event_add_notifier(C, NC_OBJECT|ND_DRAW, ob);
	WM_event_add_notifier(C, NC_GEOM|ND_DATA, ob->data);

	return OPERATOR_FINISHED;
}

void OBJECT_OT_vertex_group_copy(wmOperatorType *ot)
{
	/* identifiers */
	ot->name= "Copy Vertex Group";
	ot->idname= "OBJECT_OT_vertex_group_copy";

	/* api callbacks */
	ot->poll= vertex_group_poll;
	ot->exec= vertex_group_copy_exec;

	/* flags */
	ot->flag= OPTYPE_REGISTER|OPTYPE_UNDO;
}


static int vertex_group_normalize_exec(bContext *C, wmOperator *op)
{
	Object *ob= CTX_data_pointer_get_type(C, "object", &RNA_Object).data;

	vgroup_normalize(ob);

	DAG_id_flush_update(&ob->id, OB_RECALC_DATA);
	WM_event_add_notifier(C, NC_OBJECT|ND_DRAW, ob);
	WM_event_add_notifier(C, NC_GEOM|ND_DATA, ob->data);

	return OPERATOR_FINISHED;
}

void OBJECT_OT_vertex_group_normalize(wmOperatorType *ot)
{
	/* identifiers */
	ot->name= "Normalize Vertex Group";
	ot->idname= "OBJECT_OT_vertex_group_normalize";

	/* api callbacks */
	ot->poll= vertex_group_poll;
	ot->exec= vertex_group_normalize_exec;

	/* flags */
	ot->flag= OPTYPE_REGISTER|OPTYPE_UNDO;
}

static int vertex_group_normalize_all_exec(bContext *C, wmOperator *op)
{
	Object *ob= CTX_data_pointer_get_type(C, "object", &RNA_Object).data;
	int lock_active= RNA_boolean_get(op->ptr,"lock_active");

	vgroup_normalize_all(ob, lock_active);

	DAG_id_flush_update(&ob->id, OB_RECALC_DATA);
	WM_event_add_notifier(C, NC_OBJECT|ND_DRAW, ob);
	WM_event_add_notifier(C, NC_GEOM|ND_DATA, ob->data);

	return OPERATOR_FINISHED;
}

void OBJECT_OT_vertex_group_normalize_all(wmOperatorType *ot)
{
	/* identifiers */
	ot->name= "Normalize All Vertex Groups";
	ot->idname= "OBJECT_OT_vertex_group_normalize_all";

	/* api callbacks */
	ot->poll= vertex_group_poll;
	ot->exec= vertex_group_normalize_all_exec;

	/* flags */
	ot->flag= OPTYPE_REGISTER|OPTYPE_UNDO;

	RNA_def_boolean(ot->srna, "lock_active", TRUE, "Lock Active", "Keep the values of the active group while normalizing others.");
}

static int vertex_group_invert_exec(bContext *C, wmOperator *op)
{
	Object *ob= CTX_data_pointer_get_type(C, "object", &RNA_Object).data;
	int auto_assign= RNA_boolean_get(op->ptr,"auto_assign");
	int auto_remove= RNA_boolean_get(op->ptr,"auto_remove");

	vgroup_invert(ob, auto_assign, auto_remove);
	DAG_id_flush_update(&ob->id, OB_RECALC_DATA);
	WM_event_add_notifier(C, NC_OBJECT|ND_DRAW, ob);
	WM_event_add_notifier(C, NC_GEOM|ND_DATA, ob->data);

	return OPERATOR_FINISHED;
}

void OBJECT_OT_vertex_group_invert(wmOperatorType *ot)
{
	/* identifiers */
	ot->name= "Invert Vertex Group";
	ot->idname= "OBJECT_OT_vertex_group_invert";

	/* api callbacks */
	ot->poll= vertex_group_poll;
	ot->exec= vertex_group_invert_exec;

	/* flags */
	ot->flag= OPTYPE_REGISTER|OPTYPE_UNDO;

	RNA_def_boolean(ot->srna, "auto_assign", TRUE, "Add Weights", "Add verts from groups that have zero weight before inverting.");
	RNA_def_boolean(ot->srna, "auto_remove", TRUE, "Remove Weights", "Remove verts from groups that have zero weight after inverting.");
}


static int vertex_group_blend_exec(bContext *C, wmOperator *op)
{
	Object *ob= CTX_data_pointer_get_type(C, "object", &RNA_Object).data;

	vgroup_blend(ob);

	DAG_id_flush_update(&ob->id, OB_RECALC_DATA);
	WM_event_add_notifier(C, NC_OBJECT|ND_DRAW, ob);
	WM_event_add_notifier(C, NC_GEOM|ND_DATA, ob->data);

	return OPERATOR_FINISHED;
}

void OBJECT_OT_vertex_group_blend(wmOperatorType *ot)
{
	/* identifiers */
	ot->name= "Blend Vertex Group";
	ot->idname= "OBJECT_OT_vertex_group_blend";

	/* api callbacks */
	ot->poll= vertex_group_poll;
	ot->exec= vertex_group_blend_exec;

	/* flags */
	ot->flag= OPTYPE_REGISTER|OPTYPE_UNDO;
}


static int vertex_group_clean_exec(bContext *C, wmOperator *op)
{
	Object *ob= CTX_data_pointer_get_type(C, "object", &RNA_Object).data;

	float limit= RNA_float_get(op->ptr,"limit");
	int all_groups= RNA_boolean_get(op->ptr,"all_groups");
	int keep_single= RNA_boolean_get(op->ptr,"keep_single");

	if(all_groups)	vgroup_clean_all(ob, limit, keep_single);
	else			vgroup_clean(ob, limit, keep_single);

	DAG_id_flush_update(&ob->id, OB_RECALC_DATA);
	WM_event_add_notifier(C, NC_OBJECT|ND_DRAW, ob);
	WM_event_add_notifier(C, NC_GEOM|ND_DATA, ob->data);

	return OPERATOR_FINISHED;
}

void OBJECT_OT_vertex_group_clean(wmOperatorType *ot)
{
	/* identifiers */
	ot->name= "Clean Vertex Group";
	ot->idname= "OBJECT_OT_vertex_group_clean";

	/* api callbacks */
	ot->poll= vertex_group_poll;
	ot->exec= vertex_group_clean_exec;

	/* flags */
	ot->flag= OPTYPE_REGISTER|OPTYPE_UNDO;

	RNA_def_float(ot->srna, "limit", 0.01f, 0.0f, 1.0, "Limit", "Remove weights under this limit.", 0.001f, 0.99f);
	RNA_def_boolean(ot->srna, "all_groups", FALSE, "All Groups", "Clean all vertex groups.");
	RNA_def_boolean(ot->srna, "keep_single", FALSE, "Keep Single", "Keep verts assigned to at least one group when cleaning.");
}


static int vertex_group_copy_to_linked_exec(bContext *C, wmOperator *op)
{
	Scene *scene= CTX_data_scene(C);
	Object *ob= CTX_data_pointer_get_type(C, "object", &RNA_Object).data;
	Base *base;
	int retval= OPERATOR_CANCELLED;

	for(base=scene->base.first; base; base= base->next) {
		if(base->object->type==ob->type) {
			if(base->object!=ob && base->object->data==ob->data) {
				BLI_freelistN(&base->object->defbase);
				BLI_duplicatelist(&base->object->defbase, &ob->defbase);
				base->object->actdef= ob->actdef;

				DAG_id_flush_update(&base->object->id, OB_RECALC_DATA);
				WM_event_add_notifier(C, NC_OBJECT|ND_DRAW, base->object);
				WM_event_add_notifier(C, NC_GEOM|ND_DATA, base->object->data);

				retval = OPERATOR_FINISHED;
			}
		}
	}

	return retval;
}

void OBJECT_OT_vertex_group_copy_to_linked(wmOperatorType *ot)
{
	/* identifiers */
	ot->name= "Copy Vertex Group to Linked";
	ot->idname= "OBJECT_OT_vertex_group_copy_to_linked";

	/* api callbacks */
	ot->poll= vertex_group_poll;
	ot->exec= vertex_group_copy_to_linked_exec;

	/* flags */
	ot->flag= OPTYPE_REGISTER|OPTYPE_UNDO;
}

static EnumPropertyItem vgroup_items[]= {
	{0, NULL, 0, NULL, NULL}};

static int set_active_group_exec(bContext *C, wmOperator *op)
{
	Object *ob= CTX_data_pointer_get_type(C, "object", &RNA_Object).data;
	int nr= RNA_enum_get(op->ptr, "group");

	ob->actdef= nr+1;

	DAG_id_flush_update(&ob->id, OB_RECALC_DATA);
	WM_event_add_notifier(C, NC_OBJECT|ND_DRAW, ob);

	return OPERATOR_FINISHED;
}

static EnumPropertyItem *vgroup_itemf(bContext *C, PointerRNA *ptr, int *free)
{	
	Object *ob= CTX_data_pointer_get_type(C, "object", &RNA_Object).data;
	EnumPropertyItem tmp = {0, "", 0, "", ""};
	EnumPropertyItem *item= NULL;
	bDeformGroup *def;
	int a, totitem= 0;
	
	if(!ob)
		return vgroup_items;
	
	for(a=0, def=ob->defbase.first; def; def=def->next, a++) {
		tmp.value= a;
		tmp.identifier= def->name;
		tmp.name= def->name;
		RNA_enum_item_add(&item, &totitem, &tmp);
	}

	RNA_enum_item_end(&item, &totitem);
	*free= 1;

	return item;
}

void OBJECT_OT_vertex_group_set_active(wmOperatorType *ot)
{
	PropertyRNA *prop;

	/* identifiers */
	ot->name= "Set Active Vertex Group";
	ot->idname= "OBJECT_OT_vertex_group_set_active";

	/* api callbacks */
	ot->poll= vertex_group_poll;
	ot->exec= set_active_group_exec;
	ot->invoke= WM_menu_invoke;

	/* flags */
	ot->flag= OPTYPE_REGISTER|OPTYPE_UNDO;

	/* properties */
	prop= RNA_def_enum(ot->srna, "group", vgroup_items, 0, "Group", "Vertex group to set as active.");
	RNA_def_enum_funcs(prop, vgroup_itemf);
}

static int vertex_group_menu_exec(bContext *C, wmOperator *op)
{
	Object *ob= CTX_data_pointer_get_type(C, "object", &RNA_Object).data;
	uiPopupMenu *pup;
	uiLayout *layout;

	pup= uiPupMenuBegin(C, "Vertex Groups", 0);
	layout= uiPupMenuLayout(pup);
	uiLayoutSetOperatorContext(layout, WM_OP_INVOKE_REGION_WIN);

	if(vgroup_object_in_edit_mode(ob)) {
		uiItemBooleanO(layout, "Assign to New Group", 0, "OBJECT_OT_vertex_group_assign", "new", 1);

		if(BLI_countlist(&ob->defbase) && ob->actdef) {
			uiItemO(layout, "Assign to Group", 0, "OBJECT_OT_vertex_group_assign");
			uiItemO(layout, "Remove from Group", 0, "OBJECT_OT_vertex_group_remove_from");
			uiItemBooleanO(layout, "Remove from All", 0, "OBJECT_OT_vertex_group_remove_from", "all", 1);
		}
	}

	if(BLI_countlist(&ob->defbase) && ob->actdef) {
		if(vgroup_object_in_edit_mode(ob))
			uiItemS(layout);

		uiItemO(layout, "Set Active Group", 0, "OBJECT_OT_vertex_group_set_active");
		uiItemO(layout, "Remove Group", 0, "OBJECT_OT_vertex_group_remove");
		uiItemBooleanO(layout, "Remove All Groups", 0, "OBJECT_OT_vertex_group_remove", "all", 1);
	}

	uiPupMenuEnd(C, pup);

	return OPERATOR_FINISHED;
}

void OBJECT_OT_vertex_group_menu(wmOperatorType *ot)
{
	/* identifiers */
	ot->name= "Vertex Group Menu";
	ot->idname= "OBJECT_OT_vertex_group_menu";

	/* api callbacks */
	ot->poll= vertex_group_poll;
	ot->exec= vertex_group_menu_exec;
}<|MERGE_RESOLUTION|>--- conflicted
+++ resolved
@@ -587,11 +587,7 @@
 	dg = BLI_findlink(&ob->defbase, (ob->actdef-1));
 
 	if(dg) {
-<<<<<<< HEAD
-		float weight_max;
-=======
 		float weight_max = 0.0f;
->>>>>>> 4e9699de
 
 		def_nr= ob->actdef-1;
 
@@ -609,11 +605,7 @@
 				dw = ED_vgroup_weight_get(dvert, def_nr);
 				if(dw) {
 					dw->weight /= weight_max;
-<<<<<<< HEAD
-
-=======
 					
->>>>>>> 4e9699de
 					/* incase of division errors with very low weights */
 					CLAMP(dw->weight, 0.0f, 1.0f);
 				}
@@ -742,19 +734,12 @@
 
 static void vgroup_blend(Object *ob)
 {
-<<<<<<< HEAD
 	BMEditMesh *em= ((Mesh *)ob->data)->edit_btmesh;
-=======
->>>>>>> 4e9699de
 	bDeformGroup *dg;
 	MDeformWeight *dw;
 	MDeformVert *dvert_array=NULL, *dvert;
 	int i, def_nr, dvert_tot=0;
 
-<<<<<<< HEAD
-=======
-	EditMesh *em= BKE_mesh_get_editmesh(((Mesh *)ob->data));
->>>>>>> 4e9699de
 	// ED_vgroup_give_array(ob->data, &dvert_array, &dvert_tot);
 
 	if(em==NULL)
@@ -763,7 +748,6 @@
 	dg = BLI_findlink(&ob->defbase, (ob->actdef-1));
 
 	if(dg) {
-<<<<<<< HEAD
 		BMEdge *eed;
 		BMVert *eve;
 		BMIter iter;
@@ -779,41 +763,18 @@
 			BMINDEX_SET(eve, i);
 			i++;
 		}
-=======
-		int sel1, sel2;
-		int i1, i2;
-
-		EditEdge *eed;
-		EditVert *eve;
-		float *vg_weights;
-		float *vg_users;
-
-		def_nr= ob->actdef-1;
-
-		i= 0;
-		for(eve= em->verts.first; eve; eve= eve->next)
-			eve->tmp.l= i++;
-
->>>>>>> 4e9699de
 		dvert_tot= i;
 
 		vg_weights= MEM_callocN(sizeof(float)*dvert_tot, "vgroup_blend_f");
 		vg_users= MEM_callocN(sizeof(int)*dvert_tot, "vgroup_blend_i");
 
-<<<<<<< HEAD
 		BM_ITER(eed, &iter, em->bm, BM_EDGES_OF_MESH, NULL) {
 			sel1= BM_TestHFlag(eed->v1, BM_SELECT);
 			sel2= BM_TestHFlag(eed->v2, BM_SELECT);
-=======
-		for(eed= em->edges.first; eed; eed= eed->next) {
-			sel1= eed->v1->f & SELECT;
-			sel2= eed->v2->f & SELECT;
->>>>>>> 4e9699de
 
 			if(sel1 != sel2) {
 				/* i1 is always the selected one */
 				if(sel1==TRUE && sel2==FALSE) {
-<<<<<<< HEAD
 					i1= BMINDEX_GET(eed->v1);
 					i2= BMINDEX_GET(eed->v2);
 					eve= eed->v2;
@@ -821,26 +782,13 @@
 				else {
 					i2= BMINDEX_GET(eed->v1);
 					i1= BMINDEX_GET(eed->v2);
-=======
-					i1= eed->v1->tmp.l;
-					i2= eed->v2->tmp.l;
-					eve= eed->v2;
-				}
-				else {
-					i2= eed->v1->tmp.l;
-					i1= eed->v2->tmp.l;
->>>>>>> 4e9699de
 					eve= eed->v1;
 				}
 
 				vg_users[i1]++;
 
 				/* TODO, we may want object mode blending */
-<<<<<<< HEAD
 				if(em)	dvert= CustomData_bmesh_get(&em->bm->vdata, eve->head.data, CD_MDEFORMVERT);
-=======
-				if(em)	dvert= CustomData_em_get(&em->vdata, eve->data, CD_MDEFORMVERT);
->>>>>>> 4e9699de
 				else	dvert= dvert_array+i2;
 
 				dw= ED_vgroup_weight_get(dvert, def_nr);
@@ -852,17 +800,10 @@
 		}
 
 		i= 0;
-<<<<<<< HEAD
 		BM_ITER(eve, &iter, em->bm, BM_VERTS_OF_MESH, NULL) {
 			if(BM_TestHFlag(eve, BM_SELECT) && vg_users[i] > 0) {
 				/* TODO, we may want object mode blending */
 				if(em)	dvert= CustomData_bmesh_get(&em->bm->vdata, eve->head.data, CD_MDEFORMVERT);
-=======
-		for(eve= em->verts.first; eve; eve= eve->next) {
-			if(eve->f & SELECT && vg_users[i] > 0) {
-				/* TODO, we may want object mode blending */
-				if(em)	dvert= CustomData_em_get(&em->vdata, eve->data, CD_MDEFORMVERT);
->>>>>>> 4e9699de
 				else	dvert= dvert_array+i;
 
 				dw= ED_vgroup_weight_verify(dvert, def_nr);
