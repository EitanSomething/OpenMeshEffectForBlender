/*
 * ***** BEGIN GPL LICENSE BLOCK *****
 *
 * This program is free software; you can redistribute it and/or
 * modify it under the terms of the GNU General Public License
 * as published by the Free Software Foundation; either version 2
 * of the License, or (at your option) any later version.
 *
 * This program is distributed in the hope that it will be useful,
 * but WITHOUT ANY WARRANTY; without even the implied warranty of
 * MERCHANTABILITY or FITNESS FOR A PARTICULAR PURPOSE.  See the
 * GNU General Public License for more details.
 *
 * You should have received a copy of the GNU General Public License
 * along with this program; if not, write to the Free Software Foundation,
 * Inc., 51 Franklin Street, Fifth Floor, Boston, MA 02110-1301, USA.
 *
 * The Original Code is Copyright (C) 2007 by Janne Karhu.
 * All rights reserved.
 *
 * The Original Code is: all of this file.
 *
 * Contributor(s): none yet.
 *
 * ***** END GPL LICENSE BLOCK *****
 */

/** \file blender/editors/physics/particle_edit.c
 *  \ingroup edphys
 */


#include <stdlib.h>
#include <math.h>
#include <string.h>
#include <assert.h>

#include "MEM_guardedalloc.h"

#include "DNA_scene_types.h"
#include "DNA_mesh_types.h"
#include "DNA_meshdata_types.h"
#include "DNA_view3d_types.h"
#include "DNA_screen_types.h"
#include "DNA_space_types.h"
#include "DNA_workspace_types.h"

#include "BLI_math.h"
#include "BLI_lasso_2d.h"
#include "BLI_listbase.h"
#include "BLI_string.h"
#include "BLI_kdtree.h"
#include "BLI_rand.h"
#include "BLI_utildefines.h"

#include "BKE_context.h"
#include "BKE_DerivedMesh.h"
#include "BKE_global.h"
#include "BKE_object.h"
#include "BKE_mesh.h"
#include "BKE_modifier.h"
#include "BKE_particle.h"
#include "BKE_report.h"
#include "BKE_bvhutils.h"
#include "BKE_pointcache.h"

#include "DEG_depsgraph.h"

#include "BIF_gl.h"

#include "ED_object.h"
#include "ED_physics.h"
#include "ED_mesh.h"
#include "ED_particle.h"
#include "ED_screen.h"
#include "ED_view3d.h"

#include "GPU_immediate.h"
#include "GPU_immediate_util.h"

#include "UI_resources.h"

#include "WM_api.h"
#include "WM_types.h"

#include "RNA_access.h"
#include "RNA_define.h"

#include "physics_intern.h"

void PE_create_particle_edit(
        const EvaluationContext *eval_ctx, Scene *scene, ViewLayer *view_layer, Object *ob,
        PointCache *cache, ParticleSystem *psys);
void PTCacheUndo_clear(PTCacheEdit *edit);
void recalc_lengths(PTCacheEdit *edit);
void recalc_emitter_field(Object *ob, ParticleSystem *psys);
void update_world_cos(Object *ob, PTCacheEdit *edit);

#define KEY_K					PTCacheEditKey *key; int k
#define POINT_P					PTCacheEditPoint *point; int p
#define LOOP_POINTS				for (p=0, point=edit->points; p<edit->totpoint; p++, point++)
#define LOOP_VISIBLE_POINTS		for (p=0, point=edit->points; p<edit->totpoint; p++, point++) if (!(point->flag & PEP_HIDE))
#define LOOP_SELECTED_POINTS	for (p=0, point=edit->points; p<edit->totpoint; p++, point++) if (point_is_selected(point))
#define LOOP_UNSELECTED_POINTS	for (p=0, point=edit->points; p<edit->totpoint; p++, point++) if (!point_is_selected(point))
#define LOOP_EDITED_POINTS		for (p=0, point=edit->points; p<edit->totpoint; p++, point++) if (point->flag & PEP_EDIT_RECALC)
#define LOOP_TAGGED_POINTS		for (p=0, point=edit->points; p<edit->totpoint; p++, point++) if (point->flag & PEP_TAG)
#define LOOP_KEYS				for (k=0, key=point->keys; k<point->totkey; k++, key++)
#define LOOP_VISIBLE_KEYS		for (k=0, key=point->keys; k<point->totkey; k++, key++) if (!(key->flag & PEK_HIDE))
#define LOOP_SELECTED_KEYS		for (k=0, key=point->keys; k<point->totkey; k++, key++) if ((key->flag & PEK_SELECT) && !(key->flag & PEK_HIDE))
#define LOOP_TAGGED_KEYS		for (k=0, key=point->keys; k<point->totkey; k++, key++) if (key->flag & PEK_TAG)

#define KEY_WCO					((key->flag & PEK_USE_WCO) ? key->world_co : key->co)

/**************************** utilities *******************************/

int PE_poll(bContext *C)
{
	const WorkSpace *workspace = CTX_wm_workspace(C);
	Scene *scene= CTX_data_scene(C);
	ViewLayer *view_layer = CTX_data_view_layer(C);
	Object *ob= CTX_data_active_object(C);

	if (!scene || !view_layer || !ob || !(workspace->object_mode & OB_MODE_PARTICLE_EDIT)) {
		return 0;
	}
	return (PE_get_current(scene, view_layer, ob) != NULL);
}

int PE_hair_poll(bContext *C)
{
	const WorkSpace *workspace = CTX_wm_workspace(C);
	Scene *scene= CTX_data_scene(C);
	ViewLayer *view_layer = CTX_data_view_layer(C);
	Object *ob= CTX_data_active_object(C);
	PTCacheEdit *edit;

	if (!scene || !ob || !(workspace->object_mode & OB_MODE_PARTICLE_EDIT)) {
		return 0;
	}
	edit= PE_get_current(scene, view_layer, ob);

	return (edit && edit->psys);
}

int PE_poll_view3d(bContext *C)
{
	ScrArea *sa = CTX_wm_area(C);
	ARegion *ar = CTX_wm_region(C);

	return (PE_poll(C) &&
	        (sa && sa->spacetype == SPACE_VIEW3D) &&
	        (ar && ar->regiontype == RGN_TYPE_WINDOW));
}

void PE_free_ptcache_edit(PTCacheEdit *edit)
{
	POINT_P;

	if (edit==0) return;

	PTCacheUndo_clear(edit);

	if (edit->points) {
		LOOP_POINTS {
			if (point->keys)
				MEM_freeN(point->keys);
		}

		MEM_freeN(edit->points);
	}

	if (edit->mirror_cache)
		MEM_freeN(edit->mirror_cache);

	if (edit->emitter_cosnos) {
		MEM_freeN(edit->emitter_cosnos);
		edit->emitter_cosnos= 0;
	}

	if (edit->emitter_field) {
		BLI_kdtree_free(edit->emitter_field);
		edit->emitter_field= 0;
	}

	psys_free_path_cache(edit->psys, edit);

	MEM_freeN(edit);
}

/************************************************/
/*			Edit Mode Helpers					*/
/************************************************/

int PE_start_edit(PTCacheEdit *edit)
{
	if (edit) {
		edit->edited = 1;
		if (edit->psys)
			edit->psys->flag |= PSYS_EDITED;
		return 1;
	}

	return 0;
}

ParticleEditSettings *PE_settings(Scene *scene)
{
	return scene->toolsettings ? &scene->toolsettings->particle : NULL;
}

static float pe_brush_size_get(const Scene *UNUSED(scene), ParticleBrushData *brush)
{
	// here we can enable unified brush size, needs more work...
	// UnifiedPaintSettings *ups = &scene->toolsettings->unified_paint_settings;
	// float size = (ups->flag & UNIFIED_PAINT_SIZE) ? ups->size : brush->size;
	
	return brush->size * U.pixelsize;
}


/* always gets at least the first particlesystem even if PSYS_CURRENT flag is not set
 *
 * note: this function runs on poll, therefor it can runs many times a second
 * keep it fast! */
static PTCacheEdit *pe_get_current(
        const EvaluationContext *eval_ctx, Scene *scene, ViewLayer *view_layer, Object *ob, int create)
{
	ParticleEditSettings *pset= PE_settings(scene);
	PTCacheEdit *edit = NULL;
	ListBase pidlist;
	PTCacheID *pid;

	if (pset==NULL || ob==NULL)
		return NULL;

	pset->scene = scene;
	pset->view_layer = view_layer;
	pset->object = ob;

	BKE_ptcache_ids_from_object(&pidlist, ob, NULL, 0);

	/* in the case of only one editable thing, set pset->edittype accordingly */
	if (BLI_listbase_is_single(&pidlist)) {
		pid = pidlist.first;
		switch (pid->type) {
			case PTCACHE_TYPE_PARTICLES:
				pset->edittype = PE_TYPE_PARTICLES;
				break;
			case PTCACHE_TYPE_SOFTBODY:
				pset->edittype = PE_TYPE_SOFTBODY;
				break;
			case PTCACHE_TYPE_CLOTH:
				pset->edittype = PE_TYPE_CLOTH;
				break;
		}
	}

	for (pid=pidlist.first; pid; pid=pid->next) {
		if (pset->edittype == PE_TYPE_PARTICLES && pid->type == PTCACHE_TYPE_PARTICLES) {
			ParticleSystem *psys = pid->calldata;

			if (psys->flag & PSYS_CURRENT) {
				if (psys->part && psys->part->type == PART_HAIR) {
					if (psys->flag & PSYS_HAIR_DYNAMICS && psys->pointcache->flag & PTCACHE_BAKED) {
						if (create && !psys->pointcache->edit)
							PE_create_particle_edit(eval_ctx, scene, view_layer, ob, pid->cache, NULL);
						edit = pid->cache->edit;
					}
					else {
						if (create && !psys->edit && psys->flag & PSYS_HAIR_DONE)
							PE_create_particle_edit(eval_ctx, scene, view_layer, ob, NULL, psys);
						edit = psys->edit;
					}
				}
				else {
					if (create && pid->cache->flag & PTCACHE_BAKED && !pid->cache->edit)
						PE_create_particle_edit(eval_ctx, scene, view_layer, ob, pid->cache, psys);
					edit = pid->cache->edit;
				}

				break;
			}
		}
		else if (pset->edittype == PE_TYPE_SOFTBODY && pid->type == PTCACHE_TYPE_SOFTBODY) {
			if (create && pid->cache->flag & PTCACHE_BAKED && !pid->cache->edit) {
				pset->flag |= PE_FADE_TIME;
				// NICE TO HAVE but doesn't work: pset->brushtype = PE_BRUSH_COMB;
				PE_create_particle_edit(eval_ctx, scene, view_layer, ob, pid->cache, NULL);
			}
			edit = pid->cache->edit;
			break;
		}
		else if (pset->edittype == PE_TYPE_CLOTH && pid->type == PTCACHE_TYPE_CLOTH) {
			if (create && pid->cache->flag & PTCACHE_BAKED && !pid->cache->edit) {
				pset->flag |= PE_FADE_TIME;
				// NICE TO HAVE but doesn't work: pset->brushtype = PE_BRUSH_COMB;
				PE_create_particle_edit(eval_ctx, scene, view_layer, ob, pid->cache, NULL);
			}
			edit = pid->cache->edit;
			break;
		}
	}

	if (edit)
		edit->pid = *pid;

	BLI_freelistN(&pidlist);

	return edit;
}

PTCacheEdit *PE_get_current(Scene *scene, ViewLayer *view_layer, Object *ob)
{
	return pe_get_current(NULL, scene, view_layer, ob, 0);
}

PTCacheEdit *PE_create_current(const EvaluationContext *eval_ctx, Scene *scene, Object *ob)
{
	return pe_get_current(eval_ctx, scene, eval_ctx->view_layer, ob, 1);
}

void PE_current_changed(const EvaluationContext *eval_ctx, Scene *scene, Object *ob)
{
	if (eval_ctx->object_mode == OB_MODE_PARTICLE_EDIT) {
		PE_create_current(eval_ctx, scene, ob);
	}
}

void PE_hide_keys_time(Scene *scene, PTCacheEdit *edit, float cfra)
{
	ParticleEditSettings *pset=PE_settings(scene);
	POINT_P; KEY_K;


	if (pset->flag & PE_FADE_TIME && pset->selectmode==SCE_SELECT_POINT) {
		LOOP_POINTS {
			LOOP_KEYS {
				if (fabsf(cfra - *key->time) < pset->fade_frames)
					key->flag &= ~PEK_HIDE;
				else {
					key->flag |= PEK_HIDE;
					//key->flag &= ~PEK_SELECT;
				}
			}
		}
	}
	else {
		LOOP_POINTS {
			LOOP_KEYS {
				key->flag &= ~PEK_HIDE;
			}
		}
	}
}

static int pe_x_mirror(Object *ob)
{
	if (ob->type == OB_MESH)
		return (((Mesh *)ob->data)->editflag & ME_EDIT_MIRROR_X);
	
	return 0;
}

/****************** common struct passed to callbacks ******************/

typedef struct PEData {
	ViewContext vc;
	
	const bContext *context;
	Scene *scene;
	ViewLayer *view_layer;
	Object *ob;
	DerivedMesh *dm;
	PTCacheEdit *edit;
	BVHTreeFromMesh shape_bvh;

	const int *mval;
	rcti *rect;
	float rad;
	float dist;
	float dval;
	int select;

	float *dvec;
	float combfac;
	float pufffac;
	float cutfac;
	float smoothfac;
	float weightfac;
	float growfac;
	int totrekey;

	int invert;
	int tot;
	float vec[3];

	int select_action;
	int select_toggle_action;
} PEData;

static void PE_set_data(bContext *C, PEData *data)
{
	memset(data, 0, sizeof(*data));

	data->scene = CTX_data_scene(C);
	data->view_layer = CTX_data_view_layer(C);
	data->ob = CTX_data_active_object(C);
	data->edit = PE_get_current(data->scene, data->view_layer, data->ob);
}

static void PE_set_view3d_data(bContext *C, PEData *data)
{
	PE_set_data(C, data);

<<<<<<< HEAD
	view3d_set_viewcontext(C, &data->vc);
=======
	ED_view3d_viewcontext_init(C, &data->vc);
	/* note, the object argument means the modelview matrix does not account for the objects matrix, use viewmat rather than (obmat * viewmat) */
	view3d_get_transformation(data->vc.ar, data->vc.rv3d, NULL, &data->mats);
>>>>>>> ecab7bef

	if (V3D_IS_ZBUF(data->vc.v3d)) {
		if (data->vc.v3d->flag & V3D_INVALID_BACKBUF) {
			EvaluationContext eval_ctx;
			CTX_data_eval_ctx(C, &eval_ctx);

			/* needed or else the draw matrix can be incorrect */
			view3d_operator_needs_opengl(C);

			ED_view3d_backbuf_validate(&eval_ctx, &data->vc);
			/* we may need to force an update here by setting the rv3d as dirty
			 * for now it seems ok, but take care!:
			 * rv3d->depths->dirty = 1; */
			ED_view3d_depth_update(data->vc.ar);
		}
	}
}

static bool PE_create_shape_tree(PEData *data, Object *shapeob)
{
	DerivedMesh *dm = shapeob->derivedFinal;
	
	memset(&data->shape_bvh, 0, sizeof(data->shape_bvh));
	
	if (!dm) {
		return false;
	}
	
	return (bvhtree_from_mesh_looptri(&data->shape_bvh, dm, 0.0f, 4, 8) != NULL);
}

static void PE_free_shape_tree(PEData *data)
{
	free_bvhtree_from_mesh(&data->shape_bvh);
}

/*************************** selection utilities *******************************/

static bool key_test_depth(PEData *data, const float co[3], const int screen_co[2])
{
	View3D *v3d= data->vc.v3d;
	ViewDepths *vd = data->vc.rv3d->depths;
	float depth;

	/* nothing to do */
	if (!V3D_IS_ZBUF(v3d))
		return true;

	/* used to calculate here but all callers have  the screen_co already, so pass as arg */
#if 0
	if (ED_view3d_project_int_global(data->vc.ar, co, screen_co,
	                                 V3D_PROJ_TEST_CLIP_BB | V3D_PROJ_TEST_CLIP_WIN | V3D_PROJ_TEST_CLIP_NEAR) != V3D_PROJ_RET_OK)
	{
		return 0;
	}
#endif

	/* check if screen_co is within bounds because brush_cut uses out of screen coords */
	if (screen_co[0] >= 0 && screen_co[0] < vd->w && screen_co[1] >= 0 && screen_co[1] < vd->h) {
		BLI_assert(vd && vd->depths);
		/* we know its not clipped */
		depth = vd->depths[screen_co[1] * vd->w + screen_co[0]];
	}
	else
		return 0;

	float win[3];
	ED_view3d_project(data->vc.ar, co, win);

	if (win[2] - 0.00001f > depth)
		return 0;
	else
		return 1;
}

static bool key_inside_circle(PEData *data, float rad, const float co[3], float *distance)
{
	float dx, dy, dist;
	int screen_co[2];

	/* TODO, should this check V3D_PROJ_TEST_CLIP_BB too? */
	if (ED_view3d_project_int_global(data->vc.ar, co, screen_co, V3D_PROJ_TEST_CLIP_WIN) != V3D_PROJ_RET_OK) {
		return 0;
	}

	dx= data->mval[0] - screen_co[0];
	dy= data->mval[1] - screen_co[1];
	dist = sqrtf(dx * dx + dy * dy);

	if (dist > rad)
		return 0;

	if (key_test_depth(data, co, screen_co)) {
		if (distance)
			*distance=dist;

		return 1;
	}
	
	return 0;
}

static bool key_inside_rect(PEData *data, const float co[3])
{
	int screen_co[2];

	if (ED_view3d_project_int_global(data->vc.ar, co, screen_co, V3D_PROJ_TEST_CLIP_WIN) != V3D_PROJ_RET_OK) {
		return 0;
	}

	if (screen_co[0] > data->rect->xmin && screen_co[0] < data->rect->xmax &&
	    screen_co[1] > data->rect->ymin && screen_co[1] < data->rect->ymax)
	{
		return key_test_depth(data, co, screen_co);
	}

	return 0;
}

static bool key_inside_test(PEData *data, const float co[3])
{
	if (data->mval)
		return key_inside_circle(data, data->rad, co, NULL);
	else
		return key_inside_rect(data, co);
}

static bool point_is_selected(PTCacheEditPoint *point)
{
	KEY_K;

	if (point->flag & PEP_HIDE)
		return 0;

	LOOP_SELECTED_KEYS {
		return 1;
	}
	
	return 0;
}

/*************************** iterators *******************************/

typedef void (*ForPointFunc)(PEData *data, int point_index);
typedef void (*ForKeyFunc)(PEData *data, int point_index, int key_index);
typedef void (*ForKeyMatFunc)(PEData *data, float mat[4][4], float imat[4][4], int point_index, int key_index, PTCacheEditKey *key);

static void for_mouse_hit_keys(PEData *data, ForKeyFunc func, int nearest)
{
	ParticleEditSettings *pset= PE_settings(data->scene);
	PTCacheEdit *edit= data->edit;
	POINT_P; KEY_K;
	int nearest_point, nearest_key;
	float dist= data->rad;

	/* in path select mode we have no keys */
	if (pset->selectmode==SCE_SELECT_PATH)
		return;

	nearest_point= -1;
	nearest_key= -1;

	LOOP_VISIBLE_POINTS {
		if (pset->selectmode == SCE_SELECT_END) {
			if (point->totkey) {
				/* only do end keys */
				key= point->keys + point->totkey-1;

				if (nearest) {
					if (key_inside_circle(data, dist, KEY_WCO, &dist)) {
						nearest_point= p;
						nearest_key= point->totkey-1;
					}
				}
				else if (key_inside_test(data, KEY_WCO))
					func(data, p, point->totkey-1);
			}
		}
		else {
			/* do all keys */
			LOOP_VISIBLE_KEYS {
				if (nearest) {
					if (key_inside_circle(data, dist, KEY_WCO, &dist)) {
						nearest_point= p;
						nearest_key= k;
					}
				}
				else if (key_inside_test(data, KEY_WCO))
					func(data, p, k);
			}
		}
	}

	/* do nearest only */
	if (nearest && nearest_point > -1)
		func(data, nearest_point, nearest_key);
}

static void foreach_mouse_hit_point(PEData *data, ForPointFunc func, int selected)
{
	ParticleEditSettings *pset= PE_settings(data->scene);
	PTCacheEdit *edit= data->edit;
	POINT_P; KEY_K;

	/* all is selected in path mode */
	if (pset->selectmode==SCE_SELECT_PATH)
		selected=0;

	LOOP_VISIBLE_POINTS {
		if (pset->selectmode==SCE_SELECT_END) {
			if (point->totkey) {
				/* only do end keys */
				key= point->keys + point->totkey - 1;

				if (selected==0 || key->flag & PEK_SELECT)
					if (key_inside_circle(data, data->rad, KEY_WCO, &data->dist))
						func(data, p);
			}
		}
		else {
			/* do all keys */
			LOOP_VISIBLE_KEYS {
				if (selected==0 || key->flag & PEK_SELECT) {
					if (key_inside_circle(data, data->rad, KEY_WCO, &data->dist)) {
						func(data, p);
						break;
					}
				}
			}
		}
	}
}

static void foreach_mouse_hit_key(PEData *data, ForKeyMatFunc func, int selected)
{
	PTCacheEdit *edit = data->edit;
	ParticleSystem *psys = edit->psys;
	ParticleSystemModifierData *psmd = NULL;
	ParticleEditSettings *pset= PE_settings(data->scene);
	POINT_P; KEY_K;
	float mat[4][4], imat[4][4];

	unit_m4(mat);
	unit_m4(imat);

	if (edit->psys)
		psmd= psys_get_modifier(data->ob, edit->psys);

	/* all is selected in path mode */
	if (pset->selectmode==SCE_SELECT_PATH)
		selected= 0;

	LOOP_VISIBLE_POINTS {
		if (pset->selectmode==SCE_SELECT_END) {
			if (point->totkey) {
				/* only do end keys */
				key= point->keys + point->totkey-1;

				if (selected==0 || key->flag & PEK_SELECT) {
					if (key_inside_circle(data, data->rad, KEY_WCO, &data->dist)) {
						if (edit->psys && !(edit->psys->flag & PSYS_GLOBAL_HAIR)) {
							psys_mat_hair_to_global(data->ob, psmd->dm_final, psys->part->from, psys->particles + p, mat);
							invert_m4_m4(imat, mat);
						}

						func(data, mat, imat, p, point->totkey-1, key);
					}
				}
			}
		}
		else {
			/* do all keys */
			LOOP_VISIBLE_KEYS {
				if (selected==0 || key->flag & PEK_SELECT) {
					if (key_inside_circle(data, data->rad, KEY_WCO, &data->dist)) {
						if (edit->psys && !(edit->psys->flag & PSYS_GLOBAL_HAIR)) {
							psys_mat_hair_to_global(data->ob, psmd->dm_final, psys->part->from, psys->particles + p, mat);
							invert_m4_m4(imat, mat);
						}

						func(data, mat, imat, p, k, key);
					}
				}
			}
		}
	}
}

static void foreach_selected_point(PEData *data, ForPointFunc func)
{
	PTCacheEdit *edit = data->edit;
	POINT_P;

	LOOP_SELECTED_POINTS {
		func(data, p);
	}
}

static void foreach_selected_key(PEData *data, ForKeyFunc func)
{
	PTCacheEdit *edit = data->edit;
	POINT_P; KEY_K;

	LOOP_VISIBLE_POINTS {
		LOOP_SELECTED_KEYS {
			func(data, p, k);
		}
	}
}

static void foreach_point(PEData *data, ForPointFunc func)
{
	PTCacheEdit *edit = data->edit;
	POINT_P;

	LOOP_POINTS {
		func(data, p);
	}
}

static int count_selected_keys(Scene *scene, PTCacheEdit *edit)
{
	ParticleEditSettings *pset= PE_settings(scene);
	POINT_P; KEY_K;
	int sel= 0;

	LOOP_VISIBLE_POINTS {
		if (pset->selectmode==SCE_SELECT_POINT) {
			LOOP_SELECTED_KEYS {
				sel++;
			}
		}
		else if (pset->selectmode==SCE_SELECT_END) {
			if (point->totkey) {
				key = point->keys + point->totkey - 1;
				if (key->flag & PEK_SELECT)
					sel++;
			}
		}
	}

	return sel;
}

/************************************************/
/*			Particle Edit Mirroring				*/
/************************************************/

static void PE_update_mirror_cache(Object *ob, ParticleSystem *psys)
{
	PTCacheEdit *edit;
	ParticleSystemModifierData *psmd;
	KDTree *tree;
	KDTreeNearest nearest;
	HairKey *key;
	PARTICLE_P;
	float mat[4][4], co[3];
	int index, totpart;

	edit= psys->edit;
	psmd= psys_get_modifier(ob, psys);
	totpart= psys->totpart;

	if (!psmd->dm_final)
		return;

	tree= BLI_kdtree_new(totpart);

	/* insert particles into kd tree */
	LOOP_PARTICLES {
		key = pa->hair;
		psys_mat_hair_to_orco(ob, psmd->dm_final, psys->part->from, pa, mat);
		copy_v3_v3(co, key->co);
		mul_m4_v3(mat, co);
		BLI_kdtree_insert(tree, p, co);
	}

	BLI_kdtree_balance(tree);

	/* lookup particles and set in mirror cache */
	if (!edit->mirror_cache)
		edit->mirror_cache= MEM_callocN(sizeof(int)*totpart, "PE mirror cache");
	
	LOOP_PARTICLES {
		key = pa->hair;
		psys_mat_hair_to_orco(ob, psmd->dm_final, psys->part->from, pa, mat);
		copy_v3_v3(co, key->co);
		mul_m4_v3(mat, co);
		co[0] = -co[0];

		index= BLI_kdtree_find_nearest(tree, co, &nearest);

		/* this needs a custom threshold still, duplicated for editmode mirror */
		if (index != -1 && index != p && (nearest.dist <= 0.0002f))
			edit->mirror_cache[p] = index;
		else
			edit->mirror_cache[p] = -1;
	}

	/* make sure mirrors are in two directions */
	LOOP_PARTICLES {
		if (edit->mirror_cache[p]) {
			index= edit->mirror_cache[p];
			if (edit->mirror_cache[index] != p)
				edit->mirror_cache[p] = -1;
		}
	}

	BLI_kdtree_free(tree);
}

static void PE_mirror_particle(Object *ob, DerivedMesh *dm, ParticleSystem *psys, ParticleData *pa, ParticleData *mpa)
{
	HairKey *hkey, *mhkey;
	PTCacheEditPoint *point, *mpoint;
	PTCacheEditKey *key, *mkey;
	PTCacheEdit *edit;
	float mat[4][4], mmat[4][4], immat[4][4];
	int i, mi, k;

	edit= psys->edit;
	i= pa - psys->particles;

	/* find mirrored particle if needed */
	if (!mpa) {
		if (!edit->mirror_cache)
			PE_update_mirror_cache(ob, psys);
		
		if (!edit->mirror_cache)
			return; /* something went wrong! */

		mi= edit->mirror_cache[i];
		if (mi == -1)
			return;
		mpa= psys->particles + mi;
	}
	else
		mi= mpa - psys->particles;

	point = edit->points + i;
	mpoint = edit->points + mi;

	/* make sure they have the same amount of keys */
	if (pa->totkey != mpa->totkey) {
		if (mpa->hair) MEM_freeN(mpa->hair);
		if (mpoint->keys) MEM_freeN(mpoint->keys);

		mpa->hair= MEM_dupallocN(pa->hair);
		mpa->totkey= pa->totkey;
		mpoint->keys= MEM_dupallocN(point->keys);
		mpoint->totkey= point->totkey;

		mhkey= mpa->hair;
		mkey= mpoint->keys;
		for (k=0; k<mpa->totkey; k++, mkey++, mhkey++) {
			mkey->co= mhkey->co;
			mkey->time= &mhkey->time;
			mkey->flag &= ~PEK_SELECT;
		}
	}

	/* mirror positions and tags */
	psys_mat_hair_to_orco(ob, dm, psys->part->from, pa, mat);
	psys_mat_hair_to_orco(ob, dm, psys->part->from, mpa, mmat);
	invert_m4_m4(immat, mmat);

	hkey=pa->hair;
	mhkey=mpa->hair;
	key= point->keys;
	mkey= mpoint->keys;
	for (k=0; k<pa->totkey; k++, hkey++, mhkey++, key++, mkey++) {
		copy_v3_v3(mhkey->co, hkey->co);
		mul_m4_v3(mat, mhkey->co);
		mhkey->co[0] = -mhkey->co[0];
		mul_m4_v3(immat, mhkey->co);

		if (key->flag & PEK_TAG)
			mkey->flag |= PEK_TAG;

		mkey->length = key->length;
	}

	if (point->flag & PEP_TAG)
		mpoint->flag |= PEP_TAG;
	if (point->flag & PEP_EDIT_RECALC)
		mpoint->flag |= PEP_EDIT_RECALC;
}

static void PE_apply_mirror(Object *ob, ParticleSystem *psys)
{
	PTCacheEdit *edit;
	ParticleSystemModifierData *psmd;
	POINT_P;

	if (!psys)
		return;

	edit= psys->edit;
	psmd= psys_get_modifier(ob, psys);

	if (!psmd->dm_final)
		return;

	if (!edit->mirror_cache)
		PE_update_mirror_cache(ob, psys);

	if (!edit->mirror_cache)
		return; /* something went wrong */

	/* we delay settings the PARS_EDIT_RECALC for mirrored particles
	 * to avoid doing mirror twice */
	LOOP_POINTS {
		if (point->flag & PEP_EDIT_RECALC) {
			PE_mirror_particle(ob, psmd->dm_final, psys, psys->particles + p, NULL);

			if (edit->mirror_cache[p] != -1)
				edit->points[edit->mirror_cache[p]].flag &= ~PEP_EDIT_RECALC;
		}
	}

	LOOP_POINTS {
		if (point->flag & PEP_EDIT_RECALC)
			if (edit->mirror_cache[p] != -1)
				edit->points[edit->mirror_cache[p]].flag |= PEP_EDIT_RECALC;
	}
}

/************************************************/
/*			Edit Calculation					*/
/************************************************/
/* tries to stop edited particles from going through the emitter's surface */
static void pe_deflect_emitter(Scene *scene, Object *ob, PTCacheEdit *edit)
{
	ParticleEditSettings *pset= PE_settings(scene);
	ParticleSystem *psys;
	ParticleSystemModifierData *psmd;
	POINT_P; KEY_K;
	int index;
	float *vec, *nor, dvec[3], dot, dist_1st=0.0f;
	float hairimat[4][4], hairmat[4][4];
	const float dist = ED_view3d_select_dist_px() * 0.01f;

	if (edit==NULL || edit->psys==NULL || (pset->flag & PE_DEFLECT_EMITTER)==0 || (edit->psys->flag & PSYS_GLOBAL_HAIR))
		return;

	psys = edit->psys;
	psmd = psys_get_modifier(ob, psys);

	if (!psmd->dm_final)
		return;

	LOOP_EDITED_POINTS {
		psys_mat_hair_to_object(ob, psmd->dm_final, psys->part->from, psys->particles + p, hairmat);
	
		LOOP_KEYS {
			mul_m4_v3(hairmat, key->co);
		}

		LOOP_KEYS {
			if (k==0) {
				dist_1st = len_v3v3((key+1)->co, key->co);
				dist_1st *= dist * pset->emitterdist;
			}
			else {
				index= BLI_kdtree_find_nearest(edit->emitter_field, key->co, NULL);
				
				vec=edit->emitter_cosnos +index*6;
				nor=vec+3;

				sub_v3_v3v3(dvec, key->co, vec);

				dot=dot_v3v3(dvec, nor);
				copy_v3_v3(dvec, nor);

				if (dot>0.0f) {
					if (dot<dist_1st) {
						normalize_v3(dvec);
						mul_v3_fl(dvec, dist_1st-dot);
						add_v3_v3(key->co, dvec);
					}
				}
				else {
					normalize_v3(dvec);
					mul_v3_fl(dvec, dist_1st-dot);
					add_v3_v3(key->co, dvec);
				}
				if (k==1)
					dist_1st*=1.3333f;
			}
		}
		
		invert_m4_m4(hairimat, hairmat);

		LOOP_KEYS {
			mul_m4_v3(hairimat, key->co);
		}
	}
}
/* force set distances between neighboring keys */
static void PE_apply_lengths(Scene *scene, PTCacheEdit *edit)
{
	
	ParticleEditSettings *pset=PE_settings(scene);
	POINT_P; KEY_K;
	float dv1[3];

	if (edit==0 || (pset->flag & PE_KEEP_LENGTHS)==0)
		return;

	if (edit->psys && edit->psys->flag & PSYS_GLOBAL_HAIR)
		return;

	LOOP_EDITED_POINTS {
		LOOP_KEYS {
			if (k) {
				sub_v3_v3v3(dv1, key->co, (key - 1)->co);
				normalize_v3(dv1);
				mul_v3_fl(dv1, (key - 1)->length);
				add_v3_v3v3(key->co, (key - 1)->co, dv1);
			}
		}
	}
}
/* try to find a nice solution to keep distances between neighboring keys */
static void pe_iterate_lengths(Scene *scene, PTCacheEdit *edit)
{
	ParticleEditSettings *pset=PE_settings(scene);
	POINT_P;
	PTCacheEditKey *key;
	int j, k;
	float tlen;
	float dv0[3] = {0.0f, 0.0f, 0.0f};
	float dv1[3] = {0.0f, 0.0f, 0.0f};
	float dv2[3] = {0.0f, 0.0f, 0.0f};

	if (edit==0 || (pset->flag & PE_KEEP_LENGTHS)==0)
		return;

	if (edit->psys && edit->psys->flag & PSYS_GLOBAL_HAIR)
		return;

	LOOP_EDITED_POINTS {
		for (j=1; j<point->totkey; j++) {
			float mul= 1.0f / (float)point->totkey;

			if (pset->flag & PE_LOCK_FIRST) {
				key= point->keys + 1;
				k= 1;
				dv1[0] = dv1[1] = dv1[2] = 0.0;
			}
			else {
				key= point->keys;
				k= 0;
				dv0[0] = dv0[1] = dv0[2] = 0.0;
			}

			for (; k<point->totkey; k++, key++) {
				if (k) {
					sub_v3_v3v3(dv0, (key - 1)->co, key->co);
					tlen= normalize_v3(dv0);
					mul_v3_fl(dv0, (mul * (tlen - (key - 1)->length)));
				}

				if (k < point->totkey - 1) {
					sub_v3_v3v3(dv2, (key + 1)->co, key->co);
					tlen= normalize_v3(dv2);
					mul_v3_fl(dv2, mul * (tlen - key->length));
				}

				if (k) {
					add_v3_v3((key-1)->co, dv1);
				}

				add_v3_v3v3(dv1, dv0, dv2);
			}
		}
	}
}
/* set current distances to be kept between neighbouting keys */
void recalc_lengths(PTCacheEdit *edit)
{
	POINT_P; KEY_K;

	if (edit==0)
		return;

	LOOP_EDITED_POINTS {
		key= point->keys;
		for (k=0; k<point->totkey-1; k++, key++) {
			key->length= len_v3v3(key->co, (key + 1)->co);
		}
	}
}

/* calculate a tree for finding nearest emitter's vertice */
void recalc_emitter_field(Object *ob, ParticleSystem *psys)
{
	DerivedMesh *dm=psys_get_modifier(ob, psys)->dm_final;
	PTCacheEdit *edit= psys->edit;
	float *vec, *nor;
	int i, totface /*, totvert*/;

	if (!dm)
		return;

	if (edit->emitter_cosnos)
		MEM_freeN(edit->emitter_cosnos);

	BLI_kdtree_free(edit->emitter_field);

	totface=dm->getNumTessFaces(dm);
	/*totvert=dm->getNumVerts(dm);*/ /*UNSUED*/

	edit->emitter_cosnos=MEM_callocN(totface*6*sizeof(float), "emitter cosnos");

	edit->emitter_field= BLI_kdtree_new(totface);

	vec=edit->emitter_cosnos;
	nor=vec+3;

	for (i=0; i<totface; i++, vec+=6, nor+=6) {
		MFace *mface=dm->getTessFaceData(dm, i, CD_MFACE);
		MVert *mvert;

		mvert=dm->getVertData(dm, mface->v1, CD_MVERT);
		copy_v3_v3(vec, mvert->co);
		VECCOPY(nor, mvert->no);

		mvert=dm->getVertData(dm, mface->v2, CD_MVERT);
		add_v3_v3v3(vec, vec, mvert->co);
		VECADD(nor, nor, mvert->no);

		mvert=dm->getVertData(dm, mface->v3, CD_MVERT);
		add_v3_v3v3(vec, vec, mvert->co);
		VECADD(nor, nor, mvert->no);

		if (mface->v4) {
			mvert=dm->getVertData(dm, mface->v4, CD_MVERT);
			add_v3_v3v3(vec, vec, mvert->co);
			VECADD(nor, nor, mvert->no);
			
			mul_v3_fl(vec, 0.25);
		}
		else
			mul_v3_fl(vec, 1.0f / 3.0f);

		normalize_v3(nor);

		BLI_kdtree_insert(edit->emitter_field, i, vec);
	}

	BLI_kdtree_balance(edit->emitter_field);
}

static void PE_update_selection(const bContext *C, Scene *scene, ViewLayer *view_layer, Object *ob, int useflag)
{
	PTCacheEdit *edit = PE_get_current(scene, view_layer, ob);
	HairKey *hkey;
	EvaluationContext eval_ctx;
	POINT_P; KEY_K;

	CTX_data_eval_ctx(C, &eval_ctx);

	/* flag all particles to be updated if not using flag */
	if (!useflag)
		LOOP_POINTS
			point->flag |= PEP_EDIT_RECALC;

	/* flush edit key flag to hair key flag to preserve selection 
	 * on save */
	if (edit->psys) LOOP_POINTS {
		hkey = edit->psys->particles[p].hair;
		LOOP_KEYS {
			hkey->editflag= key->flag;
			hkey++;
		}
	}

	psys_cache_edit_paths(&eval_ctx, scene, ob, edit, CFRA, G.is_rendering);


	/* disable update flag */
	LOOP_POINTS
		point->flag &= ~PEP_EDIT_RECALC;
}

void update_world_cos(Object *ob, PTCacheEdit *edit)
{
	ParticleSystem *psys = edit->psys;
	ParticleSystemModifierData *psmd= psys_get_modifier(ob, psys);
	POINT_P; KEY_K;
	float hairmat[4][4];

	if (psys==0 || psys->edit==0 || psmd->dm_final==NULL)
		return;

	LOOP_POINTS {
		if (!(psys->flag & PSYS_GLOBAL_HAIR))
			psys_mat_hair_to_global(ob, psmd->dm_final, psys->part->from, psys->particles+p, hairmat);

		LOOP_KEYS {
			copy_v3_v3(key->world_co, key->co);
			if (!(psys->flag & PSYS_GLOBAL_HAIR))
				mul_m4_v3(hairmat, key->world_co);
		}
	}
}
static void update_velocities(PTCacheEdit *edit)
{
	/*TODO: get frs_sec properly */
	float vec1[3], vec2[3], frs_sec, dfra;
	POINT_P; KEY_K;

	/* hair doesn't use velocities */
	if (edit->psys || !edit->points || !edit->points->keys->vel)
		return;

	frs_sec = edit->pid.flag & PTCACHE_VEL_PER_SEC ? 25.0f : 1.0f;

	LOOP_EDITED_POINTS {
		LOOP_KEYS {
			if (k==0) {
				dfra = *(key+1)->time - *key->time;

				if (dfra <= 0.0f)
					continue;

				sub_v3_v3v3(key->vel, (key+1)->co, key->co);

				if (point->totkey>2) {
					sub_v3_v3v3(vec1, (key+1)->co, (key+2)->co);
					project_v3_v3v3(vec2, vec1, key->vel);
					sub_v3_v3v3(vec2, vec1, vec2);
					madd_v3_v3fl(key->vel, vec2, 0.5f);
				}
			}
			else if (k==point->totkey-1) {
				dfra = *key->time - *(key-1)->time;

				if (dfra <= 0.0f)
					continue;

				sub_v3_v3v3(key->vel, key->co, (key-1)->co);

				if (point->totkey>2) {
					sub_v3_v3v3(vec1, (key-2)->co, (key-1)->co);
					project_v3_v3v3(vec2, vec1, key->vel);
					sub_v3_v3v3(vec2, vec1, vec2);
					madd_v3_v3fl(key->vel, vec2, 0.5f);
				}
			}
			else {
				dfra = *(key+1)->time - *(key-1)->time;
				
				if (dfra <= 0.0f)
					continue;

				sub_v3_v3v3(key->vel, (key+1)->co, (key-1)->co);
			}
			mul_v3_fl(key->vel, frs_sec/dfra);
		}
	}
}

void PE_update_object(const EvaluationContext *eval_ctx, Scene *scene, ViewLayer *view_layer, Object *ob, int useflag)
{
	/* use this to do partial particle updates, not usable when adding or
	 * removing, then a full redo is necessary and calling this may crash */
	ParticleEditSettings *pset= PE_settings(scene);
	PTCacheEdit *edit = PE_get_current(scene, view_layer, ob);
	POINT_P;

	if (!edit)
		return;

	/* flag all particles to be updated if not using flag */
	if (!useflag)
		LOOP_POINTS {
			point->flag |= PEP_EDIT_RECALC;
		}

	/* do post process on particle edit keys */
	pe_iterate_lengths(scene, edit);
	pe_deflect_emitter(scene, ob, edit);
	PE_apply_lengths(scene, edit);
	if (pe_x_mirror(ob))
		PE_apply_mirror(ob, edit->psys);
	if (edit->psys)
		update_world_cos(ob, edit);
	if (pset->flag & PE_AUTO_VELOCITY)
		update_velocities(edit);
	PE_hide_keys_time(scene, edit, CFRA);

	/* regenerate path caches */
	psys_cache_edit_paths(eval_ctx, scene, ob, edit, CFRA, G.is_rendering);

	/* disable update flag */
	LOOP_POINTS {
		point->flag &= ~PEP_EDIT_RECALC;
	}

	if (edit->psys)
		edit->psys->flag &= ~PSYS_HAIR_UPDATED;

	DEG_id_tag_update(&ob->id, OB_RECALC_DATA);
}

/************************************************/
/*			Edit Selections						*/
/************************************************/

/*-----selection callbacks-----*/

static void select_key(PEData *data, int point_index, int key_index)
{
	PTCacheEdit *edit = data->edit;
	PTCacheEditPoint *point = edit->points + point_index;
	PTCacheEditKey *key = point->keys + key_index;

	if (data->select)
		key->flag |= PEK_SELECT;
	else
		key->flag &= ~PEK_SELECT;

	point->flag |= PEP_EDIT_RECALC;
}

static void select_keys(PEData *data, int point_index, int UNUSED(key_index))
{
	PTCacheEdit *edit = data->edit;
	PTCacheEditPoint *point = edit->points + point_index;
	KEY_K;

	LOOP_KEYS {
		if (data->select)
			key->flag |= PEK_SELECT;
		else
			key->flag &= ~PEK_SELECT;
	}

	point->flag |= PEP_EDIT_RECALC;
}

static void extend_key_select(PEData *data, int point_index, int key_index)
{
	PTCacheEdit *edit = data->edit;
	PTCacheEditPoint *point = edit->points + point_index;
	PTCacheEditKey *key = point->keys + key_index;

	key->flag |= PEK_SELECT;
	point->flag |= PEP_EDIT_RECALC;
}

static void deselect_key_select(PEData *data, int point_index, int key_index)
{
	PTCacheEdit *edit = data->edit;
	PTCacheEditPoint *point = edit->points + point_index;
	PTCacheEditKey *key = point->keys + key_index;

	key->flag &= ~PEK_SELECT;
	point->flag |= PEP_EDIT_RECALC;
}

static void toggle_key_select(PEData *data, int point_index, int key_index)
{
	PTCacheEdit *edit = data->edit;
	PTCacheEditPoint *point = edit->points + point_index;
	PTCacheEditKey *key = point->keys + key_index;

	key->flag ^= PEK_SELECT;
	point->flag |= PEP_EDIT_RECALC;
}

/************************ de select all operator ************************/

static void select_action_apply(PTCacheEditPoint *point, PTCacheEditKey *key, int action)
{
	switch (action) {
	case SEL_SELECT:
		if ((key->flag & PEK_SELECT) == 0) {
			key->flag |= PEK_SELECT;
			point->flag |= PEP_EDIT_RECALC;
		}
		break;
	case SEL_DESELECT:
		if (key->flag & PEK_SELECT) {
			key->flag &= ~PEK_SELECT;
			point->flag |= PEP_EDIT_RECALC;
		}
		break;
	case SEL_INVERT:
		if ((key->flag & PEK_SELECT) == 0) {
			key->flag |= PEK_SELECT;
			point->flag |= PEP_EDIT_RECALC;
		}
		else {
			key->flag &= ~PEK_SELECT;
			point->flag |= PEP_EDIT_RECALC;
		}
		break;
	}
}

static int pe_select_all_exec(bContext *C, wmOperator *op)
{
	Scene *scene= CTX_data_scene(C);
	ViewLayer *view_layer = CTX_data_view_layer(C);
	Object *ob= CTX_data_active_object(C);
	PTCacheEdit *edit= PE_get_current(scene, view_layer, ob);
	POINT_P; KEY_K;
	int action = RNA_enum_get(op->ptr, "action");

	if (action == SEL_TOGGLE) {
		action = SEL_SELECT;
		LOOP_VISIBLE_POINTS {
			LOOP_SELECTED_KEYS {
				action = SEL_DESELECT;
				break;
			}

			if (action == SEL_DESELECT)
				break;
		}
	}

	LOOP_VISIBLE_POINTS {
		LOOP_VISIBLE_KEYS {
			select_action_apply(point, key, action);
		}
	}

	PE_update_selection(C, scene, view_layer, ob, 1);
	WM_event_add_notifier(C, NC_OBJECT|ND_PARTICLE|NA_SELECTED, ob);

	return OPERATOR_FINISHED;
}

void PARTICLE_OT_select_all(wmOperatorType *ot)
{
	/* identifiers */
	ot->name = "(De)select All";
	ot->idname = "PARTICLE_OT_select_all";
	ot->description = "(De)select all particles' keys";
	
	/* api callbacks */
	ot->exec = pe_select_all_exec;
	ot->poll = PE_poll;

	/* flags */
	ot->flag = OPTYPE_REGISTER|OPTYPE_UNDO;

	WM_operator_properties_select_all(ot);
}

/************************ pick select operator ************************/

int PE_mouse_particles(bContext *C, const int mval[2], bool extend, bool deselect, bool toggle)
{
	PEData data;
	Scene *scene= CTX_data_scene(C);
	ViewLayer *view_layer = CTX_data_view_layer(C);
	Object *ob= CTX_data_active_object(C);
	PTCacheEdit *edit= PE_get_current(scene, view_layer, ob);
	POINT_P; KEY_K;

	if (!PE_start_edit(edit))
		return OPERATOR_CANCELLED;

	if (!extend && !deselect && !toggle) {
		LOOP_VISIBLE_POINTS {
			LOOP_SELECTED_KEYS {
				key->flag &= ~PEK_SELECT;
				point->flag |= PEP_EDIT_RECALC;
			}
		}
	}

	PE_set_view3d_data(C, &data);
	data.mval= mval;
	data.rad = ED_view3d_select_dist_px();

	/* 1 = nearest only */
	if (extend)
		for_mouse_hit_keys(&data, extend_key_select, 1);
	else if (deselect)
		for_mouse_hit_keys(&data, deselect_key_select, 1);
	else
		for_mouse_hit_keys(&data, toggle_key_select, 1);

	PE_update_selection(C, scene, view_layer, ob, 1);
	WM_event_add_notifier(C, NC_OBJECT|ND_PARTICLE|NA_SELECTED, data.ob);

	return OPERATOR_FINISHED;
}

/************************ select root operator ************************/

static void select_root(PEData *data, int point_index)
{
	PTCacheEditPoint *point = data->edit->points + point_index;
	PTCacheEditKey *key = point->keys;

	if (point->flag & PEP_HIDE)
		return;
	
	if (data->select_action != SEL_TOGGLE)
		select_action_apply(point, key, data->select_action);
	else if (key->flag & PEK_SELECT)
		data->select_toggle_action = SEL_DESELECT;
}

static int select_roots_exec(bContext *C, wmOperator *op)
{
	PEData data;
	int action = RNA_enum_get(op->ptr, "action");

	PE_set_data(C, &data);

	if (action == SEL_TOGGLE) {
		data.select_action = SEL_TOGGLE;
		data.select_toggle_action = SEL_SELECT;

		foreach_point(&data, select_root);

		action = data.select_toggle_action;
	}

	data.select_action = action;
	foreach_point(&data, select_root);

	PE_update_selection(C, data.scene, data.view_layer, data.ob, 1);
	WM_event_add_notifier(C, NC_OBJECT|ND_PARTICLE|NA_SELECTED, data.ob);

	return OPERATOR_FINISHED;
}

void PARTICLE_OT_select_roots(wmOperatorType *ot)
{
	/* identifiers */
	ot->name = "Select Roots";
	ot->idname = "PARTICLE_OT_select_roots";
	ot->description = "Select roots of all visible particles";
	
	/* api callbacks */
	ot->exec = select_roots_exec;
	ot->poll = PE_poll;

	/* flags */
	ot->flag = OPTYPE_REGISTER|OPTYPE_UNDO;

	/* properties */
	WM_operator_properties_select_action(ot, SEL_SELECT);
}

/************************ select tip operator ************************/

static void select_tip(PEData *data, int point_index)
{
	PTCacheEditPoint *point = data->edit->points + point_index;
	PTCacheEditKey *key;

	if (point->totkey == 0) {
		return;
	}

	key = &point->keys[point->totkey - 1];
	
	if (point->flag & PEP_HIDE)
		return;
	
	if (data->select_action != SEL_TOGGLE)
		select_action_apply(point, key, data->select_action);
	else if (key->flag & PEK_SELECT)
		data->select_toggle_action = SEL_DESELECT;
}

static int select_tips_exec(bContext *C, wmOperator *op)
{
	PEData data;
	int action = RNA_enum_get(op->ptr, "action");

	PE_set_data(C, &data);

	if (action == SEL_TOGGLE) {
		data.select_action = SEL_TOGGLE;
		data.select_toggle_action = SEL_SELECT;

		foreach_point(&data, select_tip);

		action = data.select_toggle_action;
	}

	data.select_action = action;
	foreach_point(&data, select_tip);

	PE_update_selection(C, data.scene, data.view_layer, data.ob, 1);
	WM_event_add_notifier(C, NC_OBJECT|ND_PARTICLE|NA_SELECTED, data.ob);

	return OPERATOR_FINISHED;
}

void PARTICLE_OT_select_tips(wmOperatorType *ot)
{
	/* identifiers */
	ot->name = "Select Tips";
	ot->idname = "PARTICLE_OT_select_tips";
	ot->description = "Select tips of all visible particles";

	/* api callbacks */
	ot->exec = select_tips_exec;
	ot->poll = PE_poll;

	/* flags */
	ot->flag = OPTYPE_REGISTER|OPTYPE_UNDO;

	/* properties */
	WM_operator_properties_select_action(ot, SEL_SELECT);
}

/*********************** select random operator ************************/

enum { RAN_HAIR, RAN_POINTS };

static const EnumPropertyItem select_random_type_items[] = {
	{RAN_HAIR, "HAIR", 0, "Hair", ""},
	{RAN_POINTS, "POINTS", 0, "Points", ""},
	{0, NULL, 0, NULL, NULL}
};

static int select_random_exec(bContext *C, wmOperator *op)
{
	PEData data;
	int type;
	Scene *scene;
	ViewLayer *view_layer;
	Object *ob;

	/* used by LOOP_VISIBLE_POINTS, LOOP_VISIBLE_KEYS and LOOP_KEYS */
	PTCacheEdit *edit;
	PTCacheEditPoint *point;
	PTCacheEditKey *key;
	int p;
	int k;

	const float randfac = RNA_float_get(op->ptr, "percent") / 100.0f;
	const int seed = WM_operator_properties_select_random_seed_increment_get(op);
	const bool select = (RNA_enum_get(op->ptr, "action") == SEL_SELECT);
	RNG *rng;

	type = RNA_enum_get(op->ptr, "type");

	PE_set_data(C, &data);
	data.select_action = SEL_SELECT;
	scene = CTX_data_scene(C);
	view_layer = CTX_data_view_layer(C);
	ob = CTX_data_active_object(C);
	edit = PE_get_current(scene, view_layer, ob);

	rng = BLI_rng_new_srandom(seed);

	switch (type) {
		case RAN_HAIR:
			LOOP_VISIBLE_POINTS {
				int flag = ((BLI_rng_get_float(rng) < randfac) == select) ? SEL_SELECT : SEL_DESELECT;
				LOOP_KEYS {
					select_action_apply (point, key, flag);
				}
			}
			break;
		case RAN_POINTS:
			LOOP_VISIBLE_POINTS {
				LOOP_VISIBLE_KEYS {
					int flag = ((BLI_rng_get_float(rng) < randfac) == select) ? SEL_SELECT : SEL_DESELECT;
					select_action_apply (point, key, flag);
				}
			}
			break;
	}

	BLI_rng_free(rng);

	PE_update_selection(C, data.scene, data.view_layer, data.ob, 1);
	WM_event_add_notifier(C, NC_OBJECT|ND_PARTICLE|NA_SELECTED, data.ob);

	return OPERATOR_FINISHED;
}

void PARTICLE_OT_select_random(wmOperatorType *ot)
{
	/* identifiers */
	ot->name = "Select Random";
	ot->idname = "PARTICLE_OT_select_random";
	ot->description = "Select a randomly distributed set of hair or points";

	/* api callbacks */
	ot->exec = select_random_exec;
	ot->poll = PE_poll;

	/* flags */
	ot->flag = OPTYPE_REGISTER|OPTYPE_UNDO;

	/* properties */
	WM_operator_properties_select_random(ot);
	ot->prop = RNA_def_enum (ot->srna, "type", select_random_type_items, RAN_HAIR,
	                         "Type", "Select either hair or points");
}

/************************ select linked operator ************************/

static int select_linked_exec(bContext *C, wmOperator *op)
{
	PEData data;
	int mval[2];
	int location[2];

	RNA_int_get_array(op->ptr, "location", location);
	mval[0] = location[0];
	mval[1] = location[1];

	PE_set_view3d_data(C, &data);
	data.mval= mval;
	data.rad=75.0f;
	data.select= !RNA_boolean_get(op->ptr, "deselect");

	for_mouse_hit_keys(&data, select_keys, 1);  /* nearest only */
	PE_update_selection(C, data.scene, data.view_layer, data.ob, 1);
	WM_event_add_notifier(C, NC_OBJECT|ND_PARTICLE|NA_SELECTED, data.ob);

	return OPERATOR_FINISHED;
}

static int select_linked_invoke(bContext *C, wmOperator *op, const wmEvent *event)
{
	RNA_int_set_array(op->ptr, "location", event->mval);
	return select_linked_exec(C, op);
}

void PARTICLE_OT_select_linked(wmOperatorType *ot)
{
	/* identifiers */
	ot->name = "Select Linked";
	ot->idname = "PARTICLE_OT_select_linked";
	ot->description = "Select nearest particle from mouse pointer";
	
	/* api callbacks */
	ot->exec = select_linked_exec;
	ot->invoke = select_linked_invoke;
	ot->poll = PE_poll_view3d;

	/* flags */
	ot->flag = OPTYPE_REGISTER|OPTYPE_UNDO;

	/* properties */
	RNA_def_boolean(ot->srna, "deselect", 0, "Deselect", "Deselect linked keys rather than selecting them");
	RNA_def_int_vector(ot->srna, "location", 2, NULL, 0, INT_MAX, "Location", "", 0, 16384);
}

/************************ border select operator ************************/
void PE_deselect_all_visible(PTCacheEdit *edit)
{
	POINT_P; KEY_K;

	LOOP_VISIBLE_POINTS {
		LOOP_SELECTED_KEYS {
			key->flag &= ~PEK_SELECT;
			point->flag |= PEP_EDIT_RECALC;
		}
	}
}

int PE_border_select(bContext *C, rcti *rect, bool select, bool extend)
{
	Scene *scene= CTX_data_scene(C);
	ViewLayer *view_layer = CTX_data_view_layer(C);
	Object *ob= CTX_data_active_object(C);
	PTCacheEdit *edit= PE_get_current(scene, view_layer, ob);
	PEData data;

	if (!PE_start_edit(edit))
		return OPERATOR_CANCELLED;

	if (extend == 0 && select)
		PE_deselect_all_visible(edit);

	PE_set_view3d_data(C, &data);
	data.rect= rect;
	data.select= select;

	for_mouse_hit_keys(&data, select_key, 0);

	PE_update_selection(C, scene, view_layer, ob, 1);
	WM_event_add_notifier(C, NC_OBJECT|ND_PARTICLE|NA_SELECTED, ob);

	return OPERATOR_FINISHED;
}

/************************ circle select operator ************************/

int PE_circle_select(bContext *C, int selecting, const int mval[2], float rad)
{
	Scene *scene= CTX_data_scene(C);
	ViewLayer *view_layer = CTX_data_view_layer(C);
	Object *ob= CTX_data_active_object(C);
	PTCacheEdit *edit= PE_get_current(scene, view_layer, ob);
	PEData data;

	if (!PE_start_edit(edit))
		return OPERATOR_FINISHED;

	PE_set_view3d_data(C, &data);
	data.mval= mval;
	data.rad= rad;
	data.select= selecting;

	for_mouse_hit_keys(&data, select_key, 0);

	PE_update_selection(C, scene, view_layer, ob, 1);
	WM_event_add_notifier(C, NC_OBJECT|ND_PARTICLE|NA_SELECTED, ob);

	return OPERATOR_FINISHED;
}

/************************ lasso select operator ************************/

int PE_lasso_select(bContext *C, const int mcords[][2], const short moves, bool extend, bool select)
{
	Scene *scene= CTX_data_scene(C);
	ViewLayer *view_layer = CTX_data_view_layer(C);
	Object *ob= CTX_data_active_object(C);
	ARegion *ar= CTX_wm_region(C);
	ParticleEditSettings *pset= PE_settings(scene);
	PTCacheEdit *edit = PE_get_current(scene, view_layer, ob);
	ParticleSystem *psys = edit->psys;
	ParticleSystemModifierData *psmd = psys_get_modifier(ob, psys);
	POINT_P; KEY_K;
	float co[3], mat[4][4];
	int screen_co[2];

	PEData data;

	unit_m4(mat);

	if (!PE_start_edit(edit))
		return OPERATOR_CANCELLED;

	if (extend == 0 && select)
		PE_deselect_all_visible(edit);

	/* only for depths */
	PE_set_view3d_data(C, &data);

	LOOP_VISIBLE_POINTS {
		if (edit->psys && !(psys->flag & PSYS_GLOBAL_HAIR))
			psys_mat_hair_to_global(ob, psmd->dm_final, psys->part->from, psys->particles + p, mat);

		if (pset->selectmode==SCE_SELECT_POINT) {
			LOOP_KEYS {
				copy_v3_v3(co, key->co);
				mul_m4_v3(mat, co);
				if ((ED_view3d_project_int_global(ar, co, screen_co, V3D_PROJ_TEST_CLIP_WIN) == V3D_PROJ_RET_OK) &&
				    BLI_lasso_is_point_inside(mcords, moves, screen_co[0], screen_co[1], IS_CLIPPED) &&
				    key_test_depth(&data, co, screen_co))
				{
					if (select) {
						if (!(key->flag & PEK_SELECT)) {
							key->flag |= PEK_SELECT;
							point->flag |= PEP_EDIT_RECALC;
						}
					}
					else {
						if (key->flag & PEK_SELECT) {
							key->flag &= ~PEK_SELECT;
							point->flag |= PEP_EDIT_RECALC;
						}
					}
				}
			}
		}
		else if (pset->selectmode==SCE_SELECT_END) {
			if (point->totkey) {
				key= point->keys + point->totkey - 1;

				copy_v3_v3(co, key->co);
				mul_m4_v3(mat, co);
				if ((ED_view3d_project_int_global(ar, co, screen_co, V3D_PROJ_TEST_CLIP_WIN) == V3D_PROJ_RET_OK) &&
				    BLI_lasso_is_point_inside(mcords, moves, screen_co[0], screen_co[1], IS_CLIPPED) &&
				    key_test_depth(&data, co, screen_co))
				{
					if (select) {
						if (!(key->flag & PEK_SELECT)) {
							key->flag |= PEK_SELECT;
							point->flag |= PEP_EDIT_RECALC;
						}
					}
					else {
						if (key->flag & PEK_SELECT) {
							key->flag &= ~PEK_SELECT;
							point->flag |= PEP_EDIT_RECALC;
						}
					}
				}
			}
		}
	}

	PE_update_selection(C, scene, view_layer, ob, 1);
	WM_event_add_notifier(C, NC_OBJECT|ND_PARTICLE|NA_SELECTED, ob);

	return OPERATOR_FINISHED;
}

/*************************** hide operator **************************/

static int hide_exec(bContext *C, wmOperator *op)
{
	Object *ob= CTX_data_active_object(C);
	Scene *scene= CTX_data_scene(C);
	ViewLayer *view_layer = CTX_data_view_layer(C);
	PTCacheEdit *edit= PE_get_current(scene, view_layer, ob);
	POINT_P; KEY_K;
	
	if (RNA_enum_get(op->ptr, "unselected")) {
		LOOP_UNSELECTED_POINTS {
			point->flag |= PEP_HIDE;
			point->flag |= PEP_EDIT_RECALC;

			LOOP_KEYS
				key->flag &= ~PEK_SELECT;
		}
	}
	else {
		LOOP_SELECTED_POINTS {
			point->flag |= PEP_HIDE;
			point->flag |= PEP_EDIT_RECALC;

			LOOP_KEYS
				key->flag &= ~PEK_SELECT;
		}
	}

	PE_update_selection(C, scene, view_layer, ob, 1);
	WM_event_add_notifier(C, NC_OBJECT|ND_PARTICLE|NA_SELECTED, ob);

	return OPERATOR_FINISHED;
}

void PARTICLE_OT_hide(wmOperatorType *ot)
{
	/* identifiers */
	ot->name = "Hide Selected";
	ot->idname = "PARTICLE_OT_hide";
	ot->description = "Hide selected particles";
	
	/* api callbacks */
	ot->exec = hide_exec;
	ot->poll = PE_poll;

	/* flags */
	ot->flag = OPTYPE_REGISTER|OPTYPE_UNDO;

	/* props */
	RNA_def_boolean(ot->srna, "unselected", 0, "Unselected", "Hide unselected rather than selected");
}

/*************************** reveal operator **************************/

static int reveal_exec(bContext *C, wmOperator *op)
{
	Object *ob= CTX_data_active_object(C);
	Scene *scene= CTX_data_scene(C);
	ViewLayer *view_layer = CTX_data_view_layer(C);
	PTCacheEdit *edit= PE_get_current(scene, view_layer, ob);
	const bool select = RNA_boolean_get(op->ptr, "select");
	POINT_P; KEY_K;

	LOOP_POINTS {
		if (point->flag & PEP_HIDE) {
			point->flag &= ~PEP_HIDE;
			point->flag |= PEP_EDIT_RECALC;

			LOOP_KEYS {
				SET_FLAG_FROM_TEST(key->flag, select, PEK_SELECT);
			}
		}
	}

	PE_update_selection(C, scene, view_layer, ob, 1);
	WM_event_add_notifier(C, NC_OBJECT|ND_PARTICLE|NA_SELECTED, ob);

	return OPERATOR_FINISHED;
}

void PARTICLE_OT_reveal(wmOperatorType *ot)
{
	/* identifiers */
	ot->name = "Reveal";
	ot->idname = "PARTICLE_OT_reveal";
	ot->description = "Show hidden particles";
	
	/* api callbacks */
	ot->exec = reveal_exec;
	ot->poll = PE_poll;

	/* flags */
	ot->flag = OPTYPE_REGISTER|OPTYPE_UNDO;

	/* props */
	RNA_def_boolean(ot->srna, "select", true, "Select", "");
}

/************************ select less operator ************************/

static void select_less_keys(PEData *data, int point_index)
{
	PTCacheEdit *edit= data->edit;
	PTCacheEditPoint *point = edit->points + point_index;
	KEY_K;

	LOOP_SELECTED_KEYS {
		if (k==0) {
			if (((key+1)->flag&PEK_SELECT)==0)
				key->flag |= PEK_TAG;
		}
		else if (k==point->totkey-1) {
			if (((key-1)->flag&PEK_SELECT)==0)
				key->flag |= PEK_TAG;
		}
		else {
			if ((((key-1)->flag & (key+1)->flag) & PEK_SELECT)==0)
				key->flag |= PEK_TAG;
		}
	}

	LOOP_KEYS {
		if (key->flag&PEK_TAG) {
			key->flag &= ~(PEK_TAG|PEK_SELECT);
			point->flag |= PEP_EDIT_RECALC; /* redraw selection only */
		}
	}
}

static int select_less_exec(bContext *C, wmOperator *UNUSED(op))
{
	PEData data;

	PE_set_data(C, &data);
	foreach_point(&data, select_less_keys);

	PE_update_selection(C, data.scene, data.view_layer, data.ob, 1);
	WM_event_add_notifier(C, NC_OBJECT|ND_PARTICLE|NA_SELECTED, data.ob);

	return OPERATOR_FINISHED;
}

void PARTICLE_OT_select_less(wmOperatorType *ot)
{
	/* identifiers */
	ot->name = "Select Less";
	ot->idname = "PARTICLE_OT_select_less";
	ot->description = "Deselect boundary selected keys of each particle";
	
	/* api callbacks */
	ot->exec = select_less_exec;
	ot->poll = PE_poll;

	/* flags */
	ot->flag = OPTYPE_REGISTER|OPTYPE_UNDO;
}

/************************ select more operator ************************/

static void select_more_keys(PEData *data, int point_index)
{
	PTCacheEdit *edit= data->edit;
	PTCacheEditPoint *point = edit->points + point_index;
	KEY_K;

	LOOP_KEYS {
		if (key->flag & PEK_SELECT) continue;

		if (k==0) {
			if ((key+1)->flag&PEK_SELECT)
				key->flag |= PEK_TAG;
		}
		else if (k==point->totkey-1) {
			if ((key-1)->flag&PEK_SELECT)
				key->flag |= PEK_TAG;
		}
		else {
			if (((key-1)->flag | (key+1)->flag) & PEK_SELECT)
				key->flag |= PEK_TAG;
		}
	}

	LOOP_KEYS {
		if (key->flag&PEK_TAG) {
			key->flag &= ~PEK_TAG;
			key->flag |= PEK_SELECT;
			point->flag |= PEP_EDIT_RECALC; /* redraw selection only */
		}
	}
}

static int select_more_exec(bContext *C, wmOperator *UNUSED(op))
{
	PEData data;

	PE_set_data(C, &data);
	foreach_point(&data, select_more_keys);

	PE_update_selection(C, data.scene, data.view_layer, data.ob, 1);
	WM_event_add_notifier(C, NC_OBJECT|ND_PARTICLE|NA_SELECTED, data.ob);

	return OPERATOR_FINISHED;
}

void PARTICLE_OT_select_more(wmOperatorType *ot)
{
	/* identifiers */
	ot->name = "Select More";
	ot->idname = "PARTICLE_OT_select_more";
	ot->description = "Select keys linked to boundary selected keys of each particle";
	
	/* api callbacks */
	ot->exec = select_more_exec;
	ot->poll = PE_poll;

	/* flags */
	ot->flag = OPTYPE_REGISTER|OPTYPE_UNDO;
}

/************************ rekey operator ************************/

static void rekey_particle(PEData *data, int pa_index)
{
	PTCacheEdit *edit= data->edit;
	ParticleSystem *psys= edit->psys;
	ParticleSimulationData sim= {0};
	ParticleData *pa= psys->particles + pa_index;
	PTCacheEditPoint *point = edit->points + pa_index;
	ParticleKey state;
	HairKey *key, *new_keys, *okey;
	PTCacheEditKey *ekey;
	EvaluationContext eval_ctx;
	float dval, sta, end;
	int k;

	CTX_data_eval_ctx(data->context, &eval_ctx);
	sim.eval_ctx = &eval_ctx;
	sim.scene = data->scene;
	sim.ob = data->ob;
	sim.psys = edit->psys;

	pa->flag |= PARS_REKEY;

	key= new_keys= MEM_callocN(data->totrekey * sizeof(HairKey), "Hair re-key keys");

	okey = pa->hair;
	/* root and tip stay the same */
	copy_v3_v3(key->co, okey->co);
	copy_v3_v3((key + data->totrekey - 1)->co, (okey + pa->totkey - 1)->co);

	sta= key->time= okey->time;
	end= (key + data->totrekey - 1)->time= (okey + pa->totkey - 1)->time;
	dval= (end - sta) / (float)(data->totrekey - 1);

	/* interpolate new keys from old ones */
	for (k=1, key++; k<data->totrekey-1; k++, key++) {
		state.time= (float)k / (float)(data->totrekey-1);
		psys_get_particle_on_path(&sim, pa_index, &state, 0);
		copy_v3_v3(key->co, state.co);
		key->time= sta + k * dval;
	}

	/* replace keys */
	if (pa->hair)
		MEM_freeN(pa->hair);
	pa->hair= new_keys;

	point->totkey=pa->totkey=data->totrekey;


	if (point->keys)
		MEM_freeN(point->keys);
	ekey= point->keys= MEM_callocN(pa->totkey * sizeof(PTCacheEditKey), "Hair re-key edit keys");
		
	for (k=0, key=pa->hair; k<pa->totkey; k++, key++, ekey++) {
		ekey->co= key->co;
		ekey->time= &key->time;
		ekey->flag |= PEK_SELECT;
		if (!(psys->flag & PSYS_GLOBAL_HAIR))
			ekey->flag |= PEK_USE_WCO;
	}

	pa->flag &= ~PARS_REKEY;
	point->flag |= PEP_EDIT_RECALC;
}

static int rekey_exec(bContext *C, wmOperator *op)
{
	PEData data;

	EvaluationContext eval_ctx;
	CTX_data_eval_ctx(C, &eval_ctx);

	PE_set_data(C, &data);

	data.dval= 1.0f / (float)(data.totrekey-1);
	data.totrekey= RNA_int_get(op->ptr, "keys_number");

	foreach_selected_point(&data, rekey_particle);
	
	recalc_lengths(data.edit);
	PE_update_object(&eval_ctx, data.scene, data.view_layer, data.ob, 1);
	WM_event_add_notifier(C, NC_OBJECT|ND_PARTICLE|NA_EDITED, data.ob);

	return OPERATOR_FINISHED;
}

void PARTICLE_OT_rekey(wmOperatorType *ot)
{
	/* identifiers */
	ot->name = "Rekey";
	ot->idname = "PARTICLE_OT_rekey";
	ot->description = "Change the number of keys of selected particles (root and tip keys included)";
	
	/* api callbacks */
	ot->exec = rekey_exec;
	ot->invoke = WM_operator_props_popup;
	ot->poll = PE_hair_poll;

	/* flags */
	ot->flag = OPTYPE_REGISTER|OPTYPE_UNDO;

	/* properties */
	RNA_def_int(ot->srna, "keys_number", 2, 2, INT_MAX, "Number of Keys", "", 2, 100);
}

static void rekey_particle_to_time(const bContext *C, Scene *scene, ViewLayer *view_layer, Object *ob, int pa_index, float path_time)
{
	PTCacheEdit *edit= PE_get_current(scene, view_layer, ob);
	ParticleSystem *psys;
	ParticleSimulationData sim = {0};
	ParticleData *pa;
	ParticleKey state;
	HairKey *new_keys, *key;
	PTCacheEditKey *ekey;
	EvaluationContext eval_ctx;
	int k;

	CTX_data_eval_ctx(C, &eval_ctx);

	if (!edit || !edit->psys) return;

	psys = edit->psys;

	sim.eval_ctx = &eval_ctx;
	sim.scene = scene;
	sim.ob = ob;
	sim.psys = psys;

	pa= psys->particles + pa_index;

	pa->flag |= PARS_REKEY;

	key= new_keys= MEM_dupallocN(pa->hair);
	
	/* interpolate new keys from old ones (roots stay the same) */
	for (k=1, key++; k < pa->totkey; k++, key++) {
		state.time= path_time * (float)k / (float)(pa->totkey-1);
		psys_get_particle_on_path(&sim, pa_index, &state, 0);
		copy_v3_v3(key->co, state.co);
	}

	/* replace hair keys */
	if (pa->hair)
		MEM_freeN(pa->hair);
	pa->hair= new_keys;

	/* update edit pointers */
	for (k=0, key=pa->hair, ekey=edit->points[pa_index].keys; k<pa->totkey; k++, key++, ekey++) {
		ekey->co= key->co;
		ekey->time= &key->time;
	}

	pa->flag &= ~PARS_REKEY;
}

/************************* utilities **************************/

static int remove_tagged_particles(Object *ob, ParticleSystem *psys, int mirror)
{
	PTCacheEdit *edit = psys->edit;
	ParticleData *pa, *npa=0, *new_pars=0;
	POINT_P;
	PTCacheEditPoint *npoint=0, *new_points=0;
	ParticleSystemModifierData *psmd;
	int i, new_totpart= psys->totpart, removed= 0;

	if (mirror) {
		/* mirror tags */
		psmd= psys_get_modifier(ob, psys);

		LOOP_TAGGED_POINTS {
			PE_mirror_particle(ob, psmd->dm_final, psys, psys->particles + p, NULL);
		}
	}

	LOOP_TAGGED_POINTS {
		new_totpart--;
		removed++;
	}

	if (new_totpart != psys->totpart) {
		if (new_totpart) {
			npa= new_pars= MEM_callocN(new_totpart * sizeof(ParticleData), "ParticleData array");
			npoint= new_points= MEM_callocN(new_totpart * sizeof(PTCacheEditPoint), "PTCacheEditKey array");

			if (ELEM(NULL, new_pars, new_points)) {
				/* allocation error! */
				if (new_pars)
					MEM_freeN(new_pars);
				if (new_points)
					MEM_freeN(new_points);
				return 0;
			}
		}

		pa= psys->particles;
		point= edit->points;
		for (i=0; i<psys->totpart; i++, pa++, point++) {
			if (point->flag & PEP_TAG) {
				if (point->keys)
					MEM_freeN(point->keys);
				if (pa->hair)
					MEM_freeN(pa->hair);
			}
			else {
				memcpy(npa, pa, sizeof(ParticleData));
				memcpy(npoint, point, sizeof(PTCacheEditPoint));
				npa++;
				npoint++;
			}
		}

		if (psys->particles) MEM_freeN(psys->particles);
		psys->particles= new_pars;

		if (edit->points) MEM_freeN(edit->points);
		edit->points= new_points;

		if (edit->mirror_cache) {
			MEM_freeN(edit->mirror_cache);
			edit->mirror_cache= NULL;
		}

		if (psys->child) {
			MEM_freeN(psys->child);
			psys->child= NULL;
			psys->totchild=0;
		}

		edit->totpoint= psys->totpart= new_totpart;
	}

	return removed;
}

static void remove_tagged_keys(Object *ob, ParticleSystem *psys)
{
	PTCacheEdit *edit= psys->edit;
	ParticleData *pa;
	HairKey *hkey, *nhkey, *new_hkeys=0;
	POINT_P; KEY_K;
	PTCacheEditKey *nkey, *new_keys;
	ParticleSystemModifierData *psmd;
	short new_totkey;

	if (pe_x_mirror(ob)) {
		/* mirror key tags */
		psmd= psys_get_modifier(ob, psys);

		LOOP_POINTS {
			LOOP_TAGGED_KEYS {
				PE_mirror_particle(ob, psmd->dm_final, psys, psys->particles + p, NULL);
				break;
			}
		}
	}

	LOOP_POINTS {
		new_totkey= point->totkey;
		LOOP_TAGGED_KEYS {
			new_totkey--;
		}
		/* we can't have elements with less than two keys*/
		if (new_totkey < 2)
			point->flag |= PEP_TAG;
	}
	remove_tagged_particles(ob, psys, pe_x_mirror(ob));

	LOOP_POINTS {
		pa = psys->particles + p;
		new_totkey= pa->totkey;

		LOOP_TAGGED_KEYS {
			new_totkey--;
		}

		if (new_totkey != pa->totkey) {
			nhkey= new_hkeys= MEM_callocN(new_totkey*sizeof(HairKey), "HairKeys");
			nkey= new_keys= MEM_callocN(new_totkey*sizeof(PTCacheEditKey), "particle edit keys");

			hkey= pa->hair;
			LOOP_KEYS {
				while (key->flag & PEK_TAG && hkey < pa->hair + pa->totkey) {
					key++;
					hkey++;
				}

				if (hkey < pa->hair + pa->totkey) {
					copy_v3_v3(nhkey->co, hkey->co);
					nhkey->editflag = hkey->editflag;
					nhkey->time= hkey->time;
					nhkey->weight= hkey->weight;
					
					nkey->co= nhkey->co;
					nkey->time= &nhkey->time;
					/* these can be copied from old edit keys */
					nkey->flag = key->flag;
					nkey->ftime = key->ftime;
					nkey->length = key->length;
					copy_v3_v3(nkey->world_co, key->world_co);
				}
				nkey++;
				nhkey++;
				hkey++;
			}

			if (pa->hair)
				MEM_freeN(pa->hair);

			if (point->keys)
				MEM_freeN(point->keys);
			
			pa->hair= new_hkeys;
			point->keys= new_keys;

			point->totkey= pa->totkey= new_totkey;

			/* flag for recalculating length */
			point->flag |= PEP_EDIT_RECALC;
		}
	}
}

/************************ subdivide opertor *********************/

/* works like normal edit mode subdivide, inserts keys between neighboring selected keys */
static void subdivide_particle(PEData *data, int pa_index)
{
	PTCacheEdit *edit= data->edit;
	ParticleSystem *psys= edit->psys;
	ParticleSimulationData sim= {0};
	ParticleData *pa= psys->particles + pa_index;
	PTCacheEditPoint *point = edit->points + pa_index;
	ParticleKey state;
	HairKey *key, *nkey, *new_keys;
	PTCacheEditKey *ekey, *nekey, *new_ekeys;
	EvaluationContext eval_ctx;

	int k;
	short totnewkey=0;
	float endtime;

	CTX_data_eval_ctx(data->context, &eval_ctx);
	sim.eval_ctx = &eval_ctx;
	sim.scene = data->scene;
	sim.ob = data->ob;
	sim.psys = edit->psys;

	for (k=0, ekey=point->keys; k<pa->totkey-1; k++, ekey++) {
		if (ekey->flag&PEK_SELECT && (ekey+1)->flag&PEK_SELECT)
			totnewkey++;
	}

	if (totnewkey==0) return;

	pa->flag |= PARS_REKEY;

	nkey= new_keys= MEM_callocN((pa->totkey+totnewkey)*(sizeof(HairKey)), "Hair subdivide keys");
	nekey= new_ekeys= MEM_callocN((pa->totkey+totnewkey)*(sizeof(PTCacheEditKey)), "Hair subdivide edit keys");
	
	key = pa->hair;
	endtime= key[pa->totkey-1].time;

	for (k=0, ekey=point->keys; k<pa->totkey-1; k++, key++, ekey++) {

		memcpy(nkey, key, sizeof(HairKey));
		memcpy(nekey, ekey, sizeof(PTCacheEditKey));

		nekey->co= nkey->co;
		nekey->time= &nkey->time;

		nkey++;
		nekey++;

		if (ekey->flag & PEK_SELECT && (ekey+1)->flag & PEK_SELECT) {
			nkey->time = (key->time + (key + 1)->time) * 0.5f;
			state.time = (endtime != 0.0f) ? nkey->time / endtime: 0.0f;
			psys_get_particle_on_path(&sim, pa_index, &state, 0);
			copy_v3_v3(nkey->co, state.co);

			nekey->co= nkey->co;
			nekey->time = &nkey->time;
			nekey->flag |= PEK_SELECT;
			if (!(psys->flag & PSYS_GLOBAL_HAIR))
				nekey->flag |= PEK_USE_WCO;

			nekey++;
			nkey++;
		}
	}
	/*tip still not copied*/
	memcpy(nkey, key, sizeof(HairKey));
	memcpy(nekey, ekey, sizeof(PTCacheEditKey));

	nekey->co= nkey->co;
	nekey->time= &nkey->time;

	if (pa->hair)
		MEM_freeN(pa->hair);
	pa->hair= new_keys;

	if (point->keys)
		MEM_freeN(point->keys);
	point->keys= new_ekeys;

	point->totkey = pa->totkey = pa->totkey + totnewkey;
	point->flag |= PEP_EDIT_RECALC;
	pa->flag &= ~PARS_REKEY;
}

static int subdivide_exec(bContext *C, wmOperator *UNUSED(op))
{
	PEData data;

	EvaluationContext eval_ctx;
	CTX_data_eval_ctx(C, &eval_ctx);

	PE_set_data(C, &data);
	foreach_point(&data, subdivide_particle);
	
	recalc_lengths(data.edit);
	PE_update_object(&eval_ctx, data.scene, data.view_layer, data.ob, 1);
	WM_event_add_notifier(C, NC_OBJECT|ND_PARTICLE|NA_EDITED, data.ob);

	return OPERATOR_FINISHED;
}

void PARTICLE_OT_subdivide(wmOperatorType *ot)
{
	/* identifiers */
	ot->name = "Subdivide";
	ot->idname = "PARTICLE_OT_subdivide";
	ot->description = "Subdivide selected particles segments (adds keys)";
	
	/* api callbacks */
	ot->exec = subdivide_exec;
	ot->poll = PE_hair_poll;

	/* flags */
	ot->flag = OPTYPE_REGISTER|OPTYPE_UNDO;
}

/************************ remove doubles opertor *********************/

static int remove_doubles_exec(bContext *C, wmOperator *op)
{
	Scene *scene= CTX_data_scene(C);
	ViewLayer *view_layer = CTX_data_view_layer(C);
	Object *ob= CTX_data_active_object(C);
	PTCacheEdit *edit= PE_get_current(scene, view_layer, ob);
	ParticleSystem *psys = edit->psys;
	ParticleSystemModifierData *psmd;
	KDTree *tree;
	KDTreeNearest nearest[10];
	POINT_P;
	float mat[4][4], co[3], threshold= RNA_float_get(op->ptr, "threshold");
	int n, totn, removed, totremoved;

	if (psys->flag & PSYS_GLOBAL_HAIR)
		return OPERATOR_CANCELLED;

	edit= psys->edit;
	psmd= psys_get_modifier(ob, psys);
	totremoved= 0;

	do {
		removed= 0;

		tree=BLI_kdtree_new(psys->totpart);
			
		/* insert particles into kd tree */
		LOOP_SELECTED_POINTS {
			psys_mat_hair_to_object(ob, psmd->dm_final, psys->part->from, psys->particles+p, mat);
			copy_v3_v3(co, point->keys->co);
			mul_m4_v3(mat, co);
			BLI_kdtree_insert(tree, p, co);
		}

		BLI_kdtree_balance(tree);

		/* tag particles to be removed */
		LOOP_SELECTED_POINTS {
			psys_mat_hair_to_object(ob, psmd->dm_final, psys->part->from, psys->particles+p, mat);
			copy_v3_v3(co, point->keys->co);
			mul_m4_v3(mat, co);

			totn = BLI_kdtree_find_nearest_n(tree, co, nearest, 10);

			for (n=0; n<totn; n++) {
				/* this needs a custom threshold still */
				if (nearest[n].index > p && nearest[n].dist < threshold) {
					if (!(point->flag & PEP_TAG)) {
						point->flag |= PEP_TAG;
						removed++;
					}
				}
			}
		}

		BLI_kdtree_free(tree);

		/* remove tagged particles - don't do mirror here! */
		remove_tagged_particles(ob, psys, 0);
		totremoved += removed;
	} while (removed);

	if (totremoved == 0)
		return OPERATOR_CANCELLED;

	BKE_reportf(op->reports, RPT_INFO, "Removed %d double particles", totremoved);

	DEG_id_tag_update(&ob->id, OB_RECALC_DATA);
	WM_event_add_notifier(C, NC_OBJECT|ND_PARTICLE|NA_EDITED, ob);

	return OPERATOR_FINISHED;
}

void PARTICLE_OT_remove_doubles(wmOperatorType *ot)
{
	/* identifiers */
	ot->name = "Remove Doubles";
	ot->idname = "PARTICLE_OT_remove_doubles";
	ot->description = "Remove selected particles close enough of others";
	
	/* api callbacks */
	ot->exec = remove_doubles_exec;
	ot->poll = PE_hair_poll;

	/* flags */
	ot->flag = OPTYPE_REGISTER|OPTYPE_UNDO;

	/* properties */
	RNA_def_float(ot->srna, "threshold", 0.0002f, 0.0f, FLT_MAX,
	              "Merge Distance", "Threshold distance withing which particles are removed", 0.00001f, 0.1f);
}


static int weight_set_exec(bContext *C, wmOperator *op)
{
	Scene *scene= CTX_data_scene(C);
	ViewLayer *view_layer = CTX_data_view_layer(C);
	ParticleEditSettings *pset= PE_settings(scene);
	Object *ob= CTX_data_active_object(C);
	PTCacheEdit *edit= PE_get_current(scene, view_layer, ob);
	ParticleSystem *psys = edit->psys;
	POINT_P;
	KEY_K;
	HairKey *hkey;
	float weight;
	ParticleBrushData *brush= &pset->brush[pset->brushtype];
	float factor= RNA_float_get(op->ptr, "factor");

	weight= brush->strength;
	edit= psys->edit;

	LOOP_SELECTED_POINTS {
		ParticleData *pa= psys->particles + p;

		LOOP_SELECTED_KEYS {
			hkey= pa->hair + k;
			hkey->weight= interpf(weight, hkey->weight, factor);
		}
	}

	DEG_id_tag_update(&ob->id, OB_RECALC_DATA);
	WM_event_add_notifier(C, NC_OBJECT|ND_PARTICLE|NA_EDITED, ob);

	return OPERATOR_FINISHED;
}

void PARTICLE_OT_weight_set(wmOperatorType *ot)
{
	/* identifiers */
	ot->name = "Weight Set";
	ot->idname = "PARTICLE_OT_weight_set";
	ot->description = "Set the weight of selected keys";

	/* api callbacks */
	ot->exec = weight_set_exec;
	ot->poll = PE_hair_poll;

	/* flags */
	ot->flag = OPTYPE_REGISTER|OPTYPE_UNDO;

	RNA_def_float(ot->srna, "factor", 1, 0, 1, "Factor",
	              "Interpolation factor between current brush weight, and keys' weights", 0, 1);
}

/************************ cursor drawing *******************************/

static void brush_drawcursor(bContext *C, int x, int y, void *UNUSED(customdata))
{
	Scene *scene = CTX_data_scene(C);
	ParticleEditSettings *pset= PE_settings(scene);
	ParticleBrushData *brush;

	if (pset->brushtype < 0) {
		return;
	}

	brush = &pset->brush[pset->brushtype];

	if (brush) {
		unsigned int pos = GWN_vertformat_attr_add(immVertexFormat(), "pos", GWN_COMP_F32, 2, GWN_FETCH_FLOAT);
		immBindBuiltinProgram(GPU_SHADER_2D_UNIFORM_COLOR);

		immUniformColor4ub(255, 255, 255, 128);

		glEnable(GL_LINE_SMOOTH);
		glEnable(GL_BLEND);

		imm_draw_circle_wire_2d(pos, (float)x, (float)y, pe_brush_size_get(scene, brush), 40);

		glDisable(GL_BLEND);
		glDisable(GL_LINE_SMOOTH);

		immUnbindProgram();
	}
}

static void toggle_particle_cursor(bContext *C, int enable)
{
	ParticleEditSettings *pset= PE_settings(CTX_data_scene(C));

	if (pset->paintcursor && !enable) {
		WM_paint_cursor_end(CTX_wm_manager(C), pset->paintcursor);
		pset->paintcursor = NULL;
	}
	else if (enable)
		pset->paintcursor= WM_paint_cursor_activate(CTX_wm_manager(C), PE_poll_view3d, brush_drawcursor, NULL);
}

/*************************** delete operator **************************/

enum { DEL_PARTICLE, DEL_KEY };

static const EnumPropertyItem delete_type_items[] = {
	{DEL_PARTICLE, "PARTICLE", 0, "Particle", ""},
	{DEL_KEY, "KEY", 0, "Key", ""},
	{0, NULL, 0, NULL, NULL}};

static void set_delete_particle(PEData *data, int pa_index)
{
	PTCacheEdit *edit= data->edit;

	edit->points[pa_index].flag |= PEP_TAG;
}

static void set_delete_particle_key(PEData *data, int pa_index, int key_index)
{
	PTCacheEdit *edit= data->edit;

	edit->points[pa_index].keys[key_index].flag |= PEK_TAG;
}

static int delete_exec(bContext *C, wmOperator *op)
{
	PEData data;
	int type= RNA_enum_get(op->ptr, "type");

	PE_set_data(C, &data);

	if (type == DEL_KEY) {
		foreach_selected_key(&data, set_delete_particle_key);
		remove_tagged_keys(data.ob, data.edit->psys);
		recalc_lengths(data.edit);
	}
	else if (type == DEL_PARTICLE) {
		foreach_selected_point(&data, set_delete_particle);
		remove_tagged_particles(data.ob, data.edit->psys, pe_x_mirror(data.ob));
		recalc_lengths(data.edit);
	}

	DEG_id_tag_update(&data.ob->id, OB_RECALC_DATA);
	WM_event_add_notifier(C, NC_OBJECT|ND_PARTICLE|NA_EDITED, data.ob);

	return OPERATOR_FINISHED;
}

void PARTICLE_OT_delete(wmOperatorType *ot)
{
	/* identifiers */
	ot->name = "Delete";
	ot->idname = "PARTICLE_OT_delete";
	ot->description = "Delete selected particles or keys";
	
	/* api callbacks */
	ot->exec = delete_exec;
	ot->invoke = WM_menu_invoke;
	ot->poll = PE_hair_poll;

	/* flags */
	ot->flag = OPTYPE_REGISTER|OPTYPE_UNDO;

	/* properties */
	ot->prop = RNA_def_enum(ot->srna, "type", delete_type_items, DEL_PARTICLE, "Type", "Delete a full particle or only keys");
}

/*************************** mirror operator **************************/

static void PE_mirror_x(
        Scene *scene, ViewLayer *view_layer, Object *ob, int tagged)
{
	Mesh *me= (Mesh *)(ob->data);
	ParticleSystemModifierData *psmd;
	PTCacheEdit *edit = PE_get_current(scene, view_layer, ob);
	ParticleSystem *psys = edit->psys;
	ParticleData *pa, *newpa, *new_pars;
	PTCacheEditPoint *newpoint, *new_points;
	POINT_P; KEY_K;
	HairKey *hkey;
	int *mirrorfaces = NULL;
	int rotation, totpart, newtotpart;

	if (psys->flag & PSYS_GLOBAL_HAIR)
		return;

	psmd= psys_get_modifier(ob, psys);
	if (!psmd->dm_final)
		return;

	const bool use_dm_final_indices = (psys->part->use_modifier_stack && !psmd->dm_final->deformedOnly);

	/* NOTE: this is not nice to use tessfaces but hard to avoid since pa->num uses tessfaces */
	BKE_mesh_tessface_ensure(me);

	/* Note: In case psys uses DM tessface indices, we mirror final DM itself, not orig mesh. Avoids an (impossible)
	 *       dm -> orig -> dm tessface indices conversion... */
	mirrorfaces = mesh_get_x_mirror_faces(ob, NULL, use_dm_final_indices ? psmd->dm_final : NULL);

	if (!edit->mirror_cache)
		PE_update_mirror_cache(ob, psys);

	totpart= psys->totpart;
	newtotpart= psys->totpart;
	LOOP_VISIBLE_POINTS {
		pa = psys->particles + p;

		if (!tagged) {
			if (point_is_selected(point)) {
				if (edit->mirror_cache[p] != -1) {
					/* already has a mirror, don't need to duplicate */
					PE_mirror_particle(ob, psmd->dm_final, psys, pa, NULL);
					continue;
				}
				else
					point->flag |= PEP_TAG;
			}
		}

		if ((point->flag & PEP_TAG) && mirrorfaces[pa->num*2] != -1)
			newtotpart++;
	}

	if (newtotpart != psys->totpart) {
		MFace *mtessface = use_dm_final_indices ? psmd->dm_final->getTessFaceArray(psmd->dm_final) : me->mface;

		/* allocate new arrays and copy existing */
		new_pars= MEM_callocN(newtotpart*sizeof(ParticleData), "ParticleData new");
		new_points= MEM_callocN(newtotpart*sizeof(PTCacheEditPoint), "PTCacheEditPoint new");

		if (psys->particles) {
			memcpy(new_pars, psys->particles, totpart*sizeof(ParticleData));
			MEM_freeN(psys->particles);
		}
		psys->particles= new_pars;

		if (edit->points) {
			memcpy(new_points, edit->points, totpart*sizeof(PTCacheEditPoint));
			MEM_freeN(edit->points);
		}
		edit->points= new_points;

		if (edit->mirror_cache) {
			MEM_freeN(edit->mirror_cache);
			edit->mirror_cache= NULL;
		}

		edit->totpoint= psys->totpart= newtotpart;
			
		/* create new elements */
		newpa= psys->particles + totpart;
		newpoint= edit->points + totpart;

		for (p=0, point=edit->points; p<totpart; p++, point++) {
			pa = psys->particles + p;
			const int pa_num = pa->num;

			if (point->flag & PEP_HIDE)
				continue;

			if (!(point->flag & PEP_TAG) || mirrorfaces[pa_num * 2] == -1)
				continue;

			/* duplicate */
			*newpa= *pa;
			*newpoint= *point;
			if (pa->hair) newpa->hair= MEM_dupallocN(pa->hair);
			if (point->keys) newpoint->keys= MEM_dupallocN(point->keys);

			/* rotate weights according to vertex index rotation */
			rotation= mirrorfaces[pa_num * 2 + 1];
			newpa->fuv[0] = pa->fuv[2];
			newpa->fuv[1] = pa->fuv[1];
			newpa->fuv[2] = pa->fuv[0];
			newpa->fuv[3] = pa->fuv[3];
			while (rotation--) {
				if (mtessface[pa_num].v4) {
					SHIFT4(float, newpa->fuv[0], newpa->fuv[1], newpa->fuv[2], newpa->fuv[3]);
				}
				else {
					SHIFT3(float, newpa->fuv[0], newpa->fuv[1], newpa->fuv[2]);
				}
			}

			/* assign face index */
			/* NOTE: mesh_get_x_mirror_faces generates -1 for non-found mirror, same as DMCACHE_NOTFOUND... */
			newpa->num = mirrorfaces[pa_num * 2];

			if (use_dm_final_indices) {
				newpa->num_dmcache = DMCACHE_ISCHILD;
			}
			else {
				newpa->num_dmcache = psys_particle_dm_face_lookup(
				                         psmd->dm_final, psmd->dm_deformed, newpa->num, newpa->fuv, NULL);
			}

			/* update edit key pointers */
			key= newpoint->keys;
			for (k=0, hkey=newpa->hair; k<newpa->totkey; k++, hkey++, key++) {
				key->co= hkey->co;
				key->time= &hkey->time;
			}

			/* map key positions as mirror over x axis */
			PE_mirror_particle(ob, psmd->dm_final, psys, pa, newpa);

			newpa++;
			newpoint++;
		}
	}

	LOOP_POINTS {
		point->flag &= ~PEP_TAG;
	}

	MEM_freeN(mirrorfaces);
}

static int mirror_exec(bContext *C, wmOperator *UNUSED(op))
{
	Scene *scene= CTX_data_scene(C);
	ViewLayer *view_layer = CTX_data_view_layer(C);
	Object *ob= CTX_data_active_object(C);
	PTCacheEdit *edit= PE_get_current(scene, view_layer, ob);
	
	PE_mirror_x(scene, view_layer, ob, 0);

	update_world_cos(ob, edit);
	WM_event_add_notifier(C, NC_OBJECT|ND_PARTICLE|NA_EDITED, ob);
	DEG_id_tag_update(&ob->id, OB_RECALC_DATA);

	return OPERATOR_FINISHED;
}

void PARTICLE_OT_mirror(wmOperatorType *ot)
{
	/* identifiers */
	ot->name = "Mirror";
	ot->idname = "PARTICLE_OT_mirror";
	ot->description = "Duplicate and mirror the selected particles along the local X axis";
	
	/* api callbacks */
	ot->exec = mirror_exec;
	ot->poll = PE_hair_poll;

	/* flags */
	ot->flag = OPTYPE_REGISTER|OPTYPE_UNDO;
}

/************************* brush edit callbacks ********************/

static void brush_comb(PEData *data, float UNUSED(mat[4][4]), float imat[4][4], int point_index, int key_index, PTCacheEditKey *key)
{
	ParticleEditSettings *pset= PE_settings(data->scene);
	float cvec[3], fac;

	if (pset->flag & PE_LOCK_FIRST && key_index == 0) return;

	fac= (float)pow((double)(1.0f - data->dist / data->rad), (double)data->combfac);

	copy_v3_v3(cvec, data->dvec);
	mul_mat3_m4_v3(imat, cvec);
	mul_v3_fl(cvec, fac);
	add_v3_v3(key->co, cvec);

	(data->edit->points + point_index)->flag |= PEP_EDIT_RECALC;
}

static void brush_cut(PEData *data, int pa_index)
{
	PTCacheEdit *edit = data->edit;
	ARegion *ar= data->vc.ar;
	Object *ob= data->ob;
	ParticleEditSettings *pset= PE_settings(data->scene);
	ParticleCacheKey *key= edit->pathcache[pa_index];
	float rad2, cut_time= 1.0;
	float x0, x1, v0, v1, o0, o1, xo0, xo1, d, dv;
	int k, cut, keys= (int)pow(2.0, (double)pset->draw_step);
	int screen_co[2];

	/* blunt scissors */
	if (BLI_frand() > data->cutfac) return;

	/* don't cut hidden */
	if (edit->points[pa_index].flag & PEP_HIDE)
		return;

	if (ED_view3d_project_int_global(ar, key->co, screen_co, V3D_PROJ_TEST_CLIP_NEAR) != V3D_PROJ_RET_OK)
		return;

	rad2= data->rad * data->rad;

	cut=0;

	x0 = (float)screen_co[0];
	x1 = (float)screen_co[1];

	o0= (float)data->mval[0];
	o1= (float)data->mval[1];
	
	xo0= x0 - o0;
	xo1= x1 - o1;

	/* check if root is inside circle */
	if (xo0*xo0 + xo1*xo1 < rad2 && key_test_depth(data, key->co, screen_co)) {
		cut_time= -1.0f;
		cut= 1;
	}
	else {
		/* calculate path time closest to root that was inside the circle */
		for (k=1, key++; k<=keys; k++, key++) {

			if ((ED_view3d_project_int_global(ar, key->co, screen_co, V3D_PROJ_TEST_CLIP_NEAR) != V3D_PROJ_RET_OK) ||
			    key_test_depth(data, key->co, screen_co) == 0)
			{
				x0 = (float)screen_co[0];
				x1 = (float)screen_co[1];

				xo0= x0 - o0;
				xo1= x1 - o1;
				continue;
			}

			v0 = (float)screen_co[0] - x0;
			v1 = (float)screen_co[1] - x1;

			dv= v0*v0 + v1*v1;

			d= (v0*xo1 - v1*xo0);
			
			d= dv * rad2 - d*d;

			if (d > 0.0f) {
				d= sqrtf(d);

				cut_time= -(v0*xo0 + v1*xo1 + d);

				if (cut_time > 0.0f) {
					cut_time /= dv;

					if (cut_time < 1.0f) {
						cut_time += (float)(k-1);
						cut_time /= (float)keys;
						cut= 1;
						break;
					}
				}
			}

			x0 = (float)screen_co[0];
			x1 = (float)screen_co[1];

			xo0= x0 - o0;
			xo1= x1 - o1;
		}
	}

	if (cut) {
		if (cut_time < 0.0f) {
			edit->points[pa_index].flag |= PEP_TAG;
		}
		else {
			rekey_particle_to_time(data->context, data->scene, data->view_layer, ob, pa_index, cut_time);
			edit->points[pa_index].flag |= PEP_EDIT_RECALC;
		}
	}
}

static void brush_length(PEData *data, int point_index)
{
	PTCacheEdit *edit= data->edit;
	PTCacheEditPoint *point = edit->points + point_index;
	KEY_K;
	float dvec[3], pvec[3] = {0.0f, 0.0f, 0.0f};

	LOOP_KEYS {
		if (k==0) {
			copy_v3_v3(pvec, key->co);
		}
		else {
			sub_v3_v3v3(dvec, key->co, pvec);
			copy_v3_v3(pvec, key->co);
			mul_v3_fl(dvec, data->growfac);
			add_v3_v3v3(key->co, (key-1)->co, dvec);
		}
	}

	point->flag |= PEP_EDIT_RECALC;
}

static void brush_puff(PEData *data, int point_index)
{
	PTCacheEdit *edit = data->edit;
	ParticleSystem *psys = edit->psys;
	PTCacheEditPoint *point = edit->points + point_index;
	KEY_K;
	float mat[4][4], imat[4][4];

	float onor_prev[3];  /* previous normal (particle-space) */
	float ofs_prev[3];  /* accumulate offset for puff_volume (particle-space) */
	float co_root[3], no_root[3];  /* root location and normal (global-space) */
	float co_prev[3], co[3];  /* track key coords as we loop (global-space) */
	float fac = 0.0f, length_accum = 0.0f;
	bool puff_volume = false;
	bool changed = false;

	zero_v3(ofs_prev);

	{
		ParticleEditSettings *pset= PE_settings(data->scene);
		ParticleBrushData *brush= &pset->brush[pset->brushtype];
		puff_volume = (brush->flag & PE_BRUSH_DATA_PUFF_VOLUME) != 0;
	}

	if (psys && !(psys->flag & PSYS_GLOBAL_HAIR)) {
		psys_mat_hair_to_global(data->ob, data->dm, psys->part->from, psys->particles + point_index, mat);
		invert_m4_m4(imat, mat);
	}
	else {
		unit_m4(mat);
		unit_m4(imat);
	}

	LOOP_KEYS {
		float kco[3];

		if (k==0) {
			/* find root coordinate and normal on emitter */
			copy_v3_v3(co, key->co);
			mul_m4_v3(mat, co);
			mul_v3_m4v3(kco, data->ob->imat, co); /* use 'kco' as the object space version of worldspace 'co', ob->imat is set before calling */

			point_index= BLI_kdtree_find_nearest(edit->emitter_field, kco, NULL);
			if (point_index == -1) return;

			copy_v3_v3(co_root, co);
			copy_v3_v3(no_root, &edit->emitter_cosnos[point_index * 6 + 3]);
			mul_mat3_m4_v3(data->ob->obmat, no_root);  /* normal into global-space */
			normalize_v3(no_root);

			if (puff_volume) {
				copy_v3_v3(onor_prev, no_root);
				mul_mat3_m4_v3(imat, onor_prev); /* global-space into particle space */
				normalize_v3(onor_prev);
			}

			fac= (float)pow((double)(1.0f - data->dist / data->rad), (double)data->pufffac);
			fac *= 0.025f;
			if (data->invert)
				fac= -fac;
		}
		else {
			/* compute position as if hair was standing up straight.
			 * */
			float length;
			copy_v3_v3(co_prev, co);
			copy_v3_v3(co, key->co);
			mul_m4_v3(mat, co);
			length = len_v3v3(co_prev, co);
			length_accum += length;

			if ((data->select==0 || (key->flag & PEK_SELECT)) && !(key->flag & PEK_HIDE)) {
				float dco[3];  /* delta temp var */

				madd_v3_v3v3fl(kco, co_root, no_root, length_accum);

				/* blend between the current and straight position */
				sub_v3_v3v3(dco, kco, co);
				madd_v3_v3fl(co, dco, fac);
				/* keep the same distance from the root or we get glitches [#35406] */
				dist_ensure_v3_v3fl(co, co_root, length_accum);

				/* re-use dco to compare before and after translation and add to the offset  */
				copy_v3_v3(dco, key->co);

				mul_v3_m4v3(key->co, imat, co);

				if (puff_volume) {
					/* accumulate the total distance moved to apply to unselected
					 * keys that come after */
					sub_v3_v3v3(ofs_prev, key->co, dco);
				}
				changed = true;
			}
			else {

				if (puff_volume) {
#if 0
					/* this is simple but looks bad, adds annoying kinks */
					add_v3_v3(key->co, ofs);
#else
					/* translate (not rotate) the rest of the hair if its not selected  */
					{
#if 0					/* kindof works but looks worse then whats below */

						/* Move the unselected point on a vector based on the
						 * hair direction and the offset */
						float c1[3], c2[3];
						sub_v3_v3v3(dco, lastco, co);
						mul_mat3_m4_v3(imat, dco); /* into particle space */

						/* move the point along a vector perpendicular to the
						 * hairs direction, reduces odd kinks, */
						cross_v3_v3v3(c1, ofs, dco);
						cross_v3_v3v3(c2, c1, dco);
						normalize_v3(c2);
						mul_v3_fl(c2, len_v3(ofs));
						add_v3_v3(key->co, c2);
#else
						/* Move the unselected point on a vector based on the
						 * the normal of the closest geometry */
						float oco[3], onor[3];
						copy_v3_v3(oco, key->co);
						mul_m4_v3(mat, oco);
						mul_v3_m4v3(kco, data->ob->imat, oco); /* use 'kco' as the object space version of worldspace 'co', ob->imat is set before calling */

						point_index= BLI_kdtree_find_nearest(edit->emitter_field, kco, NULL);
						if (point_index != -1) {
							copy_v3_v3(onor, &edit->emitter_cosnos[point_index*6+3]);
							mul_mat3_m4_v3(data->ob->obmat, onor); /* normal into worldspace */
							mul_mat3_m4_v3(imat, onor); /* worldspace into particle space */
							normalize_v3(onor);
						}
						else {
							copy_v3_v3(onor, onor_prev);
						}

						if (!is_zero_v3(ofs_prev)) {
							mul_v3_fl(onor, len_v3(ofs_prev));

							add_v3_v3(key->co, onor);
						}

						copy_v3_v3(onor_prev, onor);
#endif
					}
#endif
				}
			}
		}
	}

	if (changed)
		point->flag |= PEP_EDIT_RECALC;
}


static void BKE_brush_weight_get(PEData *data, float UNUSED(mat[4][4]), float UNUSED(imat[4][4]), int point_index, int key_index, PTCacheEditKey *UNUSED(key))
{
	/* roots have full weight always */
	if (key_index) {
		PTCacheEdit *edit = data->edit;
		ParticleSystem *psys = edit->psys;

		ParticleData *pa= psys->particles + point_index;
		pa->hair[key_index].weight = data->weightfac;

		(data->edit->points + point_index)->flag |= PEP_EDIT_RECALC;
	}
}

static void brush_smooth_get(PEData *data, float mat[4][4], float UNUSED(imat[4][4]), int UNUSED(point_index), int key_index, PTCacheEditKey *key)
{	
	if (key_index) {
		float dvec[3];

		sub_v3_v3v3(dvec, key->co, (key-1)->co);
		mul_mat3_m4_v3(mat, dvec);
		add_v3_v3(data->vec, dvec);
		data->tot++;
	}
}

static void brush_smooth_do(PEData *data, float UNUSED(mat[4][4]), float imat[4][4], int point_index, int key_index, PTCacheEditKey *key)
{
	float vec[3], dvec[3];
	
	if (key_index) {
		copy_v3_v3(vec, data->vec);
		mul_mat3_m4_v3(imat, vec);

		sub_v3_v3v3(dvec, key->co, (key-1)->co);

		sub_v3_v3v3(dvec, vec, dvec);
		mul_v3_fl(dvec, data->smoothfac);
		
		add_v3_v3(key->co, dvec);
	}

	(data->edit->points + point_index)->flag |= PEP_EDIT_RECALC;
}

/* convert from triangle barycentric weights to quad mean value weights */
static void intersect_dm_quad_weights(const float v1[3], const float v2[3], const float v3[3], const float v4[3], float w[4])
{
	float co[3], vert[4][3];

	copy_v3_v3(vert[0], v1);
	copy_v3_v3(vert[1], v2);
	copy_v3_v3(vert[2], v3);
	copy_v3_v3(vert[3], v4);

	co[0] = v1[0]*w[0] + v2[0]*w[1] + v3[0]*w[2] + v4[0]*w[3];
	co[1] = v1[1]*w[0] + v2[1]*w[1] + v3[1]*w[2] + v4[1]*w[3];
	co[2] = v1[2]*w[0] + v2[2]*w[1] + v3[2]*w[2] + v4[2]*w[3];

	interp_weights_poly_v3(w, vert, 4, co);
}

/* check intersection with a derivedmesh */
static int particle_intersect_dm(const bContext *C, Scene *scene, Object *ob, DerivedMesh *dm,
                                 float *vert_cos,
                                 const float co1[3], const float co2[3],
                                 float *min_d, int *min_face, float *min_w,
                                 float *face_minmax, float *pa_minmax,
                                 float radius, float *ipoint)
{
	EvaluationContext eval_ctx;
	MFace *mface= NULL;
	MVert *mvert= NULL;
	int i, totface, intersect=0;
	float cur_d, cur_uv[2], v1[3], v2[3], v3[3], v4[3], min[3], max[3], p_min[3], p_max[3];
	float cur_ipoint[3];
	
	CTX_data_eval_ctx(C, &eval_ctx);

	if (dm == NULL) {
		psys_disable_all(ob);

		dm = mesh_get_derived_final(&eval_ctx, scene, ob, 0);
		if (dm == NULL)
			dm = mesh_get_derived_deform(&eval_ctx, scene, ob, 0);

		psys_enable_all(ob);

		if (dm == NULL)
			return 0;
	}

	/* BMESH_ONLY, deform dm may not have tessface */
	DM_ensure_tessface(dm);
	

	if (pa_minmax==0) {
		INIT_MINMAX(p_min, p_max);
		minmax_v3v3_v3(p_min, p_max, co1);
		minmax_v3v3_v3(p_min, p_max, co2);
	}
	else {
		copy_v3_v3(p_min, pa_minmax);
		copy_v3_v3(p_max, pa_minmax+3);
	}

	totface=dm->getNumTessFaces(dm);
	mface=dm->getTessFaceDataArray(dm, CD_MFACE);
	mvert=dm->getVertDataArray(dm, CD_MVERT);

	/* lets intersect the faces */
	for (i=0; i<totface; i++, mface++) {
		if (vert_cos) {
			copy_v3_v3(v1, vert_cos+3*mface->v1);
			copy_v3_v3(v2, vert_cos+3*mface->v2);
			copy_v3_v3(v3, vert_cos+3*mface->v3);
			if (mface->v4)
				copy_v3_v3(v4, vert_cos+3*mface->v4);
		}
		else {
			copy_v3_v3(v1, mvert[mface->v1].co);
			copy_v3_v3(v2, mvert[mface->v2].co);
			copy_v3_v3(v3, mvert[mface->v3].co);
			if (mface->v4)
				copy_v3_v3(v4, mvert[mface->v4].co);
		}

		if (face_minmax==0) {
			INIT_MINMAX(min, max);
			DO_MINMAX(v1, min, max);
			DO_MINMAX(v2, min, max);
			DO_MINMAX(v3, min, max);
			if (mface->v4)
				DO_MINMAX(v4, min, max);
			if (isect_aabb_aabb_v3(min, max, p_min, p_max)==0)
				continue;
		}
		else {
			copy_v3_v3(min, face_minmax+6*i);
			copy_v3_v3(max, face_minmax+6*i+3);
			if (isect_aabb_aabb_v3(min, max, p_min, p_max)==0)
				continue;
		}

		if (radius>0.0f) {
			if (isect_sweeping_sphere_tri_v3(co1, co2, radius, v2, v3, v1, &cur_d, cur_ipoint)) {
				if (cur_d<*min_d) {
					*min_d=cur_d;
					copy_v3_v3(ipoint, cur_ipoint);
					*min_face=i;
					intersect=1;
				}
			}
			if (mface->v4) {
				if (isect_sweeping_sphere_tri_v3(co1, co2, radius, v4, v1, v3, &cur_d, cur_ipoint)) {
					if (cur_d<*min_d) {
						*min_d=cur_d;
						copy_v3_v3(ipoint, cur_ipoint);
						*min_face=i;
						intersect=1;
					}
				}
			}
		}
		else {
			if (isect_line_segment_tri_v3(co1, co2, v1, v2, v3, &cur_d, cur_uv)) {
				if (cur_d<*min_d) {
					*min_d=cur_d;
					min_w[0] = 1.0f - cur_uv[0] - cur_uv[1];
					min_w[1] = cur_uv[0];
					min_w[2] = cur_uv[1];
					min_w[3] = 0.0f;
					if (mface->v4)
						intersect_dm_quad_weights(v1, v2, v3, v4, min_w);
					*min_face=i;
					intersect=1;
				}
			}
			if (mface->v4) {
				if (isect_line_segment_tri_v3(co1, co2, v1, v3, v4, &cur_d, cur_uv)) {
					if (cur_d<*min_d) {
						*min_d=cur_d;
						min_w[0] = 1.0f - cur_uv[0] - cur_uv[1];
						min_w[1] = 0.0f;
						min_w[2] = cur_uv[0];
						min_w[3] = cur_uv[1];
						intersect_dm_quad_weights(v1, v2, v3, v4, min_w);
						*min_face=i;
						intersect=1;
					}
				}
			}
		}
	}
	return intersect;
}

static int brush_add(const bContext *C, PEData *data, short number)
{
	EvaluationContext eval_ctx;
	const Depsgraph *depsgraph = CTX_data_depsgraph(C);
	Scene *scene= data->scene;
	Object *ob= data->ob;
	DerivedMesh *dm;
	PTCacheEdit *edit = data->edit;
	ParticleSystem *psys= edit->psys;
	ParticleData *add_pars;
	ParticleSystemModifierData *psmd= psys_get_modifier(ob, psys);
	ParticleSimulationData sim= {0};
	ParticleEditSettings *pset= PE_settings(scene);
	int i, k, n= 0, totpart= psys->totpart;
	float mco[2];
	float dmx, dmy;
	float co1[3], co2[3], min_d, imat[4][4];
	float framestep, timestep;
	short size= pset->brush[PE_BRUSH_ADD].size;
	short size2= size*size;
	RNG *rng;

	invert_m4_m4(imat, ob->obmat);

	if (psys->flag & PSYS_GLOBAL_HAIR)
		return 0;

	add_pars = MEM_callocN(number * sizeof(ParticleData), "ParticleData add");

	rng = BLI_rng_new_srandom(psys->seed+data->mval[0]+data->mval[1]);

	CTX_data_eval_ctx(C, &eval_ctx);

	sim.eval_ctx = &eval_ctx;
	sim.scene= scene;
	sim.ob= ob;
	sim.psys= psys;
	sim.psmd= psmd;

	timestep= psys_get_timestep(&sim);

	if (psys->part->use_modifier_stack || psmd->dm_final->deformedOnly) {
		dm = psmd->dm_final;
	}
	else {
		dm = psmd->dm_deformed;
	}
	BLI_assert(dm);

	for (i=0; i<number; i++) {
		if (number>1) {
			dmx = size;
			dmy = size;

			/* rejection sampling to get points in circle */
			while (dmx*dmx + dmy*dmy > size2) {
				dmx= (2.0f*BLI_rng_get_float(rng) - 1.0f)*size;
				dmy= (2.0f*BLI_rng_get_float(rng) - 1.0f)*size;
			}
		}
		else {
			dmx = 0.0f;
			dmy = 0.0f;
		}

		mco[0] = data->mval[0] + dmx;
		mco[1] = data->mval[1] + dmy;
		ED_view3d_win_to_segment(depsgraph, data->vc.ar, data->vc.v3d, mco, co1, co2, true);

		mul_m4_v3(imat, co1);
		mul_m4_v3(imat, co2);
		min_d=2.0;
		
		/* warning, returns the derived mesh face */
		if (particle_intersect_dm(C, scene, ob, dm, 0, co1, co2, &min_d, &add_pars[n].num_dmcache, add_pars[n].fuv, 0, 0, 0, 0)) {
			if (psys->part->use_modifier_stack && !psmd->dm_final->deformedOnly) {
				add_pars[n].num = add_pars[n].num_dmcache;
				add_pars[n].num_dmcache = DMCACHE_ISCHILD;
			}
			else if (dm == psmd->dm_deformed) {
				/* Final DM is not same topology as orig mesh, we have to map num_dmcache to real final dm. */
				add_pars[n].num = add_pars[n].num_dmcache;
				add_pars[n].num_dmcache = psys_particle_dm_face_lookup(
				                              psmd->dm_final, psmd->dm_deformed,
				                              add_pars[n].num, add_pars[n].fuv, NULL);
			}
			else {
				add_pars[n].num = add_pars[n].num_dmcache;
			}

			if (add_pars[n].num != DMCACHE_NOTFOUND) {
				n++;
			}
		}
	}
	if (n) {
		int newtotpart=totpart+n;
		float hairmat[4][4], cur_co[3];
		KDTree *tree=0;
		ParticleData *pa, *new_pars = MEM_callocN(newtotpart*sizeof(ParticleData), "ParticleData new");
		PTCacheEditPoint *point, *new_points = MEM_callocN(newtotpart*sizeof(PTCacheEditPoint), "PTCacheEditPoint array new");
		PTCacheEditKey *key;
		HairKey *hkey;

		/* save existing elements */
		memcpy(new_pars, psys->particles, totpart * sizeof(ParticleData));
		memcpy(new_points, edit->points, totpart * sizeof(PTCacheEditPoint));

		/* change old arrays to new ones */
		if (psys->particles) MEM_freeN(psys->particles);
		psys->particles= new_pars;

		if (edit->points) MEM_freeN(edit->points);
		edit->points= new_points;

		if (edit->mirror_cache) {
			MEM_freeN(edit->mirror_cache);
			edit->mirror_cache= NULL;
		}

		/* create tree for interpolation */
		if (pset->flag & PE_INTERPOLATE_ADDED && psys->totpart) {
			tree=BLI_kdtree_new(psys->totpart);
			
			for (i=0, pa=psys->particles; i<totpart; i++, pa++) {
				psys_particle_on_dm(psmd->dm_final, psys->part->from, pa->num, pa->num_dmcache, pa->fuv, pa->foffset, cur_co, 0, 0, 0, 0, 0);
				BLI_kdtree_insert(tree, i, cur_co);
			}

			BLI_kdtree_balance(tree);
		}

		edit->totpoint= psys->totpart= newtotpart;

		/* create new elements */
		pa = psys->particles + totpart;
		point = edit->points + totpart;

		for (i=totpart; i<newtotpart; i++, pa++, point++) {
			memcpy(pa, add_pars + i - totpart, sizeof(ParticleData));
			pa->hair= MEM_callocN(pset->totaddkey * sizeof(HairKey), "BakeKey key add");
			key= point->keys= MEM_callocN(pset->totaddkey * sizeof(PTCacheEditKey), "PTCacheEditKey add");
			point->totkey= pa->totkey= pset->totaddkey;

			for (k=0, hkey=pa->hair; k<pa->totkey; k++, hkey++, key++) {
				key->co= hkey->co;
				key->time= &hkey->time;

				if (!(psys->flag & PSYS_GLOBAL_HAIR))
					key->flag |= PEK_USE_WCO;
			}
			
			pa->size= 1.0f;
			initialize_particle(&sim, pa);
			reset_particle(&sim, pa, 0.0, 1.0);
			point->flag |= PEP_EDIT_RECALC;
			if (pe_x_mirror(ob))
				point->flag |= PEP_TAG; /* signal for duplicate */
			
			framestep= pa->lifetime/(float)(pset->totaddkey-1);

			if (tree) {
				ParticleData *ppa;
				HairKey *thkey;
				ParticleKey key3[3];
				KDTreeNearest ptn[3];
				int w, maxw;
				float maxd, totw=0.0, weight[3];

				psys_particle_on_dm(psmd->dm_final, psys->part->from, pa->num, pa->num_dmcache, pa->fuv, pa->foffset, co1, 0, 0, 0, 0, 0);
				maxw = BLI_kdtree_find_nearest_n(tree, co1, ptn, 3);

				maxd= ptn[maxw-1].dist;
				
				for (w=0; w<maxw; w++) {
					weight[w] = (float)pow(2.0, (double)(-6.0f * ptn[w].dist / maxd));
					totw += weight[w];
				}
				for (;w<3; w++) {
					weight[w] = 0.0f;
				}

				if (totw > 0.0f) {
					for (w=0; w<maxw; w++)
						weight[w] /= totw;
				}
				else {
					for (w=0; w<maxw; w++)
						weight[w] = 1.0f/maxw;
				}

				ppa= psys->particles+ptn[0].index;

				for (k=0; k<pset->totaddkey; k++) {
					thkey= (HairKey *)pa->hair + k;
					thkey->time= pa->time + k * framestep;

					key3[0].time= thkey->time/ 100.0f;
					psys_get_particle_on_path(&sim, ptn[0].index, key3, 0);
					mul_v3_fl(key3[0].co, weight[0]);
					
					/* TODO: interpolating the weight would be nicer */
					thkey->weight= (ppa->hair+MIN2(k, ppa->totkey-1))->weight;
					
					if (maxw>1) {
						key3[1].time= key3[0].time;
						psys_get_particle_on_path(&sim, ptn[1].index, &key3[1], 0);
						mul_v3_fl(key3[1].co, weight[1]);
						add_v3_v3(key3[0].co, key3[1].co);

						if (maxw>2) {
							key3[2].time= key3[0].time;
							psys_get_particle_on_path(&sim, ptn[2].index, &key3[2], 0);
							mul_v3_fl(key3[2].co, weight[2]);
							add_v3_v3(key3[0].co, key3[2].co);
						}
					}

					if (k==0)
						sub_v3_v3v3(co1, pa->state.co, key3[0].co);

					add_v3_v3v3(thkey->co, key3[0].co, co1);

					thkey->time= key3[0].time;
				}
			}
			else {
				for (k=0, hkey=pa->hair; k<pset->totaddkey; k++, hkey++) {
					madd_v3_v3v3fl(hkey->co, pa->state.co, pa->state.vel, k * framestep * timestep);
					hkey->time += k * framestep;
					hkey->weight = 1.f - (float)k/(float)(pset->totaddkey-1);
				}
			}
			for (k=0, hkey=pa->hair; k<pset->totaddkey; k++, hkey++) {
				psys_mat_hair_to_global(ob, psmd->dm_final, psys->part->from, pa, hairmat);
				invert_m4_m4(imat, hairmat);
				mul_m4_v3(imat, hkey->co);
			}
		}

		if (tree)
			BLI_kdtree_free(tree);
	}

	MEM_freeN(add_pars);

	BLI_rng_free(rng);
	
	return n;
}

/************************* brush edit operator ********************/

typedef struct BrushEdit {
	Scene *scene;
	ViewLayer *view_layer;
	Object *ob;
	PTCacheEdit *edit;

	int first;
	int lastmouse[2];
	float zfac;

	/* optional cached view settings to avoid setting on every mousemove */
	PEData data;
} BrushEdit;

static int brush_edit_init(bContext *C, wmOperator *op)
{
	Scene *scene= CTX_data_scene(C);
	ViewLayer *view_layer = CTX_data_view_layer(C);
	Object *ob= CTX_data_active_object(C);
	ParticleEditSettings *pset= PE_settings(scene);
	PTCacheEdit *edit= PE_get_current(scene, view_layer, ob);
	ARegion *ar= CTX_wm_region(C);
	BrushEdit *bedit;
	float min[3], max[3];
	
	if (pset->brushtype < 0)
		return 0;

	/* set the 'distance factor' for grabbing (used in comb etc) */
	INIT_MINMAX(min, max);
	PE_minmax(scene, view_layer, min, max);
	mid_v3_v3v3(min, min, max);

	bedit= MEM_callocN(sizeof(BrushEdit), "BrushEdit");
	bedit->first= 1;
	op->customdata= bedit;

	bedit->scene= scene;
	bedit->view_layer = view_layer;
	bedit->ob= ob;
	bedit->edit= edit;

	bedit->zfac = ED_view3d_calc_zfac(ar->regiondata, min, NULL);

	/* cache view depths and settings for re-use */
	PE_set_view3d_data(C, &bedit->data);

	return 1;
}

static void brush_edit_apply(bContext *C, wmOperator *op, PointerRNA *itemptr)
{
	BrushEdit *bedit= op->customdata;
	Scene *scene= bedit->scene;
	ViewLayer *view_layer = bedit->view_layer;
	Object *ob= bedit->ob;
	PTCacheEdit *edit= bedit->edit;
	ParticleEditSettings *pset= PE_settings(scene);
	ParticleSystemModifierData *psmd= edit->psys ? psys_get_modifier(ob, edit->psys) : NULL;
	ParticleBrushData *brush= &pset->brush[pset->brushtype];
	ARegion *ar= CTX_wm_region(C);
	float vec[3], mousef[2];
	int mval[2];
	int flip, mouse[2], removed= 0, added=0, selected= 0, tot_steps= 1, step= 1;
	float dx, dy, dmax;
	int lock_root = pset->flag & PE_LOCK_FIRST;

	if (!PE_start_edit(edit))
		return;

	EvaluationContext eval_ctx;
	CTX_data_eval_ctx(C, &eval_ctx);

	RNA_float_get_array(itemptr, "mouse", mousef);
	mouse[0] = mousef[0];
	mouse[1] = mousef[1];
	flip= RNA_boolean_get(itemptr, "pen_flip");

	if (bedit->first) {
		bedit->lastmouse[0] = mouse[0];
		bedit->lastmouse[1] = mouse[1];
	}

	dx= mouse[0] - bedit->lastmouse[0];
	dy= mouse[1] - bedit->lastmouse[1];

	mval[0] = mouse[0];
	mval[1] = mouse[1];


	/* disable locking temporatily for disconnected hair */
	if (edit->psys && edit->psys->flag & PSYS_GLOBAL_HAIR)
		pset->flag &= ~PE_LOCK_FIRST;

	if (((pset->brushtype == PE_BRUSH_ADD) ?
	     (sqrtf(dx * dx + dy * dy) > pset->brush[PE_BRUSH_ADD].step) : (dx != 0 || dy != 0)) || bedit->first)
	{
		PEData data= bedit->data;
		data.context = C; // TODO(mai): why isnt this set in bedit->data?

		view3d_operator_needs_opengl(C);
		selected= (short)count_selected_keys(scene, edit);

		dmax = max_ff(fabsf(dx), fabsf(dy));
		tot_steps = dmax/(0.2f * pe_brush_size_get(scene, brush)) + 1;

		dx /= (float)tot_steps;
		dy /= (float)tot_steps;

		for (step = 1; step<=tot_steps; step++) {
			mval[0] = bedit->lastmouse[0] + step*dx;
			mval[1] = bedit->lastmouse[1] + step*dy;

			switch (pset->brushtype) {
				case PE_BRUSH_COMB:
				{
					const float mval_f[2] = {dx, dy};
					data.mval= mval;
					data.rad= pe_brush_size_get(scene, brush);

					data.combfac= (brush->strength - 0.5f) * 2.0f;
					if (data.combfac < 0.0f)
						data.combfac= 1.0f - 9.0f * data.combfac;
					else
						data.combfac= 1.0f - data.combfac;

					invert_m4_m4(ob->imat, ob->obmat);

					ED_view3d_win_to_delta(ar, mval_f, vec, bedit->zfac);
					data.dvec= vec;

					foreach_mouse_hit_key(&data, brush_comb, selected);
					break;
				}
				case PE_BRUSH_CUT:
				{
					if (edit->psys && edit->pathcache) {
						data.mval= mval;
						data.rad= pe_brush_size_get(scene, brush);
						data.cutfac= brush->strength;

						if (selected)
							foreach_selected_point(&data, brush_cut);
						else
							foreach_point(&data, brush_cut);

						removed= remove_tagged_particles(ob, edit->psys, pe_x_mirror(ob));
						if (pset->flag & PE_KEEP_LENGTHS)
							recalc_lengths(edit);
					}
					else
						removed= 0;

					break;
				}
				case PE_BRUSH_LENGTH:
				{
					data.mval= mval;
				
					data.rad= pe_brush_size_get(scene, brush);
					data.growfac= brush->strength / 50.0f;

					if (brush->invert ^ flip)
						data.growfac= 1.0f - data.growfac;
					else
						data.growfac= 1.0f + data.growfac;

					foreach_mouse_hit_point(&data, brush_length, selected);

					if (pset->flag & PE_KEEP_LENGTHS)
						recalc_lengths(edit);
					break;
				}
				case PE_BRUSH_PUFF:
				{
					if (edit->psys) {
						data.dm= psmd->dm_final;
						data.mval= mval;
						data.rad= pe_brush_size_get(scene, brush);
						data.select= selected;

						data.pufffac= (brush->strength - 0.5f) * 2.0f;
						if (data.pufffac < 0.0f)
							data.pufffac= 1.0f - 9.0f * data.pufffac;
						else
							data.pufffac= 1.0f - data.pufffac;

						data.invert= (brush->invert ^ flip);
						invert_m4_m4(ob->imat, ob->obmat);

						foreach_mouse_hit_point(&data, brush_puff, selected);
					}
					break;
				}
				case PE_BRUSH_ADD:
				{
					if (edit->psys && edit->psys->part->from==PART_FROM_FACE) {
						data.mval= mval;

						added= brush_add(C, &data, brush->count);

						if (pset->flag & PE_KEEP_LENGTHS)
							recalc_lengths(edit);
					}
					else
						added= 0;
					break;
				}
				case PE_BRUSH_SMOOTH:
				{
					data.mval= mval;
					data.rad= pe_brush_size_get(scene, brush);

					data.vec[0] = data.vec[1] = data.vec[2] = 0.0f;
					data.tot= 0;

					data.smoothfac= brush->strength;

					invert_m4_m4(ob->imat, ob->obmat);

					foreach_mouse_hit_key(&data, brush_smooth_get, selected);

					if (data.tot) {
						mul_v3_fl(data.vec, 1.0f / (float)data.tot);
						foreach_mouse_hit_key(&data, brush_smooth_do, selected);
					}

					break;
				}
				case PE_BRUSH_WEIGHT:
				{
					if (edit->psys) {
						data.dm= psmd->dm_final;
						data.mval= mval;
						data.rad= pe_brush_size_get(scene, brush);

						data.weightfac = brush->strength; /* note that this will never be zero */

						foreach_mouse_hit_key(&data, BKE_brush_weight_get, selected);
					}

					break;
				}
			}
			if ((pset->flag & PE_KEEP_LENGTHS)==0)
				recalc_lengths(edit);

			if (ELEM(pset->brushtype, PE_BRUSH_ADD, PE_BRUSH_CUT) && (added || removed)) {
				if (pset->brushtype == PE_BRUSH_ADD && pe_x_mirror(ob))
					PE_mirror_x(scene, view_layer, ob, 1);

				update_world_cos(ob, edit);
				psys_free_path_cache(NULL, edit);
				DEG_id_tag_update(&ob->id, OB_RECALC_DATA);
			}
			else {
				PE_update_object(&eval_ctx, scene, view_layer, ob, 1);
			}
		}

		if (edit->psys) {
			WM_event_add_notifier(C, NC_OBJECT|ND_PARTICLE|NA_EDITED, ob);
		}
		else {
			DEG_id_tag_update(&ob->id, OB_RECALC_DATA);
			WM_event_add_notifier(C, NC_OBJECT|ND_MODIFIER, ob);
		}

		bedit->lastmouse[0] = mouse[0];
		bedit->lastmouse[1] = mouse[1];
		bedit->first= 0;
	}

	pset->flag |= lock_root;
}

static void brush_edit_exit(wmOperator *op)
{
	BrushEdit *bedit= op->customdata;

	MEM_freeN(bedit);
}

static int brush_edit_exec(bContext *C, wmOperator *op)
{
	if (!brush_edit_init(C, op))
		return OPERATOR_CANCELLED;

	RNA_BEGIN (op->ptr, itemptr, "stroke")
	{
		brush_edit_apply(C, op, &itemptr);
	}
	RNA_END;

	brush_edit_exit(op);

	return OPERATOR_FINISHED;
}

static void brush_edit_apply_event(bContext *C, wmOperator *op, const wmEvent *event)
{
	PointerRNA itemptr;
	float mouse[2];

	VECCOPY2D(mouse, event->mval);

	/* fill in stroke */
	RNA_collection_add(op->ptr, "stroke", &itemptr);

	RNA_float_set_array(&itemptr, "mouse", mouse);
	RNA_boolean_set(&itemptr, "pen_flip", event->shift != false); // XXX hardcoded

	/* apply */
	brush_edit_apply(C, op, &itemptr);
}

static int brush_edit_invoke(bContext *C, wmOperator *op, const wmEvent *event)
{
	if (!brush_edit_init(C, op))
		return OPERATOR_CANCELLED;
	
	brush_edit_apply_event(C, op, event);

	WM_event_add_modal_handler(C, op);

	return OPERATOR_RUNNING_MODAL;
}

static int brush_edit_modal(bContext *C, wmOperator *op, const wmEvent *event)
{
	switch (event->type) {
		case LEFTMOUSE:
		case MIDDLEMOUSE:
		case RIGHTMOUSE: // XXX hardcoded
			brush_edit_exit(op);
			return OPERATOR_FINISHED;
		case MOUSEMOVE:
			brush_edit_apply_event(C, op, event);
			break;
	}

	return OPERATOR_RUNNING_MODAL;
}

static void brush_edit_cancel(bContext *UNUSED(C), wmOperator *op)
{
	brush_edit_exit(op);
}

void PARTICLE_OT_brush_edit(wmOperatorType *ot)
{
	/* identifiers */
	ot->name = "Brush Edit";
	ot->idname = "PARTICLE_OT_brush_edit";
	ot->description = "Apply a stroke of brush to the particles";
	
	/* api callbacks */
	ot->exec = brush_edit_exec;
	ot->invoke = brush_edit_invoke;
	ot->modal = brush_edit_modal;
	ot->cancel = brush_edit_cancel;
	ot->poll = PE_poll_view3d;

	/* flags */
	ot->flag = OPTYPE_REGISTER|OPTYPE_UNDO|OPTYPE_BLOCKING;

	/* properties */
	PropertyRNA *prop;
	prop = RNA_def_collection_runtime(ot->srna, "stroke", &RNA_OperatorStrokeElement, "Stroke", "");
	RNA_def_property_flag(prop, PROP_HIDDEN | PROP_SKIP_SAVE);
}

/*********************** cut shape ***************************/

static int shape_cut_poll(bContext *C)
{
	if (PE_hair_poll(C)) {
		Scene *scene = CTX_data_scene(C);
		ParticleEditSettings *pset = PE_settings(scene);
		
		if (pset->shape_object && (pset->shape_object->type == OB_MESH)) {
			return true;
		}
	}
	
	return false;
}

typedef struct PointInsideBVH {
	BVHTreeFromMesh bvhdata;
	int num_hits;
} PointInsideBVH;

static void point_inside_bvh_cb(void *userdata, int index, const BVHTreeRay *ray, BVHTreeRayHit *hit)
{
	PointInsideBVH *data = userdata;
	
	data->bvhdata.raycast_callback(&data->bvhdata, index, ray, hit);
	
	if (hit->index != -1)
		++data->num_hits;
}

/* true if the point is inside the shape mesh */
static bool shape_cut_test_point(PEData *data, ParticleCacheKey *key)
{
	BVHTreeFromMesh *shape_bvh = &data->shape_bvh;
	const float dir[3] = {1.0f, 0.0f, 0.0f};
	PointInsideBVH userdata;
	
	userdata.bvhdata = data->shape_bvh;
	userdata.num_hits = 0;
	
	BLI_bvhtree_ray_cast_all(
	        shape_bvh->tree, key->co, dir, 0.0f, BVH_RAYCAST_DIST_MAX,
	        point_inside_bvh_cb, &userdata);
	
	/* for any point inside a watertight mesh the number of hits is uneven */
	return (userdata.num_hits % 2) == 1;
}

static void shape_cut(PEData *data, int pa_index)
{
	PTCacheEdit *edit = data->edit;
	Object *ob = data->ob;
	ParticleEditSettings *pset = PE_settings(data->scene);
	ParticleCacheKey *key;
	
	bool cut;
	float cut_time = 1.0;
	int k, totkeys = 1 << pset->draw_step;
	
	/* don't cut hidden */
	if (edit->points[pa_index].flag & PEP_HIDE)
		return;
	
	cut = false;
	
	/* check if root is inside the cut shape */
	key = edit->pathcache[pa_index];
	if (!shape_cut_test_point(data, key)) {
		cut_time = -1.0f;
		cut = true;
	}
	else {
		for (k = 0; k < totkeys; k++, key++) {
			BVHTreeRayHit hit;
			float dir[3];
			float len;
			
			sub_v3_v3v3(dir, (key+1)->co, key->co);
			len = normalize_v3(dir);
			
			memset(&hit, 0, sizeof(hit));
			hit.index = -1;
			hit.dist = len;
			BLI_bvhtree_ray_cast(data->shape_bvh.tree, key->co, dir, 0.0f, &hit, data->shape_bvh.raycast_callback, &data->shape_bvh);
			if (hit.index >= 0) {
				if (hit.dist < len) {
					cut_time = (hit.dist / len + (float)k) / (float)totkeys;
					cut = true;
					break;
				}
			}
		}
	}

	if (cut) {
		if (cut_time < 0.0f) {
			edit->points[pa_index].flag |= PEP_TAG;
		}
		else {
			rekey_particle_to_time(data->context, data->scene, data->view_layer, ob, pa_index, cut_time);
			edit->points[pa_index].flag |= PEP_EDIT_RECALC;
		}
	}
}

static int shape_cut_exec(bContext *C, wmOperator *UNUSED(op))
{
	Scene *scene = CTX_data_scene(C);
	ViewLayer *view_layer = CTX_data_view_layer(C);
	Object *ob = CTX_data_active_object(C);
	ParticleEditSettings *pset = PE_settings(scene);
	PTCacheEdit *edit = PE_get_current(scene, view_layer, ob);
	Object *shapeob = pset->shape_object;
	int selected = count_selected_keys(scene, edit);
	int lock_root = pset->flag & PE_LOCK_FIRST;
	
	if (!PE_start_edit(edit))
		return OPERATOR_CANCELLED;
	
	EvaluationContext eval_ctx;
	CTX_data_eval_ctx(C, &eval_ctx);

	/* disable locking temporatily for disconnected hair */
	if (edit->psys && edit->psys->flag & PSYS_GLOBAL_HAIR)
		pset->flag &= ~PE_LOCK_FIRST;
	
	if (edit->psys && edit->pathcache) {
		PEData data;
		int removed;
		
		PE_set_data(C, &data);
		if (!PE_create_shape_tree(&data, shapeob)) {
			/* shapeob may not have faces... */
			return OPERATOR_CANCELLED;
		}
		
		if (selected)
			foreach_selected_point(&data, shape_cut);
		else
			foreach_point(&data, shape_cut);
		
		removed = remove_tagged_particles(ob, edit->psys, pe_x_mirror(ob));
		recalc_lengths(edit);
		
		if (removed) {
			update_world_cos(ob, edit);
			psys_free_path_cache(NULL, edit);
			DEG_id_tag_update(&ob->id, OB_RECALC_DATA);
		}
		else {
			PE_update_object(&eval_ctx, scene, view_layer, ob, 1);
		}
		
		if (edit->psys) {
			WM_event_add_notifier(C, NC_OBJECT|ND_PARTICLE|NA_EDITED, ob);
		}
		else {
			DEG_id_tag_update(&ob->id, OB_RECALC_DATA);
			WM_event_add_notifier(C, NC_OBJECT|ND_MODIFIER, ob);
		}
		
		PE_free_shape_tree(&data);
	}
	
	pset->flag |= lock_root;
	
	return OPERATOR_FINISHED;
}

void PARTICLE_OT_shape_cut(wmOperatorType *ot)
{
	/* identifiers */
	ot->name = "Shape Cut";
	ot->idname = "PARTICLE_OT_shape_cut";
	ot->description = "Cut hair to conform to the set shape object";
	
	/* api callbacks */
	ot->exec = shape_cut_exec;
	ot->poll = shape_cut_poll;

	/* flags */
	ot->flag = OPTYPE_REGISTER|OPTYPE_UNDO;
}

/*********************** undo ***************************/

static void free_PTCacheUndo(PTCacheUndo *undo)
{
	PTCacheEditPoint *point;
	int i;

	for (i=0, point=undo->points; i<undo->totpoint; i++, point++) {
		if (undo->particles && (undo->particles + i)->hair)
			MEM_freeN((undo->particles + i)->hair);
		if (point->keys)
			MEM_freeN(point->keys);
	}
	if (undo->points)
		MEM_freeN(undo->points);

	if (undo->particles)
		MEM_freeN(undo->particles);

	BKE_ptcache_free_mem(&undo->mem_cache);
}

static void make_PTCacheUndo(PTCacheEdit *edit, PTCacheUndo *undo)
{
	PTCacheEditPoint *point;
	int i;

	undo->totpoint= edit->totpoint;

	if (edit->psys) {
		ParticleData *pa;

		pa= undo->particles= MEM_dupallocN(edit->psys->particles);

		for (i=0; i<edit->totpoint; i++, pa++)
			pa->hair= MEM_dupallocN(pa->hair);

		undo->psys_flag = edit->psys->flag;
	}
	else {
		PTCacheMem *pm;

		BLI_duplicatelist(&undo->mem_cache, &edit->pid.cache->mem_cache);
		pm = undo->mem_cache.first;

		for (; pm; pm=pm->next) {
			for (i=0; i<BPHYS_TOT_DATA; i++)
				pm->data[i] = MEM_dupallocN(pm->data[i]);
		}
	}

	point= undo->points = MEM_dupallocN(edit->points);
	undo->totpoint = edit->totpoint;

	for (i=0; i<edit->totpoint; i++, point++) {
		point->keys= MEM_dupallocN(point->keys);
		/* no need to update edit key->co & key->time pointers here */
	}
}

static void get_PTCacheUndo(PTCacheEdit *edit, PTCacheUndo *undo)
{
	ParticleSystem *psys = edit->psys;
	ParticleData *pa;
	HairKey *hkey;
	POINT_P; KEY_K;

	LOOP_POINTS {
		if (psys && psys->particles[p].hair)
			MEM_freeN(psys->particles[p].hair);

		if (point->keys)
			MEM_freeN(point->keys);
	}
	if (psys && psys->particles)
		MEM_freeN(psys->particles);
	if (edit->points)
		MEM_freeN(edit->points);
	if (edit->mirror_cache) {
		MEM_freeN(edit->mirror_cache);
		edit->mirror_cache= NULL;
	}

	edit->points= MEM_dupallocN(undo->points);
	edit->totpoint = undo->totpoint;

	LOOP_POINTS {
		point->keys= MEM_dupallocN(point->keys);
	}

	if (psys) {
		psys->particles= MEM_dupallocN(undo->particles);

		psys->totpart= undo->totpoint;

		LOOP_POINTS {
			pa = psys->particles + p;
			hkey= pa->hair = MEM_dupallocN(pa->hair);

			LOOP_KEYS {
				key->co= hkey->co;
				key->time= &hkey->time;
				hkey++;
			}
		}

		psys->flag = undo->psys_flag;
	}
	else {
		PTCacheMem *pm;
		int i;

		BKE_ptcache_free_mem(&edit->pid.cache->mem_cache);

		BLI_duplicatelist(&edit->pid.cache->mem_cache, &undo->mem_cache);

		pm = edit->pid.cache->mem_cache.first;

		for (; pm; pm=pm->next) {
			for (i=0; i<BPHYS_TOT_DATA; i++)
				pm->data[i] = MEM_dupallocN(pm->data[i]);

			BKE_ptcache_mem_pointers_init(pm);

			LOOP_POINTS {
				LOOP_KEYS {
					if ((int)key->ftime == (int)pm->frame) {
						key->co = pm->cur[BPHYS_DATA_LOCATION];
						key->vel = pm->cur[BPHYS_DATA_VELOCITY];
						key->rot = pm->cur[BPHYS_DATA_ROTATION];
						key->time = &key->ftime;
					}
				}
				BKE_ptcache_mem_pointers_incr(pm);
			}
		}
	}
}

void PE_undo_push(Scene *scene, ViewLayer *view_layer, const char *str)
{
	PTCacheEdit *edit= PE_get_current(scene, view_layer, OBACT(view_layer));
	PTCacheUndo *undo;
	int nr;

	if (!edit) return;

	/* remove all undos after (also when curundo==NULL) */
	while (edit->undo.last != edit->curundo) {
		undo= edit->undo.last;
		BLI_remlink(&edit->undo, undo);
		free_PTCacheUndo(undo);
		MEM_freeN(undo);
	}

	/* make new */
	edit->curundo= undo= MEM_callocN(sizeof(PTCacheUndo), "particle undo file");
	BLI_strncpy(undo->name, str, sizeof(undo->name));
	BLI_addtail(&edit->undo, undo);
	
	/* and limit amount to the maximum */
	nr= 0;
	undo= edit->undo.last;
	while (undo) {
		nr++;
		if (nr==U.undosteps) break;
		undo= undo->prev;
	}
	if (undo) {
		while (edit->undo.first != undo) {
			PTCacheUndo *first= edit->undo.first;
			BLI_remlink(&edit->undo, first);
			free_PTCacheUndo(first);
			MEM_freeN(first);
		}
	}

	/* copy  */
	make_PTCacheUndo(edit, edit->curundo);
}

void PE_undo_step(Scene *scene, ViewLayer *view_layer, int step)
{	
	PTCacheEdit *edit= PE_get_current(scene, view_layer, OBACT(view_layer));

	if (!edit) return;

	if (step==0) {
		get_PTCacheUndo(edit, edit->curundo);
	}
	else if (step==1) {
		
		if (edit->curundo==NULL || edit->curundo->prev==NULL) {
			/* pass */
		}
		else {
			if (G.debug & G_DEBUG) printf("undo %s\n", edit->curundo->name);
			edit->curundo= edit->curundo->prev;
			get_PTCacheUndo(edit, edit->curundo);
		}
	}
	else {
		/* curundo has to remain current situation! */
		
		if (edit->curundo==NULL || edit->curundo->next==NULL) {
			/* pass */
		}
		else {
			get_PTCacheUndo(edit, edit->curundo->next);
			edit->curundo= edit->curundo->next;
			if (G.debug & G_DEBUG) printf("redo %s\n", edit->curundo->name);
		}
	}

	DEG_id_tag_update(&OBACT(view_layer)->id, OB_RECALC_DATA);
}

bool PE_undo_is_valid(Scene *scene, ViewLayer *view_layer)
{
	PTCacheEdit *edit= PE_get_current(scene, view_layer, OBACT(view_layer));
	
	if (edit) {
		return (edit->undo.last != edit->undo.first);
	}
	return 0;
}

void PTCacheUndo_clear(PTCacheEdit *edit)
{
	PTCacheUndo *undo;

	if (edit==NULL) return;
	
	undo= edit->undo.first;
	while (undo) {
		free_PTCacheUndo(undo);
		undo= undo->next;
	}
	BLI_freelistN(&edit->undo);
	edit->curundo= NULL;
}

void PE_undo(Scene *scene, ViewLayer *view_layer)
{
	PE_undo_step(scene, view_layer, 1);
}

void PE_redo(Scene *scene, ViewLayer *view_layer)
{
	PE_undo_step(scene, view_layer, -1);
}

void PE_undo_number(Scene *scene, ViewLayer *view_layer, int nr)
{
	PTCacheEdit *edit= PE_get_current(scene, view_layer, OBACT(view_layer));
	PTCacheUndo *undo;
	int a=0;
	
	for (undo= edit->undo.first; undo; undo= undo->next, a++) {
		if (a==nr) break;
	}
	edit->curundo= undo;
	PE_undo_step(scene, view_layer, 0);
}


/* get name of undo item, return null if no item with this index */
/* if active pointer, set it to 1 if true */
const char *PE_undo_get_name(Scene *scene, ViewLayer *view_layer, int nr, bool *r_active)
{
	PTCacheEdit *edit= PE_get_current(scene, view_layer, OBACT(view_layer));
	PTCacheUndo *undo;
	
	if (r_active) *r_active = false;
	
	if (edit) {
		undo= BLI_findlink(&edit->undo, nr);
		if (undo) {
			if (r_active && (undo == edit->curundo)) {
				*r_active = true;
			}
			return undo->name;
		}
	}
	return NULL;
}

/************************ utilities ******************************/

int PE_minmax(Scene *scene, ViewLayer *view_layer, float min[3], float max[3])
{
	Object *ob= OBACT(view_layer);
	PTCacheEdit *edit= PE_get_current(scene, view_layer, ob);
	ParticleSystem *psys;
	ParticleSystemModifierData *psmd = NULL;
	POINT_P; KEY_K;
	float co[3], mat[4][4];
	int ok= 0;

	if (!edit) return ok;

	if ((psys = edit->psys))
		psmd= psys_get_modifier(ob, psys);
	else
		unit_m4(mat);

	LOOP_VISIBLE_POINTS {
		if (psys)
			psys_mat_hair_to_global(ob, psmd->dm_final, psys->part->from, psys->particles+p, mat);

		LOOP_SELECTED_KEYS {
			copy_v3_v3(co, key->co);
			mul_m4_v3(mat, co);
			DO_MINMAX(co, min, max);
			ok= 1;
		}
	}

	if (!ok) {
		BKE_object_minmax(ob, min, max, true);
		ok= 1;
	}

	return ok;
}

/************************ particle edit toggle operator ************************/

/* initialize needed data for bake edit */
void PE_create_particle_edit(
        const EvaluationContext *eval_ctx, Scene *scene, ViewLayer *view_layer, Object *ob, PointCache *cache, ParticleSystem *psys)
{
	PTCacheEdit *edit;
	ParticleSystemModifierData *psmd = (psys) ? psys_get_modifier(ob, psys) : NULL;
	POINT_P; KEY_K;
	ParticleData *pa = NULL;
	HairKey *hkey;
	int totpoint;

	/* no psmd->dm happens in case particle system modifier is not enabled */
	if (!(psys && psmd && psmd->dm_final) && !cache)
		return;

	if (cache && cache->flag & PTCACHE_DISK_CACHE)
		return;

	if (psys == NULL && (cache && BLI_listbase_is_empty(&cache->mem_cache)))
		return;

	edit = (psys) ? psys->edit : cache->edit;

	if (!edit) {
		totpoint = psys ? psys->totpart : (int)((PTCacheMem *)cache->mem_cache.first)->totpoint;

		edit= MEM_callocN(sizeof(PTCacheEdit), "PE_create_particle_edit");
		edit->points=MEM_callocN(totpoint*sizeof(PTCacheEditPoint), "PTCacheEditPoints");
		edit->totpoint = totpoint;

		if (psys && !cache) {
			psys->edit= edit;
			edit->psys = psys;

			psys->free_edit= PE_free_ptcache_edit;

			edit->pathcache = NULL;
			BLI_listbase_clear(&edit->pathcachebufs);

			pa = psys->particles;
			LOOP_POINTS {
				point->totkey = pa->totkey;
				point->keys= MEM_callocN(point->totkey*sizeof(PTCacheEditKey), "ParticleEditKeys");
				point->flag |= PEP_EDIT_RECALC;

				hkey = pa->hair;
				LOOP_KEYS {
					key->co= hkey->co;
					key->time= &hkey->time;
					key->flag= hkey->editflag;
					if (!(psys->flag & PSYS_GLOBAL_HAIR)) {
						key->flag |= PEK_USE_WCO;
						hkey->editflag |= PEK_USE_WCO;
					}

					hkey++;
				}
				pa++;
			}
			update_world_cos(ob, edit);
		}
		else {
			PTCacheMem *pm;
			int totframe=0;

			cache->edit= edit;
			cache->free_edit= PE_free_ptcache_edit;
			edit->psys = NULL;

			for (pm=cache->mem_cache.first; pm; pm=pm->next)
				totframe++;

			for (pm=cache->mem_cache.first; pm; pm=pm->next) {
				LOOP_POINTS {
					if (BKE_ptcache_mem_pointers_seek(p, pm) == 0)
						continue;

					if (!point->totkey) {
						key = point->keys = MEM_callocN(totframe*sizeof(PTCacheEditKey), "ParticleEditKeys");
						point->flag |= PEP_EDIT_RECALC;
					}
					else
						key = point->keys + point->totkey;

					key->co = pm->cur[BPHYS_DATA_LOCATION];
					key->vel = pm->cur[BPHYS_DATA_VELOCITY];
					key->rot = pm->cur[BPHYS_DATA_ROTATION];
					key->ftime = (float)pm->frame;
					key->time = &key->ftime;
					BKE_ptcache_mem_pointers_incr(pm);

					point->totkey++;
				}
			}
			psys = NULL;
		}

		UI_GetThemeColor3ubv(TH_EDGE_SELECT, edit->sel_col);
		UI_GetThemeColor3ubv(TH_WIRE, edit->nosel_col);

		recalc_lengths(edit);
		if (psys && !cache)
			recalc_emitter_field(ob, psys);
		PE_update_object(eval_ctx, scene, view_layer, ob, 1);

		PTCacheUndo_clear(edit);
		PE_undo_push(scene, view_layer, "Original");
	}
}

static int particle_edit_toggle_poll(bContext *C)
{
	Object *ob = CTX_data_active_object(C);

	if (ob == NULL || ob->type != OB_MESH)
		return 0;
	if (!ob->data || ID_IS_LINKED(ob->data))
		return 0;
	if (CTX_data_edit_object(C))
		return 0;

	return (ob->particlesystem.first ||
	        modifiers_findByType(ob, eModifierType_Cloth) ||
	        modifiers_findByType(ob, eModifierType_Softbody));
}

static int particle_edit_toggle_exec(bContext *C, wmOperator *op)
{
	wmWindowManager *wm = CTX_wm_manager(C);
	struct WorkSpace *workspace = CTX_wm_workspace(C);
	EvaluationContext eval_ctx;
	CTX_data_eval_ctx(C, &eval_ctx);
	Scene *scene = CTX_data_scene(C);
	Object *ob = CTX_data_active_object(C);
	const int mode_flag = OB_MODE_PARTICLE_EDIT;
	const bool is_mode_set = (eval_ctx.object_mode & mode_flag) != 0;

	if (!is_mode_set) {
		if (!ED_object_mode_compat_set(C, workspace, mode_flag, op->reports)) {
			return OPERATOR_CANCELLED;
		}
	}

	if (!is_mode_set) {
		PTCacheEdit *edit;

		workspace->object_mode |= mode_flag;
		edit= PE_create_current(&eval_ctx, scene, ob);
	
		/* mesh may have changed since last entering editmode.
		 * note, this may have run before if the edit data was just created, so could avoid this and speed up a little */
		if (edit && edit->psys)
			recalc_emitter_field(ob, edit->psys);
		
		toggle_particle_cursor(C, 1);
		WM_event_add_notifier(C, NC_SCENE|ND_MODE|NS_MODE_PARTICLE, NULL);
	}
	else {
		workspace->object_mode &= ~mode_flag;
		toggle_particle_cursor(C, 0);
		WM_event_add_notifier(C, NC_SCENE|ND_MODE|NS_MODE_OBJECT, NULL);
	}

	ED_workspace_object_mode_sync_from_object(wm, workspace, ob);

	DEG_id_tag_update(&ob->id, OB_RECALC_DATA);

	return OPERATOR_FINISHED;
}

void PARTICLE_OT_particle_edit_toggle(wmOperatorType *ot)
{
	/* identifiers */
	ot->name = "Particle Edit Toggle";
	ot->idname = "PARTICLE_OT_particle_edit_toggle";
	ot->description = "Toggle particle edit mode";
	
	/* api callbacks */
	ot->exec = particle_edit_toggle_exec;
	ot->poll = particle_edit_toggle_poll;

	/* flags */
	ot->flag = OPTYPE_REGISTER|OPTYPE_UNDO;
}


/************************ set editable operator ************************/

static int clear_edited_exec(bContext *C, wmOperator *UNUSED(op))
{
	Object *ob= CTX_data_active_object(C);
	ParticleSystem *psys = psys_get_current(ob);
	
	if (psys->edit) {
		if (psys->edit->edited || 1) {
			PE_free_ptcache_edit(psys->edit);

			psys->edit = NULL;
			psys->free_edit = NULL;

			psys->recalc |= PSYS_RECALC_RESET;
			psys->flag &= ~PSYS_GLOBAL_HAIR;
			psys->flag &= ~PSYS_EDITED;

			psys_reset(psys, PSYS_RESET_DEPSGRAPH);
			WM_event_add_notifier(C, NC_OBJECT|ND_PARTICLE|NA_EDITED, ob);
			DEG_id_tag_update(&ob->id, OB_RECALC_DATA);
		}
	}
	else { /* some operation might have protected hair from editing so let's clear the flag */
		psys->recalc |= PSYS_RECALC_RESET;
		psys->flag &= ~PSYS_GLOBAL_HAIR;
		psys->flag &= ~PSYS_EDITED;
		WM_event_add_notifier(C, NC_OBJECT|ND_PARTICLE|NA_EDITED, ob);
		DEG_id_tag_update(&ob->id, OB_RECALC_DATA);
	}

	return OPERATOR_FINISHED;
}

static int clear_edited_invoke(bContext *C, wmOperator *op, const wmEvent *UNUSED(event))
{
	return WM_operator_confirm_message(C, op, "Lose changes done in particle mode? (no undo)");
}

void PARTICLE_OT_edited_clear(wmOperatorType *ot)
{
	/* identifiers */
	ot->name = "Clear Edited";
	ot->idname = "PARTICLE_OT_edited_clear";
	ot->description = "Undo all edition performed on the particle system";
	
	/* api callbacks */
	ot->exec = clear_edited_exec;
	ot->poll = particle_edit_toggle_poll;
	ot->invoke = clear_edited_invoke;

	/* flags */
	ot->flag = OPTYPE_REGISTER|OPTYPE_UNDO;
}

/************************ Unify length operator ************************/

static float calculate_point_length(PTCacheEditPoint *point)
{
	float length = 0.0f;
	KEY_K;
	LOOP_KEYS {
		if (k > 0) {
			length += len_v3v3((key - 1)->co, key->co);
		}
	}
	return length;
}

static float calculate_average_length(PTCacheEdit *edit)
{
	int num_selected = 0;
	float total_length = 0;
	POINT_P;
	LOOP_SELECTED_POINTS {
		total_length += calculate_point_length(point);
		++num_selected;
	}
	if (num_selected == 0) {
		return 0.0f;
	}
	return total_length / num_selected;
}

static void scale_point_factor(PTCacheEditPoint *point, float factor)
{
	float orig_prev_co[3], prev_co[3];
	KEY_K;
	LOOP_KEYS {
		if (k == 0) {
			copy_v3_v3(orig_prev_co, key->co);
			copy_v3_v3(prev_co, key->co);
		}
		else {
			float new_co[3];
			float delta[3];

			sub_v3_v3v3(delta, key->co, orig_prev_co);
			mul_v3_fl(delta, factor);
			add_v3_v3v3(new_co, prev_co, delta);

			copy_v3_v3(orig_prev_co, key->co);
			copy_v3_v3(key->co, new_co);
			copy_v3_v3(prev_co, key->co);
		}
	}
	point->flag |= PEP_EDIT_RECALC;
}

static void scale_point_to_length(PTCacheEditPoint *point, float length)
{
	const float point_length = calculate_point_length(point);
	if (point_length != 0.0f) {
		const float factor = length / point_length;
		scale_point_factor(point, factor);
	}
}

static void scale_points_to_length(PTCacheEdit *edit, float length)
{
	POINT_P;
	LOOP_SELECTED_POINTS {
		scale_point_to_length(point, length);
	}
	recalc_lengths(edit);
}

static int unify_length_exec(bContext *C, wmOperator *UNUSED(op))
{
	Object *ob = CTX_data_active_object(C);
	Scene *scene = CTX_data_scene(C);
	ViewLayer *view_layer = CTX_data_view_layer(C);
	PTCacheEdit *edit = PE_get_current(scene, view_layer, ob);
	float average_length = calculate_average_length(edit);

	if (average_length == 0.0f) {
		return OPERATOR_CANCELLED;
	}
	scale_points_to_length(edit, average_length);

	EvaluationContext eval_ctx;
	CTX_data_eval_ctx(C, &eval_ctx);

	PE_update_object(&eval_ctx, scene, view_layer, ob, 1);
	if (edit->psys) {
		WM_event_add_notifier(C, NC_OBJECT|ND_PARTICLE|NA_EDITED, ob);
	}
	else {
		DEG_id_tag_update(&ob->id, OB_RECALC_DATA);
		WM_event_add_notifier(C, NC_OBJECT|ND_MODIFIER, ob);
	}

	return OPERATOR_FINISHED;
}

void PARTICLE_OT_unify_length(struct wmOperatorType *ot)
{
	/* identifiers */
	ot->name = "Unify Length";
	ot->idname = "PARTICLE_OT_unify_length";
	ot->description = "Make selected hair the same length";

	/* api callbacks */
	ot->exec = unify_length_exec;
	ot->poll = PE_poll_view3d;

	/* flags */
	ot->flag = OPTYPE_REGISTER|OPTYPE_UNDO;
}
<|MERGE_RESOLUTION|>--- conflicted
+++ resolved
@@ -412,13 +412,7 @@
 {
 	PE_set_data(C, data);
 
-<<<<<<< HEAD
-	view3d_set_viewcontext(C, &data->vc);
-=======
 	ED_view3d_viewcontext_init(C, &data->vc);
-	/* note, the object argument means the modelview matrix does not account for the objects matrix, use viewmat rather than (obmat * viewmat) */
-	view3d_get_transformation(data->vc.ar, data->vc.rv3d, NULL, &data->mats);
->>>>>>> ecab7bef
 
 	if (V3D_IS_ZBUF(data->vc.v3d)) {
 		if (data->vc.v3d->flag & V3D_INVALID_BACKBUF) {
