/*
 * ***** BEGIN GPL LICENSE BLOCK *****
 *
 * This program is free software; you can redistribute it and/or
 * modify it under the terms of the GNU General Public License
 * as published by the Free Software Foundation; either version 2
 * of the License, or (at your option) any later version.
 *
 * This program is distributed in the hope that it will be useful,
 * but WITHOUT ANY WARRANTY; without even the implied warranty of
 * MERCHANTABILITY or FITNESS FOR A PARTICULAR PURPOSE.  See the
 * GNU General Public License for more details.
 *
 * You should have received a copy of the GNU General Public License
 * along with this program; if not, write to the Free Software Foundation,
 * Inc., 51 Franklin Street, Fifth Floor, Boston, MA 02110-1301, USA.
 *
 * The Original Code is Copyright (C) Blender Foundation.
 * All rights reserved.
 *
 * The Original Code is: all of this file.
 *
 * Contributor(s): none yet.
 *
 * ***** END GPL LICENSE BLOCK *****
 */

/** \file blender/editors/render/render_preview.c
 *  \ingroup edrend
 */


/* global includes */

#include <stdlib.h>
#include <math.h>
#include <string.h>

#ifndef WIN32
#include <unistd.h>
#else
#include <io.h>
#endif   
#include "MEM_guardedalloc.h"

#include "BLI_math.h"
#include "BLI_blenlib.h"
#include "BLI_utildefines.h"

#include "BLO_readfile.h"

#include "DNA_world_types.h"
#include "DNA_camera_types.h"
#include "DNA_material_types.h"
#include "DNA_node_types.h"
#include "DNA_object_types.h"
#include "DNA_lamp_types.h"
#include "DNA_space_types.h"
#include "DNA_scene_types.h"
#include "DNA_brush_types.h"
#include "DNA_screen_types.h"

#include "BKE_appdir.h"
#include "BKE_brush.h"
#include "BKE_context.h"
#include "BKE_colortools.h"
#include "BKE_global.h"
#include "BKE_idprop.h"
#include "BKE_image.h"
#include "BKE_icons.h"
#include "BKE_lamp.h"
#include "BKE_layer.h"
#include "BKE_library.h"
#include "BKE_library_remap.h"
#include "BKE_main.h"
#include "BKE_material.h"
#include "BKE_node.h"
#include "BKE_scene.h"
#include "BKE_texture.h"
#include "BKE_world.h"

#include "DEG_depsgraph.h"
#include "DEG_depsgraph_build.h"

#include "IMB_imbuf.h"
#include "IMB_imbuf_types.h"
#include "IMB_thumbs.h"

#include "BIF_gl.h"
#include "BIF_glutil.h"

#include "GPU_shader.h"

#include "RE_pipeline.h"
#include "RE_engine.h"

#include "WM_api.h"
#include "WM_types.h"

#include "ED_datafiles.h"
#include "ED_render.h"
#include "ED_screen.h"

#ifndef NDEBUG
/* Used for database init assert(). */
#  include "BLI_threads.h"
#endif

ImBuf *get_brush_icon(Brush *brush)
{
	static const int flags = IB_rect | IB_multilayer | IB_metadata;

	char path[FILE_MAX];
	const char *folder;

	if (!(brush->icon_imbuf)) {
		if (brush->flag & BRUSH_CUSTOM_ICON) {

			if (brush->icon_filepath[0]) {
				// first use the path directly to try and load the file

				BLI_strncpy(path, brush->icon_filepath, sizeof(brush->icon_filepath));
				BLI_path_abs(path, G.main->name);

				/* use default colorspaces for brushes */
				brush->icon_imbuf = IMB_loadiffname(path, flags, NULL);

				// otherwise lets try to find it in other directories
				if (!(brush->icon_imbuf)) {
					folder = BKE_appdir_folder_id(BLENDER_DATAFILES, "brushicons");

					BLI_make_file_string(G.main->name, path, folder, brush->icon_filepath);

					if (path[0]) {
						/* use fefault color spaces */
						brush->icon_imbuf = IMB_loadiffname(path, flags, NULL);
					}
				}

				if (brush->icon_imbuf)
					BKE_icon_changed(BKE_icon_id_ensure(&brush->id));
			}
		}
	}

	if (!(brush->icon_imbuf))
		brush->id.icon_id = 0;

	return brush->icon_imbuf;
}

typedef struct ShaderPreview {
	/* from wmJob */
	void *owner;
	short *stop, *do_update;
	
	Scene *scene;
	ID *id;
	ID *parent;
	MTex *slot;
	
	/* datablocks with nodes need full copy during preview render, glsl uses it too */
	Material *matcopy;
	Tex *texcopy;
	Lamp *lampcopy;
	World *worldcopy;
	
	float col[4];       /* active object color */
	
	int sizex, sizey;
	unsigned int *pr_rect;
	int pr_method;

	Main *bmain;
	Main *pr_main;
	ViewRender *view_render;
} ShaderPreview;

typedef struct IconPreviewSize {
	struct IconPreviewSize *next, *prev;
	int sizex, sizey;
	unsigned int *rect;
} IconPreviewSize;

typedef struct IconPreview {
	Main *bmain;
	Scene *scene;
	void *owner;
	ID *id;
	ListBase sizes;
	ViewRender *view_render;
} IconPreview;

/* *************************** Preview for buttons *********************** */

static Main *G_pr_main = NULL;
static Main *G_pr_main_cycles = NULL;

#ifndef WITH_HEADLESS
static Main *load_main_from_memory(const void *blend, int blend_size)
{
	const int fileflags = G.fileflags;
	Main *bmain = NULL;
	BlendFileData *bfd;

	G.fileflags |= G_FILE_NO_UI;
	bfd = BLO_read_from_memory(blend, blend_size, NULL, BLO_READ_SKIP_NONE);
	if (bfd) {
		bmain = bfd->main;

		MEM_freeN(bfd);
	}
	G.fileflags = fileflags;

	return bmain;
}
#endif

void ED_preview_ensure_dbase(void)
{
#ifndef WITH_HEADLESS
	static bool base_initialized = false;
	BLI_assert(BLI_thread_is_main());
	if (!base_initialized) {
		G_pr_main = load_main_from_memory(datatoc_preview_blend, datatoc_preview_blend_size);
		G_pr_main_cycles = load_main_from_memory(datatoc_preview_cycles_blend, datatoc_preview_cycles_blend_size);
		base_initialized = true;
	}
#endif
}

static bool check_engine_supports_textures(Scene *scene)
{
	RenderEngineType *type = RE_engines_find(scene->view_render.engine_id);
	return type->flag & RE_USE_TEXTURE_PREVIEW;
}

void ED_preview_free_dbase(void)
{
	if (G_pr_main)
		BKE_main_free(G_pr_main);

	if (G_pr_main_cycles)
		BKE_main_free(G_pr_main_cycles);
}

static int preview_mat_has_sss(Material *mat, bNodeTree *ntree)
{
	if (mat) {
		if (mat->sss_flag & MA_DIFF_SSS)
			return 1;
		if (mat->nodetree)
			if (preview_mat_has_sss(NULL, mat->nodetree))
				return 1;
	}
	else if (ntree) {
		bNode *node;
		for (node = ntree->nodes.first; node; node = node->next) {
			if (node->type == NODE_GROUP && node->id) {
				if (preview_mat_has_sss(NULL, (bNodeTree *)node->id))
					return 1;
			}
			else if (node->id && ELEM(node->type, SH_NODE_MATERIAL, SH_NODE_MATERIAL_EXT)) {
				mat = (Material *)node->id;
				if (mat->sss_flag & MA_DIFF_SSS)
					return 1;
			}
		}
	}
	return 0;
}

static Scene *preview_get_scene(Main *pr_main)
{
	if (pr_main == NULL) return NULL;
	
	return pr_main->scene.first;
}

static const char *preview_layer_name(const char pr_type)
{
	switch (pr_type) {
		case MA_FLAT:
			return "Flat";
		case MA_SPHERE:
			return "Sphere";
		case MA_CUBE:
			return "Cube";
		case MA_MONKEY:
			return "Monkey";
		case MA_SPHERE_A:
			return "World Sphere";
		case MA_TEXTURE:
			return "Texture";
		case MA_LAMP:
			return "Lamp";
		case MA_SKY:
			return "Sky";
		case MA_HAIR:
			return "Hair";
		case MA_ATMOS:
			return "Atmosphere";
		default:
			BLI_assert(!"Unknown preview type");
			return "";
	}
}

static void set_preview_layer(ViewLayer *view_layer, char pr_type)
{
	LayerCollection *lc;
	const char *collection_name = preview_layer_name(pr_type);

	for (lc = view_layer->layer_collections.first; lc; lc = lc->next) {
		if (STREQ(lc->scene_collection->name, collection_name)) {
			lc->flag = COLLECTION_VIEWPORT | COLLECTION_RENDER;
		}
		else {
			lc->flag = COLLECTION_DISABLED;
		}
	}
}

static World *preview_get_localized_world(ShaderPreview *sp, World *world)
{
	if (world == NULL) {
		return NULL;
	}
	if (sp->worldcopy != NULL) {
		return sp->worldcopy;
	}
	sp->worldcopy = BKE_world_localize(world);
	BLI_addtail(&sp->pr_main->world, sp->worldcopy);
	return sp->worldcopy;
}

/* call this with a pointer to initialize preview scene */
/* call this with NULL to restore assigned ID pointers in preview scene */
static Scene *preview_prepare_scene(Main *bmain, Scene *scene, ID *id, int id_type, ShaderPreview *sp)
{
	Scene *sce;
	Main *pr_main = sp->pr_main;

	memcpy(pr_main->name, bmain->name, sizeof(pr_main->name));

	sce = preview_get_scene(pr_main);
	if (sce) {
		ViewLayer *view_layer = BKE_view_layer_from_scene_get(sce);

		/* this flag tells render to not execute depsgraph or ipos etc */
		sce->r.scemode |= R_BUTS_PREVIEW;
		/* set world always back, is used now */
		sce->world = pr_main->world.first;
		/* now: exposure copy */
		if (scene->world) {
			sce->world->exp = scene->world->exp;
			sce->world->range = scene->world->range;
		}
		
		sce->r.color_mgt_flag = scene->r.color_mgt_flag;
		BKE_color_managed_display_settings_copy(&sce->display_settings, &scene->display_settings);

		BKE_color_managed_view_settings_free(&sce->view_settings);
		BKE_color_managed_view_settings_copy(&sce->view_settings, &scene->view_settings);
		
		/* prevent overhead for small renders and icons (32) */
		if (id && sp->sizex < 40) {
			sce->r.tilex = sce->r.tiley = 64;
		}
		else {
			sce->r.tilex = sce->r.xsch / 4;
			sce->r.tiley = sce->r.ysch / 4;
		}
		
		if ((id && sp->pr_method == PR_ICON_RENDER) && id_type != ID_WO)
			sce->r.alphamode = R_ALPHAPREMUL;
		else
			sce->r.alphamode = R_ADDSKY;

		sce->r.cfra = scene->r.cfra;

		if (id_type == ID_TE && !check_engine_supports_textures(scene)) {
			/* Force blender internal for texture icons and nodes render,
			 * seems commonly used render engines does not support
			 * such kind of rendering.
			 */
			BLI_strncpy(sce->view_render.engine_id, RE_engine_id_BLENDER_RENDER, sizeof(sce->view_render.engine_id));
		}
		else {
			BLI_strncpy(sce->view_render.engine_id, scene->view_render.engine_id, sizeof(sce->view_render.engine_id));
		}
		
		if (id_type == ID_MA) {
			Material *mat = NULL, *origmat = (Material *)id;
			
			if (origmat) {
				/* work on a copy */
				mat = BKE_material_localize(origmat);
				sp->matcopy = mat;
				BLI_addtail(&pr_main->mat, mat);
				
				if (!BKE_scene_use_new_shading_nodes(scene)) {
					init_render_material(mat, 0, NULL);     /* call that retrieves mode_l */
					end_render_material(mat);
					
					/* un-useful option */
					if (sp->pr_method == PR_ICON_RENDER)
						mat->shade_flag &= ~MA_OBCOLOR;

					/* turn on raytracing if needed */
					if (mat->mode_l & MA_RAYMIRROR)
						sce->r.mode |= R_RAYTRACE;
					if (mat->material_type == MA_TYPE_VOLUME)
						sce->r.mode |= R_RAYTRACE;
					if ((mat->mode_l & MA_RAYTRANSP) && (mat->mode_l & MA_TRANSP))
						sce->r.mode |= R_RAYTRACE;
					if (preview_mat_has_sss(mat, NULL))
						sce->r.mode |= R_SSS;
					
					/* turn off fake shadows if needed */
					/* this only works in a specific case where the preview.blend contains
					 * an object starting with 'c' which has a material linked to it (not the obdata)
					 * and that material has a fake shadow texture in the active texture slot */
					for (Base *base = view_layer->object_bases.first; base; base = base->next) {
						Object *ob = base->object;
						if (ob->id.name[2] == 'c') {
							Material *shadmat = give_current_material(ob, ob->actcol);
							if (shadmat) {
								if (mat->mode2 & MA_CASTSHADOW) {
									shadmat->septex = 0;
								}
								else {
									shadmat->septex |= 1;
								}
							}
						}
					}
					
					/* turn off bounce lights for volume, 
					 * doesn't make much visual difference and slows it down too */
					for (Base *base = view_layer->object_bases.first; base; base = base->next) {
						Object *ob = base->object;
						if (ob->type == OB_LAMP) {
							/* if doesn't match 'Lamp.002' --> main key light */
							if (!STREQ(ob->id.name + 2, "Lamp.002")) {
								if (mat->material_type == MA_TYPE_VOLUME) {
									base->flag &= ~BASE_VISIBLED;
								}
								else {
									base->flag |= BASE_VISIBLED;
								}
							}
						}
					}
				}
				else {
<<<<<<< HEAD
					/* use current scene world to light sphere */
					if (mat->pr_type == MA_SPHERE_A) {
						sce->world = preview_get_localized_world(sp, scene->world);
=======
					if (mat->pr_type == MA_SPHERE_A && sp->pr_method == PR_BUTS_RENDER) {
						/* Use current scene world to light sphere. */
						sce->world = scene->world;
					}
					else if (sce->world) {
						/* Use a default world color. Using the current
						 * scene world can be slow if it has big textures. */
						sce->world->use_nodes = false;
						sce->world->horr = 0.5f;
						sce->world->horg = 0.5f;
						sce->world->horb = 0.5f;
>>>>>>> 9fb1f9c5
					}
				}
				
				if (sp->pr_method == PR_ICON_RENDER) {
					if (mat->material_type == MA_TYPE_HALO) {
						set_preview_layer(view_layer, MA_FLAT);
					}
					else {
<<<<<<< HEAD
						set_preview_layer(view_layer, MA_SPHERE_A);

						/* same as above, use current scene world to light sphere */
						if (BKE_scene_use_new_shading_nodes(scene))
							sce->world = preview_get_localized_world(sp, scene->world);
=======
						sce->lay = 1 << MA_SPHERE_A;
>>>>>>> 9fb1f9c5
					}
				}
				else {
					set_preview_layer(view_layer, mat->pr_type);

					if (mat->nodetree && sp->pr_method == PR_NODE_RENDER) {
						/* two previews, they get copied by wmJob */
						BKE_node_preview_init_tree(mat->nodetree, sp->sizex, sp->sizey, true);
						BKE_node_preview_init_tree(origmat->nodetree, sp->sizex, sp->sizey, true);
					}
				}
			}
			else {
				sce->r.mode &= ~(R_OSA | R_RAYTRACE | R_SSS);
				
			}
			
			for (Base *base = view_layer->object_bases.first; base; base = base->next) {
				if (base->object->id.name[2] == 'p') {
					/* copy over object color, in case material uses it */
					copy_v4_v4(base->object->col, sp->col);
					
					if (OB_TYPE_SUPPORT_MATERIAL(base->object->type)) {
						/* don't use assign_material, it changed mat->id.us, which shows in the UI */
						Material ***matar = give_matarar(base->object);
						int actcol = max_ii(base->object->actcol - 1, 0);

						if (matar && actcol < base->object->totcol)
							(*matar)[actcol] = mat;
					}
					else if (base->object->type == OB_LAMP) {
						base->flag |= BASE_VISIBLED;
					}
				}
			}
		}
		else if (id_type == ID_TE) {
			Tex *tex = NULL, *origtex = (Tex *)id;
			
			if (origtex) {
				tex = BKE_texture_localize(origtex);
				sp->texcopy = tex;
				BLI_addtail(&pr_main->tex, tex);
			}
			set_preview_layer(view_layer, MA_TEXTURE);
			
			for (Base *base = view_layer->object_bases.first; base; base = base->next) {
				if (base->object->id.name[2] == 't') {
					Material *mat = give_current_material(base->object, base->object->actcol);
					if (mat && mat->mtex[0]) {
						mat->mtex[0]->tex = tex;
						
						if (tex && sp->slot)
							mat->mtex[0]->which_output = sp->slot->which_output;

						mat->mtex[0]->mapto &= ~MAP_ALPHA;
						mat->alpha = 1.0f;

						/* show alpha in this case */
						if (tex == NULL || (tex->flag & TEX_PRV_ALPHA)) {
							if (!(tex && tex->type == TEX_IMAGE && (tex->imaflag & (TEX_USEALPHA | TEX_CALCALPHA)) == 0)) {
								mat->mtex[0]->mapto |= MAP_ALPHA;
								mat->alpha = 0.0f;
							}
						}
					}
				}
			}

			if (tex && tex->nodetree && sp->pr_method == PR_NODE_RENDER) {
				/* two previews, they get copied by wmJob */
				BKE_node_preview_init_tree(origtex->nodetree, sp->sizex, sp->sizey, true);
				BKE_node_preview_init_tree(tex->nodetree, sp->sizex, sp->sizey, true);
			}
		}
		else if (id_type == ID_LA) {
			Lamp *la = NULL, *origla = (Lamp *)id;

			/* work on a copy */
			if (origla) {
				la = BKE_lamp_localize(origla);
				sp->lampcopy = la;
				BLI_addtail(&pr_main->lamp, la);
			}

			if (!BKE_scene_use_new_shading_nodes(scene)) {
				if (la && la->type == LA_SUN && (la->sun_effect_type & LA_SUN_EFFECT_SKY)) {
					set_preview_layer(view_layer, MA_ATMOS);
					sce->world = preview_get_localized_world(sp, scene->world);
					sce->camera = (Object *)BLI_findstring(&pr_main->object, "CameraAtmo", offsetof(ID, name) + 2);
				}
				else {
					sce->world = NULL;
					sce->camera = (Object *)BLI_findstring(&pr_main->object, "Camera", offsetof(ID, name) + 2);
					set_preview_layer(view_layer, MA_LAMP);
				}
			}
			else {
<<<<<<< HEAD
				set_preview_layer(view_layer, MA_LAMP);
=======
				if (sce->world) {
					/* Only use lighting from the lamp. */
					sce->world->use_nodes = false;
					sce->world->horr = 0.0f;
					sce->world->horg = 0.0f;
					sce->world->horb = 0.0f;
				}
>>>>>>> 9fb1f9c5
			}
				
			for (Base *base = view_layer->object_bases.first; base; base = base->next) {
				if (base->object->id.name[2] == 'p') {
					if (base->object->type == OB_LAMP)
						base->object->data = la;
				}
			}

			if (la && la->nodetree && sp->pr_method == PR_NODE_RENDER) {
				/* two previews, they get copied by wmJob */
				BKE_node_preview_init_tree(origla->nodetree, sp->sizex, sp->sizey, true);
				BKE_node_preview_init_tree(la->nodetree, sp->sizex, sp->sizey, true);
			}
		}
		else if (id_type == ID_WO) {
			World *wrld = NULL, *origwrld = (World *)id;

			if (origwrld) {
				wrld = BKE_world_localize(origwrld);
				sp->worldcopy = wrld;
				BLI_addtail(&pr_main->world, wrld);
			}

			set_preview_layer(view_layer, MA_SKY);
			sce->world = wrld;

			if (wrld && wrld->nodetree && sp->pr_method == PR_NODE_RENDER) {
				/* two previews, they get copied by wmJob */
				BKE_node_preview_init_tree(wrld->nodetree, sp->sizex, sp->sizey, true);
				BKE_node_preview_init_tree(origwrld->nodetree, sp->sizex, sp->sizey, true);
			}
		}

		Depsgraph *depsgraph = BKE_scene_get_depsgraph(sce, view_layer, true);
		/* TODO(sergey): Use proper flag for tagging here. */
		DEG_graph_id_tag_update(pr_main, depsgraph, &sce->id, 0);
		DEG_relations_tag_update(pr_main);
		BKE_scene_graph_update_tagged(pr_main->eval_ctx, depsgraph, pr_main, sce, view_layer);

		return sce;
	}
	
	return NULL;
}

/* new UI convention: draw is in pixel space already. */
/* uses UI_BTYPE_ROUNDBOX button in block to get the rect */
static bool ed_preview_draw_rect(ScrArea *sa, int split, int first, rcti *rect, rcti *newrect)
{
	Render *re;
	RenderView *rv;
	RenderResult rres;
	char name[32];
	int offx = 0;
	int newx = BLI_rcti_size_x(rect);
	int newy = BLI_rcti_size_y(rect);
	bool ok = false;

	if (!split || first) sprintf(name, "Preview %p", (void *)sa);
	else sprintf(name, "SecondPreview %p", (void *)sa);

	if (split) {
		if (first) {
			offx = 0;
			newx = newx / 2;
		}
		else {
			offx = newx / 2;
			newx = newx - newx / 2;
		}
	}

	/* test if something rendered ok */
	re = RE_GetRender(name);

	if (re == NULL)
		return false;

	RE_AcquireResultImageViews(re, &rres);

	if (!BLI_listbase_is_empty(&rres.views)) {
		/* material preview only needs monoscopy (view 0) */
		rv = RE_RenderViewGetById(&rres, 0);
	}
	else {
		/* possible the job clears the views but we're still drawing T45496 */
		rv = NULL;
	}

	if (rv && rv->rectf) {
		
		if (ABS(rres.rectx - newx) < 2 && ABS(rres.recty - newy) < 2) {

			newrect->xmax = max_ii(newrect->xmax, rect->xmin + rres.rectx + offx);
			newrect->ymax = max_ii(newrect->ymax, rect->ymin + rres.recty);

			if (rres.rectx && rres.recty) {
				unsigned char *rect_byte = MEM_mallocN(rres.rectx * rres.recty * sizeof(int), "ed_preview_draw_rect");
				float fx = rect->xmin + offx;
				float fy = rect->ymin;

				/* material preview only needs monoscopy (view 0) */
				if (re)
					RE_AcquiredResultGet32(re, &rres, (unsigned int *)rect_byte, 0);

				IMMDrawPixelsTexState state = immDrawPixelsTexSetup(GPU_SHADER_2D_IMAGE_COLOR);
				immDrawPixelsTex(&state, fx, fy, rres.rectx, rres.recty, GL_RGBA, GL_UNSIGNED_BYTE, GL_NEAREST, rect_byte,
				                 1.0f, 1.0f, NULL);
				
				MEM_freeN(rect_byte);
				
				ok = 1;
			}
		}
	}

	RE_ReleaseResultImageViews(re, &rres);

	return ok;
}

void ED_preview_draw(const bContext *C, void *idp, void *parentp, void *slotp, rcti *rect)
{
	if (idp) {
		wmWindowManager *wm = CTX_wm_manager(C);
		ScrArea *sa = CTX_wm_area(C);
		ID *id = (ID *)idp;
		ID *parent = (ID *)parentp;
		MTex *slot = (MTex *)slotp;
		SpaceButs *sbuts = CTX_wm_space_buts(C);
		ShaderPreview *sp = WM_jobs_customdata(wm, sa);
		rcti newrect;
		int ok;
		int newx = BLI_rcti_size_x(rect);
		int newy = BLI_rcti_size_y(rect);

		newrect.xmin = rect->xmin;
		newrect.xmax = rect->xmin;
		newrect.ymin = rect->ymin;
		newrect.ymax = rect->ymin;

		if (parent) {
			ok = ed_preview_draw_rect(sa, 1, 1, rect, &newrect);
			ok &= ed_preview_draw_rect(sa, 1, 0, rect, &newrect);
		}
		else
			ok = ed_preview_draw_rect(sa, 0, 0, rect, &newrect);

		if (ok)
			*rect = newrect;

		/* start a new preview render job if signaled through sbuts->preview,
		 * if no render result was found and no preview render job is running,
		 * or if the job is running and the size of preview changed */
		if ((sbuts != NULL && sbuts->preview) ||
		    (!ok && !WM_jobs_test(wm, sa, WM_JOB_TYPE_RENDER_PREVIEW)) ||
		    (sp && (ABS(sp->sizex - newx) >= 2 || ABS(sp->sizey - newy) > 2)))
		{
			if (sbuts != NULL) {
				sbuts->preview = 0;
			}
			ED_preview_shader_job(C, sa, id, parent, slot, newx, newy, PR_BUTS_RENDER);
		}
	}
}

/* **************************** new shader preview system ****************** */

/* inside thread, called by renderer, sets job update value */
static void shader_preview_update(void *spv, RenderResult *UNUSED(rr), volatile struct rcti *UNUSED(rect))
{
	ShaderPreview *sp = spv;
	
	*(sp->do_update) = true;
}

/* called by renderer, checks job value */
static int shader_preview_break(void *spv)
{
	ShaderPreview *sp = spv;

	return *(sp->stop);
}

/* outside thread, called before redraw notifiers, it moves finished preview over */
static void shader_preview_updatejob(void *spv)
{
	ShaderPreview *sp = spv;
	
	if (sp->id) {
		if (sp->pr_method == PR_NODE_RENDER) {
			if (GS(sp->id->name) == ID_MA) {
				Material *mat = (Material *)sp->id;
				
				if (sp->matcopy && mat->nodetree && sp->matcopy->nodetree)
					ntreeLocalSync(sp->matcopy->nodetree, mat->nodetree);
			}
			else if (GS(sp->id->name) == ID_TE) {
				Tex *tex = (Tex *)sp->id;
				
				if (sp->texcopy && tex->nodetree && sp->texcopy->nodetree)
					ntreeLocalSync(sp->texcopy->nodetree, tex->nodetree);
			}
			else if (GS(sp->id->name) == ID_WO) {
				World *wrld = (World *)sp->id;
				
				if (sp->worldcopy && wrld->nodetree && sp->worldcopy->nodetree)
					ntreeLocalSync(sp->worldcopy->nodetree, wrld->nodetree);
			}
			else if (GS(sp->id->name) == ID_LA) {
				Lamp *la = (Lamp *)sp->id;
				
				if (sp->lampcopy && la->nodetree && sp->lampcopy->nodetree)
					ntreeLocalSync(sp->lampcopy->nodetree, la->nodetree);
			}
		}
	}
}

static void shader_preview_render(ShaderPreview *sp, ID *id, int split, int first)
{
	Render *re;
	Scene *sce;
	float oldlens;
	short idtype = GS(id->name);
	char name[32];
	int sizex;
	Main *pr_main = sp->pr_main;
	
	/* in case of split preview, use border render */
	if (split) {
		if (first) sizex = sp->sizex / 2;
		else sizex = sp->sizex - sp->sizex / 2;
	}
	else {
		sizex = sp->sizex;
	}

	/* we have to set preview variables first */
	sce = preview_get_scene(pr_main);
	if (sce) {
		sce->r.xsch = sizex;
		sce->r.ysch = sp->sizey;
		sce->r.size = 100;
	}
	
	/* get the stuff from the builtin preview dbase */
	sce = preview_prepare_scene(sp->bmain, sp->scene, id, idtype, sp);
	if (sce == NULL) return;
	
	if (!split || first) sprintf(name, "Preview %p", sp->owner);
	else sprintf(name, "SecondPreview %p", sp->owner);
	re = RE_GetRender(name);
	
	/* full refreshed render from first tile */
	if (re == NULL)
		re = RE_NewRender(name);
		
	/* sce->r gets copied in RE_InitState! */
	sce->r.scemode &= ~(R_MATNODE_PREVIEW | R_TEXNODE_PREVIEW);
	sce->r.scemode &= ~R_NO_IMAGE_LOAD;

	if (sp->pr_method == PR_ICON_RENDER) {
		sce->r.scemode |= R_NO_IMAGE_LOAD;
		sce->r.mode |= R_OSA;
	}
	else if (sp->pr_method == PR_NODE_RENDER) {
		if (idtype == ID_MA) sce->r.scemode |= R_MATNODE_PREVIEW;
		else if (idtype == ID_TE) sce->r.scemode |= R_TEXNODE_PREVIEW;
		sce->r.mode &= ~R_OSA;
	}
	else {  /* PR_BUTS_RENDER */
		sce->r.mode |= R_OSA;
	}


	/* callbacs are cleared on GetRender() */
	if (ELEM(sp->pr_method, PR_BUTS_RENDER, PR_NODE_RENDER)) {
		RE_display_update_cb(re, sp, shader_preview_update);
	}
	/* set this for all previews, default is react to G.is_break still */
	RE_test_break_cb(re, sp, shader_preview_break);
	
	/* lens adjust */
	oldlens = ((Camera *)sce->camera->data)->lens;
	if (sizex > sp->sizey)
		((Camera *)sce->camera->data)->lens *= (float)sp->sizey / (float)sizex;

	/* entire cycle for render engine */
	RE_PreviewRender(re, pr_main, sce, sp->view_render);

	((Camera *)sce->camera->data)->lens = oldlens;

	/* handle results */
	if (sp->pr_method == PR_ICON_RENDER) {
		// char *rct= (char *)(sp->pr_rect + 32*16 + 16);
		
		if (sp->pr_rect)
			RE_ResultGet32(re, sp->pr_rect);
	}

	/* unassign the pointers, reset vars */
	preview_prepare_scene(sp->bmain, sp->scene, NULL, GS(id->name), sp);
	
	/* XXX bad exception, end-exec is not being called in render, because it uses local main */
//	if (idtype == ID_TE) {
//		Tex *tex= (Tex *)id;
//		if (tex->use_nodes && tex->nodetree)
//			ntreeEndExecTree(tex->nodetree);
//	}

}

/* runs inside thread for material and icons */
static void shader_preview_startjob(void *customdata, short *stop, short *do_update)
{
	ShaderPreview *sp = customdata;

	sp->stop = stop;
	sp->do_update = do_update;

	if (sp->parent) {
		shader_preview_render(sp, sp->id, 1, 1);
		shader_preview_render(sp, sp->parent, 1, 0);
	}
	else
		shader_preview_render(sp, sp->id, 0, 0);

	*do_update = true;
}

static void shader_preview_free(void *customdata)
{
	ShaderPreview *sp = customdata;
	Main *pr_main = sp->pr_main;
	
	if (sp->matcopy) {
		struct IDProperty *properties;
		
		/* node previews */
		shader_preview_updatejob(sp);
		
		/* get rid of copied material */
		BLI_remlink(&pr_main->mat, sp->matcopy);
		
		BKE_material_free(sp->matcopy);

		properties = IDP_GetProperties((ID *)sp->matcopy, false);
		if (properties) {
			IDP_FreeProperty(properties);
			MEM_freeN(properties);
		}
		MEM_freeN(sp->matcopy);
	}
	if (sp->texcopy) {
		struct IDProperty *properties;
		/* node previews */
		shader_preview_updatejob(sp);
		
		/* get rid of copied texture */
		BLI_remlink(&pr_main->tex, sp->texcopy);
		BKE_texture_free(sp->texcopy);
		
		properties = IDP_GetProperties((ID *)sp->texcopy, false);
		if (properties) {
			IDP_FreeProperty(properties);
			MEM_freeN(properties);
		}
		MEM_freeN(sp->texcopy);
	}
	if (sp->worldcopy) {
		struct IDProperty *properties;
		/* node previews */
		shader_preview_updatejob(sp);
		
		/* get rid of copied world */
		BLI_remlink(&pr_main->world, sp->worldcopy);
		BKE_world_free(sp->worldcopy);
		
		properties = IDP_GetProperties((ID *)sp->worldcopy, false);
		if (properties) {
			IDP_FreeProperty(properties);
			MEM_freeN(properties);
		}
		MEM_freeN(sp->worldcopy);
	}
	if (sp->lampcopy) {
		struct IDProperty *properties;
		/* node previews */
		shader_preview_updatejob(sp);
		
		/* get rid of copied lamp */
		BLI_remlink(&pr_main->lamp, sp->lampcopy);
		BKE_lamp_free(sp->lampcopy);
		
		properties = IDP_GetProperties((ID *)sp->lampcopy, false);
		if (properties) {
			IDP_FreeProperty(properties);
			MEM_freeN(properties);
		}
		MEM_freeN(sp->lampcopy);
	}
	
	MEM_freeN(sp);
}

/* ************************* icon preview ********************** */

static void icon_copy_rect(ImBuf *ibuf, unsigned int w, unsigned int h, unsigned int *rect)
{
	struct ImBuf *ima;
	unsigned int *drect, *srect;
	float scaledx, scaledy;
	short ex, ey, dx, dy;

	/* paranoia test */
	if (ibuf == NULL || (ibuf->rect == NULL && ibuf->rect_float == NULL))
		return;
	
	/* waste of cpu cyles... but the imbuf API has no other way to scale fast (ton) */
	ima = IMB_dupImBuf(ibuf);
	
	if (!ima) 
		return;
	
	if (ima->x > ima->y) {
		scaledx = (float)w;
		scaledy =  ( (float)ima->y / (float)ima->x) * (float)w;
	}
	else {
		scaledx =  ( (float)ima->x / (float)ima->y) * (float)h;
		scaledy = (float)h;
	}
	
	ex = (short)scaledx;
	ey = (short)scaledy;
	
	dx = (w - ex) / 2;
	dy = (h - ey) / 2;
	
	IMB_scalefastImBuf(ima, ex, ey);
	
	/* if needed, convert to 32 bits */
	if (ima->rect == NULL)
		IMB_rect_from_float(ima);

	srect = ima->rect;
	drect = rect;

	drect += dy * w + dx;
	for (; ey > 0; ey--) {
		memcpy(drect, srect, ex * sizeof(int));
		drect += w;
		srect += ima->x;
	}

	IMB_freeImBuf(ima);
}

static void set_alpha(char *cp, int sizex, int sizey, char alpha) 
{
	int a, size = sizex * sizey;

	for (a = 0; a < size; a++, cp += 4)
		cp[3] = alpha;
}

static void icon_preview_startjob(void *customdata, short *stop, short *do_update)
{
	ShaderPreview *sp = customdata;

	if (sp->pr_method == PR_ICON_DEFERRED) {
		PreviewImage *prv = sp->owner;
		ImBuf *thumb;
		char *deferred_data = PRV_DEFERRED_DATA(prv);
		int source =  deferred_data[0];
		char *path = &deferred_data[1];

//		printf("generating deferred %d×%d preview for %s\n", sp->sizex, sp->sizey, path);

		thumb = IMB_thumb_manage(path, THB_LARGE, source);

		if (thumb) {
			/* PreviewImage assumes premultiplied alhpa... */
			IMB_premultiply_alpha(thumb);

			icon_copy_rect(thumb, sp->sizex, sp->sizey, sp->pr_rect);
			IMB_freeImBuf(thumb);
		}
	}
	else {
		ID *id = sp->id;
		short idtype = GS(id->name);

		if (idtype == ID_IM) {
			Image *ima = (Image *)id;
			ImBuf *ibuf = NULL;
			ImageUser iuser = {NULL};

			/* ima->ok is zero when Image cannot load */
			if (ima == NULL || ima->ok == 0)
				return;

			/* setup dummy image user */
			iuser.ok = iuser.framenr = 1;
			iuser.scene = sp->scene;

			/* elubie: this needs to be changed: here image is always loaded if not
			 * already there. Very expensive for large images. Need to find a way to
			 * only get existing ibuf */
			ibuf = BKE_image_acquire_ibuf(ima, &iuser, NULL);
			if (ibuf == NULL || ibuf->rect == NULL) {
				BKE_image_release_ibuf(ima, ibuf, NULL);
				return;
			}

			icon_copy_rect(ibuf, sp->sizex, sp->sizey, sp->pr_rect);

			*do_update = true;

			BKE_image_release_ibuf(ima, ibuf, NULL);
		}
		else if (idtype == ID_BR) {
			Brush *br = (Brush *)id;

			br->icon_imbuf = get_brush_icon(br);

			memset(sp->pr_rect, 0x88, sp->sizex * sp->sizey * sizeof(unsigned int));

			if (!(br->icon_imbuf) || !(br->icon_imbuf->rect))
				return;

			icon_copy_rect(br->icon_imbuf, sp->sizex, sp->sizey, sp->pr_rect);

			*do_update = true;
		}
		else if (idtype == ID_SCR) {
			bScreen *screen = (bScreen *)id;

			ED_screen_preview_render(screen, sp->sizex, sp->sizey, sp->pr_rect);
			*do_update = true;
		}
		else {
			/* re-use shader job */
			shader_preview_startjob(customdata, stop, do_update);

			/* world is rendered with alpha=0, so it wasn't displayed
			 * this could be render option for sky to, for later */
			if (idtype == ID_WO) {
				set_alpha((char *)sp->pr_rect, sp->sizex, sp->sizey, 255);
			}
			else if (idtype == ID_MA) {
				Material *ma = (Material *)id;

				if (ma->material_type == MA_TYPE_HALO)
					set_alpha((char *)sp->pr_rect, sp->sizex, sp->sizey, 255);
			}
		}
	}
}

/* use same function for icon & shader, so the job manager
 * does not run two of them at the same time. */

static void common_preview_startjob(void *customdata, short *stop, short *do_update, float *UNUSED(progress))
{
	ShaderPreview *sp = customdata;

	if (ELEM(sp->pr_method, PR_ICON_RENDER, PR_ICON_DEFERRED))
		icon_preview_startjob(customdata, stop, do_update);
	else
		shader_preview_startjob(customdata, stop, do_update);
}

/* exported functions */

static void icon_preview_add_size(IconPreview *ip, unsigned int *rect, int sizex, int sizey)
{
	IconPreviewSize *cur_size = ip->sizes.first, *new_size;

	while (cur_size) {
		if (cur_size->sizex == sizex && cur_size->sizey == sizey) {
			/* requested size is already in list, no need to add it again */
			return;
		}

		cur_size = cur_size->next;
	}

	new_size = MEM_callocN(sizeof(IconPreviewSize), "IconPreviewSize");
	new_size->sizex = sizex;
	new_size->sizey = sizey;
	new_size->rect = rect;

	BLI_addtail(&ip->sizes, new_size);
}

static void icon_preview_startjob_all_sizes(void *customdata, short *stop, short *do_update, float *progress)
{
	IconPreview *ip = (IconPreview *)customdata;
	IconPreviewSize *cur_size;
	const bool use_new_shading = BKE_scene_use_new_shading_nodes(ip->scene);

	for (cur_size = ip->sizes.first; cur_size; cur_size = cur_size->next) {
		PreviewImage *prv = ip->owner;

		if (prv->tag & PRV_TAG_DEFFERED_DELETE) {
			/* Non-thread-protected reading is not an issue here. */
			continue;
		}

		ShaderPreview *sp = MEM_callocN(sizeof(ShaderPreview), "Icon ShaderPreview");
		const bool is_render = !(prv->tag & PRV_TAG_DEFFERED);

		/* construct shader preview from image size and previewcustomdata */
		sp->scene = ip->scene;
		sp->view_render = ip->view_render;
		sp->owner = ip->owner;
		sp->sizex = cur_size->sizex;
		sp->sizey = cur_size->sizey;
		sp->pr_method = is_render ? PR_ICON_RENDER : PR_ICON_DEFERRED;
		sp->pr_rect = cur_size->rect;
		sp->id = ip->id;
		sp->bmain = ip->bmain;

		if (is_render) {
			BLI_assert(ip->id);
			if (use_new_shading) {
				/* texture icon rendering is hardcoded to use BI,
				 * so don't even think of using cycle's bmain for
				 * texture icons
				 */
				if (GS(ip->id->name) != ID_TE)
					sp->pr_main = G_pr_main_cycles;
				else
					sp->pr_main = G_pr_main;
			}
			else {
				sp->pr_main = G_pr_main;
			}
		}

		common_preview_startjob(sp, stop, do_update, progress);
		shader_preview_free(sp);
	}
}

static void icon_preview_endjob(void *customdata)
{
	IconPreview *ip = customdata;

	if (ip->id) {

		if (GS(ip->id->name) == ID_BR)
			WM_main_add_notifier(NC_BRUSH | NA_EDITED, ip->id);
#if 0		
		if (GS(ip->id->name) == ID_MA) {
			Material *ma = (Material *)ip->id;
			PreviewImage *prv_img = ma->preview;
			int i;

			/* signal to gpu texture */
			for (i = 0; i < NUM_ICON_SIZES; ++i) {
				if (prv_img->gputexture[i]) {
					GPU_texture_free(prv_img->gputexture[i]);
					prv_img->gputexture[i] = NULL;
					WM_main_add_notifier(NC_MATERIAL|ND_SHADING_DRAW, ip->id);
				}
			}
		}
#endif
	}

	if (ip->owner) {
		PreviewImage *prv_img = ip->owner;
		prv_img->tag &= ~PRV_TAG_DEFFERED_RENDERING;
		if (prv_img->tag & PRV_TAG_DEFFERED_DELETE) {
			BLI_assert(prv_img->tag & PRV_TAG_DEFFERED);
			BKE_previewimg_cached_release_pointer(prv_img);
		}
	}
}

static void icon_preview_free(void *customdata)
{
	IconPreview *ip = (IconPreview *)customdata;

	BLI_freelistN(&ip->sizes);
	MEM_freeN(ip);
}

void ED_preview_icon_render(Main *bmain, Scene *scene, ID *id, unsigned int *rect, int sizex, int sizey)
{
	IconPreview ip = {NULL};
	short stop = false, update = false;
	float progress = 0.0f;

	ED_preview_ensure_dbase();

	ip.bmain = bmain;
	ip.scene = scene;
	ip.view_render = &scene->view_render;
	ip.owner = BKE_previewimg_id_ensure(id);
	ip.id = id;

	icon_preview_add_size(&ip, rect, sizex, sizey);

	icon_preview_startjob_all_sizes(&ip, &stop, &update, &progress);

	icon_preview_endjob(&ip);

	BLI_freelistN(&ip.sizes);
}

void ED_preview_icon_job(const bContext *C, void *owner, ID *id, unsigned int *rect, int sizex, int sizey)
{
	wmJob *wm_job;
	IconPreview *ip, *old_ip;

	ED_preview_ensure_dbase();

	/* suspended start means it starts after 1 timer step, see WM_jobs_timer below */
	wm_job = WM_jobs_get(CTX_wm_manager(C), CTX_wm_window(C), owner, "Icon Preview",
	                     WM_JOB_EXCL_RENDER | WM_JOB_SUSPEND, WM_JOB_TYPE_RENDER_PREVIEW);

	ip = MEM_callocN(sizeof(IconPreview), "icon preview");

	/* render all resolutions from suspended job too */
	old_ip = WM_jobs_customdata_get(wm_job);
	if (old_ip)
		BLI_movelisttolist(&ip->sizes, &old_ip->sizes);

	/* customdata for preview thread */
	ip->bmain = CTX_data_main(C);
	ip->scene = CTX_data_scene(C);
	ip->view_render = &ip->scene->view_render;
	ip->owner = owner;
	ip->id = id;

	icon_preview_add_size(ip, rect, sizex, sizey);

	/* Special threading hack: warn main code that this preview is being rendered and cannot be freed... */
	{
		PreviewImage *prv_img = owner;
		if (prv_img->tag & PRV_TAG_DEFFERED) {
			prv_img->tag |= PRV_TAG_DEFFERED_RENDERING;
		}
	}

	/* setup job */
	WM_jobs_customdata_set(wm_job, ip, icon_preview_free);
	WM_jobs_timer(wm_job, 0.1, NC_WINDOW, NC_WINDOW);
	WM_jobs_callbacks(wm_job, icon_preview_startjob_all_sizes, NULL, NULL, icon_preview_endjob);

	WM_jobs_start(CTX_wm_manager(C), wm_job);
}

void ED_preview_shader_job(const bContext *C, void *owner, ID *id, ID *parent, MTex *slot, int sizex, int sizey, int method)
{
	Object *ob = CTX_data_active_object(C);
	wmJob *wm_job;
	ShaderPreview *sp;
	Scene *scene = CTX_data_scene(C);
	WorkSpace *workspace = CTX_wm_workspace(C);
	short id_type = GS(id->name);

	/* Use workspace render only for buttons Window, since the other previews are related to the datablock. */
	ViewRender *view_render = (method == PR_BUTS_RENDER) ? BKE_viewrender_get(scene, workspace) : &scene->view_render;
	bool use_new_shading = BKE_viewrender_use_new_shading_nodes(view_render);

	/* Only texture node preview is supported with Cycles. */
	if (use_new_shading && method == PR_NODE_RENDER && id_type != ID_TE) {
		return;
	}

	ED_preview_ensure_dbase();

	wm_job = WM_jobs_get(CTX_wm_manager(C), CTX_wm_window(C), owner, "Shader Preview",
	                    WM_JOB_EXCL_RENDER, WM_JOB_TYPE_RENDER_PREVIEW);
	sp = MEM_callocN(sizeof(ShaderPreview), "shader preview");

	/* customdata for preview thread */
	sp->scene = scene;
	sp->owner = owner;
	sp->sizex = sizex;
	sp->sizey = sizey;
	sp->pr_method = method;
	sp->id = id;
	sp->parent = parent;
	sp->slot = slot;
	sp->bmain = CTX_data_main(C);
	sp->view_render = view_render;

	/* hardcoded preview .blend for cycles/internal, this should be solved
	 * once with custom preview .blend path for external engines */
	if ((method != PR_NODE_RENDER) && id_type != ID_TE && use_new_shading) {
		sp->pr_main = G_pr_main_cycles;
	}
	else {
		sp->pr_main = G_pr_main;
	}

	if (ob && ob->totcol) copy_v4_v4(sp->col, ob->col);
	else sp->col[0] = sp->col[1] = sp->col[2] = sp->col[3] = 1.0f;
	
	/* setup job */
	WM_jobs_customdata_set(wm_job, sp, shader_preview_free);
	WM_jobs_timer(wm_job, 0.1, NC_MATERIAL, NC_MATERIAL);
	WM_jobs_callbacks(wm_job, common_preview_startjob, NULL, shader_preview_updatejob, NULL);
	
	WM_jobs_start(CTX_wm_manager(C), wm_job);
}

void ED_preview_kill_jobs(wmWindowManager *wm, Main *bmain)
{
	if (wm)
		WM_jobs_kill(wm, NULL, common_preview_startjob);

	ED_viewport_render_kill_jobs(wm, bmain, false);
}
<|MERGE_RESOLUTION|>--- conflicted
+++ resolved
@@ -454,14 +454,10 @@
 					}
 				}
 				else {
-<<<<<<< HEAD
 					/* use current scene world to light sphere */
-					if (mat->pr_type == MA_SPHERE_A) {
-						sce->world = preview_get_localized_world(sp, scene->world);
-=======
 					if (mat->pr_type == MA_SPHERE_A && sp->pr_method == PR_BUTS_RENDER) {
 						/* Use current scene world to light sphere. */
-						sce->world = scene->world;
+						sce->world = preview_get_localized_world(sp, scene->world);
 					}
 					else if (sce->world) {
 						/* Use a default world color. Using the current
@@ -470,7 +466,6 @@
 						sce->world->horr = 0.5f;
 						sce->world->horg = 0.5f;
 						sce->world->horb = 0.5f;
->>>>>>> 9fb1f9c5
 					}
 				}
 				
@@ -479,15 +474,7 @@
 						set_preview_layer(view_layer, MA_FLAT);
 					}
 					else {
-<<<<<<< HEAD
 						set_preview_layer(view_layer, MA_SPHERE_A);
-
-						/* same as above, use current scene world to light sphere */
-						if (BKE_scene_use_new_shading_nodes(scene))
-							sce->world = preview_get_localized_world(sp, scene->world);
-=======
-						sce->lay = 1 << MA_SPHERE_A;
->>>>>>> 9fb1f9c5
 					}
 				}
 				else {
@@ -586,9 +573,8 @@
 				}
 			}
 			else {
-<<<<<<< HEAD
 				set_preview_layer(view_layer, MA_LAMP);
-=======
+
 				if (sce->world) {
 					/* Only use lighting from the lamp. */
 					sce->world->use_nodes = false;
@@ -596,7 +582,6 @@
 					sce->world->horg = 0.0f;
 					sce->world->horb = 0.0f;
 				}
->>>>>>> 9fb1f9c5
 			}
 				
 			for (Base *base = view_layer->object_bases.first; base; base = base->next) {
