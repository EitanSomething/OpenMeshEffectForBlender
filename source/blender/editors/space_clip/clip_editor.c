/*
 * ***** BEGIN GPL LICENSE BLOCK *****
 *
 * This program is free software; you can redistribute it and/or
 * modify it under the terms of the GNU General Public License
 * as published by the Free Software Foundation; either version 2
 * of the License, or (at your option) any later version.
 *
 * This program is distributed in the hope that it will be useful,
 * but WITHOUT ANY WARRANTY; without even the implied warranty of
 * MERCHANTABILITY or FITNESS FOR A PARTICULAR PURPOSE.  See the
 * GNU General Public License for more details.
 *
 * You should have received a copy of the GNU General Public License
 * along with this program; if not, write to the Free Software Foundation,
 * Inc., 51 Franklin Street, Fifth Floor, Boston, MA 02110-1301, USA.
 *
 * The Original Code is Copyright (C) 2011 Blender Foundation.
 * All rights reserved.
 *
 *
 * Contributor(s): Blender Foundation,
 *                 Sergey Sharybin
 *
 * ***** END GPL LICENSE BLOCK *****
 */

/** \file blender/editors/space_clip/clip_editor.c
 *  \ingroup spclip
 */

#include <stddef.h>

#include "MEM_guardedalloc.h"

#include "BKE_main.h"
#include "BKE_mask.h"
#include "BKE_movieclip.h"
#include "BKE_context.h"
#include "BKE_tracking.h"

#include "DNA_mask_types.h"
#include "DNA_object_types.h"	/* SELECT */

#include "BLI_utildefines.h"
#include "BLI_math.h"

#include "GPU_extensions.h"

#include "IMB_imbuf_types.h"
#include "IMB_imbuf.h"

#include "ED_screen.h"
#include "ED_clip.h"

#include "BIF_gl.h"
#include "BIF_glutil.h"

#include "WM_api.h"
#include "WM_types.h"

#include "UI_view2d.h"

#include "clip_intern.h"	// own include

/* ******** operactor poll functions ******** */

int ED_space_clip_poll(bContext *C)
{
	SpaceClip *sc = CTX_wm_space_clip(C);

	if (sc && sc->clip)
		return TRUE;

	return FALSE;
}

int ED_space_clip_tracking_poll(bContext *C)
{
	SpaceClip *sc= CTX_wm_space_clip(C);

	if (sc && sc->clip)
		return ED_space_clip_show_trackedit(sc);

	return FALSE;
}

int ED_space_clip_tracking_size_poll(bContext *C)
{
	if (ED_space_clip_tracking_poll(C)) {
		MovieClip *clip = CTX_data_edit_movieclip(C);

		if (clip) {
			SpaceClip *sc = CTX_wm_space_clip(C);
			int width, height;

			BKE_movieclip_get_size(clip, &sc->user, &width, &height);

			return width > 0 && height > 0;
		}
	}

	return FALSE;
}

int ED_space_clip_tracking_frame_poll(bContext *C)
{
	if (ED_space_clip_tracking_poll(C)) {
		MovieClip *clip = CTX_data_edit_movieclip(C);

		if (clip) {
			SpaceClip *sc = CTX_wm_space_clip(C);

			return BKE_movieclip_has_frame(clip, &sc->user);
		}
	}

	return FALSE;
}

int ED_space_clip_maskediting_poll(bContext *C)
{
	SpaceClip *sc = CTX_wm_space_clip(C);

	if (sc && sc->clip) {
		return ED_space_clip_show_maskedit(sc);
	}

	return FALSE;
}

int ED_space_clip_maskediting_mask_poll(bContext *C)
{
	if (ED_space_clip_maskediting_poll(C)) {
		MovieClip *clip = CTX_data_edit_movieclip(C);

		if (clip) {
			SpaceClip *sc= CTX_wm_space_clip(C);

			return sc->mask != NULL;
		}
	}

	return FALSE;
}

/* ******** editing functions ******** */

void ED_space_clip_set(bContext *C, bScreen *screen, SpaceClip *sc, MovieClip *clip)
{
	MovieClip *old_clip;

	if (!screen && C)
		screen = CTX_wm_screen(C);

	old_clip = sc->clip;
	sc->clip = clip;

	if (sc->clip && sc->clip->id.us==0)
		sc->clip->id.us = 1;

	if (screen) {
		ScrArea *area;
		SpaceLink *sl;

		for (area = screen->areabase.first; area; area = area->next) {
			for (sl = area->spacedata.first; sl; sl = sl->next) {
				if (sl->spacetype == SPACE_CLIP) {
					SpaceClip *cur_sc = (SpaceClip *) sl;

					if (cur_sc != sc) {
						if (cur_sc->clip == old_clip || cur_sc->clip == NULL) {
							cur_sc->clip = clip;
						}
					}
				}
			}
		}
	}

	if (C)
		WM_event_add_notifier(C, NC_MOVIECLIP|NA_SELECTED, sc->clip);
}

MovieClip *ED_space_clip(SpaceClip *sc)
{
	return sc->clip;
}

Mask *ED_space_clip_mask(SpaceClip *sc)
{
	return sc->mask;
}

ImBuf *ED_space_clip_get_buffer(SpaceClip *sc)
{
	if (sc->clip) {
		ImBuf *ibuf;

		ibuf = BKE_movieclip_get_postprocessed_ibuf(sc->clip, &sc->user, sc->postproc_flag);

		if (ibuf && (ibuf->rect || ibuf->rect_float))
			return ibuf;

		if (ibuf)
			IMB_freeImBuf(ibuf);
	}

	return NULL;
}

ImBuf *ED_space_clip_get_stable_buffer(SpaceClip *sc, float loc[2], float *scale, float *angle)
{
	if (sc->clip) {
		ImBuf *ibuf;

		ibuf = BKE_movieclip_get_stable_ibuf(sc->clip, &sc->user, loc, scale, angle, sc->postproc_flag);

		if (ibuf && (ibuf->rect || ibuf->rect_float))
			return ibuf;

		if (ibuf)
			IMB_freeImBuf(ibuf);
	}

	return NULL;
}

void ED_space_clip_size(SpaceClip *sc, int *width, int *height)
{
	if (!sc->clip) {
		*width = *height = 0;
	}
	else {
		BKE_movieclip_get_size(sc->clip, &sc->user, width, height);
	}
}

void ED_space_clip_mask_size(SpaceClip *sc, int *width, int *height)
{
	if(!sc->mask) {
		*width= 0;
		*height= 0;
	} else {
		float aspx, aspy;

		ED_space_clip_size(sc, width, height);
		ED_space_clip_aspect(sc, &aspx, &aspy);

		*width *= aspx;
		*height *= aspy;
	}
}

void ED_space_clip_mask_aspect(SpaceClip *sc, float *aspx, float *aspy)
{
	int w, h;

	ED_space_clip_aspect(sc, aspx, aspy);
        ED_space_clip_size(sc, &w, &h);

	*aspx *= (float)w;
	*aspy *= (float)h;

	if(*aspx < *aspy) {
		*aspy= *aspy / *aspx;
		*aspx= 1.0f;
	}
	else {
		*aspx= *aspx / *aspy;
		*aspy= 1.0f;
	}
}

void ED_space_clip_zoom(SpaceClip *sc, ARegion *ar, float *zoomx, float *zoomy)
{
	int width, height;

	ED_space_clip_size(sc, &width, &height);

	*zoomx = (float)(ar->winrct.xmax - ar->winrct.xmin + 1)/(float)((ar->v2d.cur.xmax - ar->v2d.cur.xmin)*width);
	*zoomy = (float)(ar->winrct.ymax - ar->winrct.ymin + 1)/(float)((ar->v2d.cur.ymax - ar->v2d.cur.ymin)*height);
}

void ED_space_clip_aspect(SpaceClip *sc, float *aspx, float *aspy)
{
	MovieClip *clip = ED_space_clip(sc);

	if (clip)
		BKE_movieclip_aspect(clip, aspx, aspy);
	else
		*aspx = *aspy = 1.0f;
}

void ED_clip_update_frame(const Main *mainp, int cfra)
{
	wmWindowManager *wm;
	wmWindow *win;

	/* image window, compo node users */
	for (wm = mainp->wm.first; wm; wm = wm->id.next) { /* only 1 wm */
		for (win = wm->windows.first; win; win = win->next) {
			ScrArea *sa;

			for (sa = win->screen->areabase.first; sa; sa = sa->next) {
				if (sa->spacetype == SPACE_CLIP) {
					SpaceClip *sc = sa->spacedata.first;

					sc->scopes.ok = FALSE;

					BKE_movieclip_user_set_frame(&sc->user, cfra);
				}
			}
		}
	}
}

static int selected_boundbox(SpaceClip *sc, float min[2], float max[2])
{
	MovieClip *clip = ED_space_clip(sc);
	MovieTrackingTrack *track;
	int width, height, ok = FALSE;
	ListBase *tracksbase= BKE_tracking_get_tracks(&clip->tracking);

	INIT_MINMAX2(min, max);

	ED_space_clip_size(sc, &width, &height);

	track = tracksbase->first;
	while (track) {
		if (TRACK_VIEW_SELECTED(sc, track)) {
			MovieTrackingMarker *marker = BKE_tracking_get_marker(track, sc->user.framenr);

			if (marker) {
				float pos[3];

				pos[0] = marker->pos[0] + track->offset[0];
				pos[1] = marker->pos[1] + track->offset[1];
				pos[2] = 0.0f;

				/* undistortion happens for normalized coords */
				if (sc->user.render_flag & MCLIP_PROXY_RENDER_UNDISTORT) {
					/* undistortion happens for normalized coords */
					ED_clip_point_undistorted_pos(sc, pos, pos);
				}

				pos[0] *= width;
				pos[1] *= height;

				mul_v3_m4v3(pos, sc->stabmat, pos);

				DO_MINMAX2(pos, min, max);

				ok = TRUE;
			}
		}

		track = track->next;
	}

	return ok;
}

int ED_clip_view_selection(SpaceClip *sc, ARegion *ar, int fit)
{
	int w, h, frame_width, frame_height;
	float min[2], max[2];

	ED_space_clip_size(sc, &frame_width, &frame_height);

	if (frame_width == 0 || frame_height == 0)
		return FALSE;

	if (!selected_boundbox(sc, min, max))
		return FALSE;

	/* center view */
	clip_view_center_to_point(sc, (max[0]+min[0])/(2*frame_width), (max[1]+min[1])/(2*frame_height));

	w = max[0] - min[0];
	h = max[1] - min[1];

	/* set zoom to see all selection */
	if (w > 0 && h > 0) {
		int width, height;
		float zoomx, zoomy, newzoom, aspx, aspy;

		ED_space_clip_aspect(sc, &aspx, &aspy);

		width = ar->winrct.xmax - ar->winrct.xmin + 1;
		height = ar->winrct.ymax - ar->winrct.ymin + 1;

		zoomx = (float)width / w / aspx;
		zoomy = (float)height / h / aspy;

		newzoom = 1.0f / power_of_2(1.0f / MIN2(zoomx, zoomy));

		if (fit || sc->zoom>newzoom)
			sc->zoom = newzoom;
	}

	return TRUE;
}

void ED_clip_point_undistorted_pos(SpaceClip *sc, float co[2], float nco[2])
{
	copy_v2_v2(nco, co);

	if (sc->user.render_flag & MCLIP_PROXY_RENDER_UNDISTORT) {
		MovieClip *clip = ED_space_clip(sc);
		float aspy = 1.0f / clip->tracking.camera.pixel_aspect;
		int width, height;

		ED_space_clip_size(sc, &width, &height);

		nco[0] *= width;
		nco[1] *= height * aspy;

		BKE_tracking_invert_intrinsics(&clip->tracking, nco, nco);

		nco[0] /= width;
		nco[1] /= height * aspy;
	}
}

void ED_clip_point_stable_pos(bContext *C, float x, float y, float *xr, float *yr)
{
	ARegion *ar = CTX_wm_region(C);
	SpaceClip *sc = CTX_wm_space_clip(C);
	int sx, sy, width, height;
	float zoomx, zoomy, pos[3] = {0.0f, 0.0f, 0.0f}, imat[4][4];

	ED_space_clip_zoom(sc, ar, &zoomx, &zoomy);
	ED_space_clip_size(sc, &width, &height);

	UI_view2d_to_region_no_clip(&ar->v2d, 0.0f, 0.0f, &sx, &sy);

	pos[0] = (x - sx) / zoomx;
	pos[1] = (y - sy) / zoomy;

	invert_m4_m4(imat, sc->stabmat);
	mul_v3_m4v3(pos, imat, pos);

	*xr = pos[0] / width;
	*yr = pos[1] / height;

	if (sc->user.render_flag & MCLIP_PROXY_RENDER_UNDISTORT) {
		MovieClip *clip = ED_space_clip(sc);
		MovieTracking *tracking = &clip->tracking;
		float aspy = 1.0f / tracking->camera.pixel_aspect;
		float tmp[2] = {*xr * width, *yr * height * aspy};

		BKE_tracking_apply_intrinsics(tracking, tmp, tmp);

		*xr = tmp[0] / width;
		*yr = tmp[1] / (height * aspy);
	}
}

void ED_clip_mouse_pos(bContext *C, wmEvent *event, float co[2])
{
	ED_clip_point_stable_pos(C, event->mval[0], event->mval[1], &co[0], &co[1]);
}

/* OpenGL draw context */

typedef struct SpaceClipDrawContext {
	int support_checked, buffers_supported;

	GLuint texture;			/* OGL texture ID */
	short texture_allocated;	/* flag if texture was allocated by glGenTextures */
	struct ImBuf *texture_ibuf;	/* image buffer for which texture was created */
	int image_width, image_height;	/* image width and height for which texture was created */
	unsigned last_texture;		/* ID of previously used texture, so it'll be restored after clip drawing */
	int framenr;
} SpaceClipDrawContext;

int ED_space_clip_texture_buffer_supported(SpaceClip *sc)
{
	SpaceClipDrawContext *context = sc->draw_context;

	if (!context) {
		context = MEM_callocN(sizeof(SpaceClipDrawContext), "SpaceClipDrawContext");
		sc->draw_context = context;
	}

	if (!context->support_checked) {
		context->support_checked = TRUE;
		if (GPU_type_matches(GPU_DEVICE_INTEL, GPU_OS_ANY, GPU_DRIVER_ANY)) {
			context->buffers_supported = FALSE;
		}
		else {
			context->buffers_supported = GPU_non_power_of_two_support();
		}
	}

	return context->buffers_supported;
}

int ED_space_clip_load_movieclip_buffer(SpaceClip *sc, ImBuf *ibuf)
{
	SpaceClipDrawContext *context = sc->draw_context;
	MovieClip *clip = ED_space_clip(sc);
	int need_rebind = 0;

	context->last_texture = glaGetOneInteger(GL_TEXTURE_2D);

	/* image texture need to be rebinded if displaying another image buffer
	 * assuming displaying happens of footage frames only on which painting doesn't heppen.
	 * so not changed image buffer pointer means unchanged image content */
	need_rebind |= context->texture_ibuf != ibuf;
	need_rebind |= context->framenr != sc->user.framenr;

	if (need_rebind) {
		int width = ibuf->x, height = ibuf->y;
		float *frect = NULL, *fscalerect = NULL;
		unsigned int *rect = NULL, *scalerect = NULL;
		int need_recreate = 0;

		if (width > GL_MAX_TEXTURE_SIZE || height > GL_MAX_TEXTURE_SIZE)
			return 0;

		rect = ibuf->rect;
		frect = ibuf->rect_float;

		/* if image resolution changed (e.g. switched to proxy display) texture need to be recreated */
		need_recreate = context->image_width != ibuf->x || context->image_height != ibuf->y;

		if (context->texture_ibuf && need_recreate) {
			glDeleteTextures(1, &context->texture);
			context->texture_allocated = 0;
		}

		if (need_recreate || !context->texture_allocated) {
			/* texture doesn't exist yet or need to be re-allocated because of changed dimensions */
			int filter = GL_LINEAR;

			/* non-scaled proxy shouldn;t use diltering */
			if ((clip->flag & MCLIP_USE_PROXY) == 0 ||
			    ELEM(sc->user.render_size, MCLIP_PROXY_RENDER_SIZE_FULL, MCLIP_PROXY_RENDER_SIZE_100))
			{
				filter = GL_NEAREST;
			}

			glGenTextures(1, &context->texture);
			glBindTexture(GL_TEXTURE_2D, context->texture);
			glTexParameteri(GL_TEXTURE_2D, GL_TEXTURE_MIN_FILTER, filter);
			glTexParameteri(GL_TEXTURE_2D, GL_TEXTURE_MAG_FILTER, filter);
			glTexParameteri(GL_TEXTURE_2D, GL_TEXTURE_WRAP_S, GL_CLAMP);
			glTexParameteri(GL_TEXTURE_2D, GL_TEXTURE_WRAP_T, GL_CLAMP);
		}
		else {
			/* if texture doesn't need to be reallocated itself, just bind it so
			 * loading of image will happen to a proper texture */
			glBindTexture(GL_TEXTURE_2D, context->texture);
		}

		if (frect)
			glTexImage2D(GL_TEXTURE_2D, 0,  GL_RGBA16,  width, height, 0, GL_RGBA, GL_FLOAT, frect);
		else
			glTexImage2D(GL_TEXTURE_2D, 0, GL_RGBA8, width, height, 0, GL_RGBA, GL_UNSIGNED_BYTE, rect);

		/* store settings */
		context->texture_allocated = 1;
		context->texture_ibuf = ibuf;
		context->image_width = ibuf->x;
		context->image_height = ibuf->y;
		context->framenr = sc->user.framenr;

		if (fscalerect)
			MEM_freeN(fscalerect);
		if (scalerect)
			MEM_freeN(scalerect);
	}
	else {
		/* displaying exactly the same image which was loaded t oa texture,
		 * just bint texture in this case */
		glBindTexture(GL_TEXTURE_2D, context->texture);
	}

	glEnable(GL_TEXTURE_2D);

<<<<<<< HEAD
	return 1;
=======
	return TRUE;
>>>>>>> 9fe1fe0a
}

void ED_space_clip_unload_movieclip_buffer(SpaceClip *sc)
{
	SpaceClipDrawContext *context = sc->draw_context;

	glBindTexture(GL_TEXTURE_2D, context->last_texture);
	glDisable(GL_TEXTURE_2D);
}

void ED_space_clip_free_texture_buffer(SpaceClip *sc)
{
	SpaceClipDrawContext *context = sc->draw_context;

	if (context) {
		glDeleteTextures(1, &context->texture);

		MEM_freeN(context);
	}
}

<<<<<<< HEAD
/* ******** masking editing related functions ******** */

=======
>>>>>>> 9fe1fe0a
int ED_space_clip_show_trackedit(SpaceClip *sc)
{
	if (sc) {
		return ELEM3(sc->mode, SC_MODE_TRACKING, SC_MODE_RECONSTRUCTION, SC_MODE_DISTORTION);
	}

	return FALSE;
}

void ED_space_clip_update_dopesheet(SpaceClip *sc)
{
	MovieClip *clip = sc->clip;
	MovieTracking *tracking = &clip->tracking;

	BKE_tracking_update_dopesheet(tracking);
<<<<<<< HEAD
}

int ED_space_clip_show_maskedit(SpaceClip *sc)
{
	if (sc) {
		return sc->mode == SC_MODE_MASKEDITING;
	}

	return FALSE;
}

void ED_space_clip_set_mask(bContext *C, SpaceClip *sc, Mask *mask)
{
	sc->mask = mask;

	if(sc->mask && sc->mask->id.us==0)
		sc->clip->id.us = 1;

	if(C)
		WM_event_add_notifier(C, NC_MASK|NA_SELECTED, mask);
=======
>>>>>>> 9fe1fe0a
}<|MERGE_RESOLUTION|>--- conflicted
+++ resolved
@@ -580,11 +580,7 @@
 
 	glEnable(GL_TEXTURE_2D);
 
-<<<<<<< HEAD
-	return 1;
-=======
 	return TRUE;
->>>>>>> 9fe1fe0a
 }
 
 void ED_space_clip_unload_movieclip_buffer(SpaceClip *sc)
@@ -606,11 +602,8 @@
 	}
 }
 
-<<<<<<< HEAD
 /* ******** masking editing related functions ******** */
 
-=======
->>>>>>> 9fe1fe0a
 int ED_space_clip_show_trackedit(SpaceClip *sc)
 {
 	if (sc) {
@@ -626,7 +619,6 @@
 	MovieTracking *tracking = &clip->tracking;
 
 	BKE_tracking_update_dopesheet(tracking);
-<<<<<<< HEAD
 }
 
 int ED_space_clip_show_maskedit(SpaceClip *sc)
@@ -647,6 +639,4 @@
 
 	if(C)
 		WM_event_add_notifier(C, NC_MASK|NA_SELECTED, mask);
-=======
->>>>>>> 9fe1fe0a
 }