/**
 * $Id$
 *
 * ***** BEGIN GPL LICENSE BLOCK *****
 *
 * This program is free software; you can redistribute it and/or
 * modify it under the terms of the GNU General Public License
 * as published by the Free Software Foundation; either version 2
 * of the License, or (at your option) any later version.
 *
 * This program is distributed in the hope that it will be useful,
 * but WITHOUT ANY WARRANTY; without even the implied warranty of
 * MERCHANTABILITY or FITNESS FOR A PARTICULAR PURPOSE.  See the
 * GNU General Public License for more details.
 *
 * You should have received a copy of the GNU General Public License
 * along with this program; if not, write to the Free Software Foundation,
 * Inc., 59 Temple Place - Suite 330, Boston, MA  02111-1307, USA.
 *
 * The Original Code is Copyright (C) Blender Foundation
 *
 * Contributor(s): Joshua Leung (2009 Recode)
 *
 * ***** END GPL LICENSE BLOCK *****
 */

#include <stdio.h>
#include <math.h>
#include <string.h>
#include <float.h>

#ifdef HAVE_CONFIG_H
#include <config.h>
#endif

#ifndef _WIN32
#include <unistd.h>
#else
#include <io.h>
#endif

#include "MEM_guardedalloc.h"

#include "BLI_blenlib.h"
#include "BLI_math.h"

#include "DNA_anim_types.h"
#include "DNA_action_types.h"
#include "DNA_camera_types.h"
#include "DNA_curve_types.h"
#include "DNA_key_types.h"
#include "DNA_lamp_types.h"
#include "DNA_material_types.h"
#include "DNA_meta_types.h"
#include "DNA_object_types.h"
#include "DNA_particle_types.h"
#include "DNA_scene_types.h"
#include "DNA_screen_types.h"
#include "DNA_space_types.h"
#include "DNA_sequence_types.h"
#include "DNA_userdef_types.h"
#include "DNA_view2d_types.h"
#include "DNA_windowmanager_types.h"
#include "DNA_world_types.h"

#include "BKE_animsys.h"
#include "BKE_context.h"
#include "BKE_curve.h"
#include "BKE_depsgraph.h"
#include "BKE_fcurve.h"
#include "BKE_global.h"
#include "BKE_key.h"
#include "BKE_object.h"
#include "BKE_screen.h"
#include "BKE_utildefines.h"

#include "BIF_gl.h"
#include "BIF_glutil.h"

#include "ED_anim_api.h"
#include "ED_util.h"

#include "graph_intern.h"

#include "UI_interface.h"
#include "UI_interface_icons.h"
#include "UI_resources.h"
#include "UI_view2d.h"

/* *************************** */
/* Utility Drawing Defines */

/* determine the alpha value that should be used when 
 * drawing components for some F-Curve (fcu)
 *	- selected F-Curves should be more visible than partially visible ones
 */
#define drawFCurveFade(fcu) ( ((fcu)->flag & FCURVE_SELECTED)? 1.0f : 0.5f )

/* set the colour for some point from some value given packed into an int 
 *	- intV: integer value containing color info packed into an int
 *	- alpha: float value describing the 
 */
#define cpackA(intVC, alpha) \
	{ \
		float _cpackCol[3]; \
		cpack_to_rgb(intVC, &_cpackCol[0], &_cpackCol[1], &_cpackCol[2]); \
		glColor4f(_cpackCol[0], _cpackCol[1], _cpackCol[2], alpha); \
	}

/* *************************** */
/* F-Curve Modifier Drawing */

/* Envelope -------------- */

// TODO: draw a shaded poly showing the region of influence too!!!
static void draw_fcurve_modifier_controls_envelope (FCurve *fcu, FModifier *fcm, View2D *v2d)
{
	FMod_Envelope *env= (FMod_Envelope *)fcm->data;
	FCM_EnvelopeData *fed;
	const float fac= 0.05f * (v2d->cur.xmax - v2d->cur.xmin);
	int i;
	
	/* draw two black lines showing the standard reference levels */
	glColor3f(0.0f, 0.0f, 0.0f);
	setlinestyle(5);
	
	glBegin(GL_LINES);
		glVertex2f(v2d->cur.xmin, env->midval+env->min);
		glVertex2f(v2d->cur.xmax, env->midval+env->min);
		
		glVertex2f(v2d->cur.xmin, env->midval+env->max);
		glVertex2f(v2d->cur.xmax, env->midval+env->max);
	glEnd(); // GL_LINES
	setlinestyle(0);
	
	/* set size of vertices (non-adjustable for now) */
	glPointSize(2.0f);
	
	// for now, point color is fixed, and is white
	glColor3f(1.0f, 1.0f, 1.0f);
	
	/* we use bgl points not standard gl points, to workaround vertex 
	 * drawing bugs that some drivers have (probably legacy ones only though)
	 */
	bglBegin(GL_POINTS);
	for (i=0, fed=env->data; i < env->totvert; i++, fed++) {
		/* only draw if visible
		 *	- min/max here are fixed, not relative
		 */
		if IN_RANGE(fed->time, (v2d->cur.xmin - fac), (v2d->cur.xmax + fac)) {
			glVertex2f(fed->time, fed->min);
			glVertex2f(fed->time, fed->max);
		}
	}
	bglEnd(); // GL_POINTS
	
	glPointSize(1.0f);
}

/* *************************** */
/* F-Curve Drawing */

/* Points ---------------- */

/* helper func - draw keyframe vertices only for an F-Curve */
static void draw_fcurve_vertices_keyframes (bAnimContext *ac, FCurve *fcu, View2D *v2d, short edit, short sel)
{
	BezTriple *bezt= fcu->bezt;
	const float fac= 0.05f * (v2d->cur.xmax - v2d->cur.xmin);
	int i;
	
	/* we use bgl points not standard gl points, to workaround vertex 
	 * drawing bugs that some drivers have (probably legacy ones only though)
	 */
	bglBegin(GL_POINTS);
	
	for (i = 0; i < fcu->totvert; i++, bezt++) {
		/* as an optimisation step, only draw those in view 
		 *	- we apply a correction factor to ensure that points don't pop in/out due to slight twitches of view size
		 */
		if IN_RANGE(bezt->vec[1][0], (v2d->cur.xmin - fac), (v2d->cur.xmax + fac)) {
			if (edit) {
				/* 'Keyframe' vertex only, as handle lines and handles have already been drawn
				 *	- only draw those with correct selection state for the current drawing color
				 *	- 
				 */
				if ((bezt->f2 & SELECT) == sel)
					bglVertex3fv(bezt->vec[1]);
			}
			else {
				/* no check for selection here, as curve is not editable... */
				// XXX perhaps we don't want to even draw points?   maybe add an option for that later
				bglVertex3fv(bezt->vec[1]);
			}
		}
	}
	
	bglEnd(); // GL_POINTS
}


/* helper func - draw handle vertex for an F-Curve as a round unfilled circle 
 * NOTE: the caller MUST HAVE GL_LINE_SMOOTH & GL_BLEND ENABLED, otherwise, the controls don't 
 * have a consistent appearance (due to off-pixel alignments)...
 */
static void draw_fcurve_handle_control (float x, float y, float xscale, float yscale, float hsize)
{
	static GLuint displist=0;
	
	/* initialise round circle shape */
	if (displist == 0) {
		GLUquadricObj *qobj;
		
		displist= glGenLists(1);
		glNewList(displist, GL_COMPILE);
		
		qobj	= gluNewQuadric(); 
		gluQuadricDrawStyle(qobj, GLU_SILHOUETTE); 
		gluDisk(qobj, 0,  0.7, 8, 1);
		gluDeleteQuadric(qobj);  
		
		glEndList();
	}
	
	/* adjust view transform before starting */
	glTranslatef(x, y, 0.0f);
	glScalef(1.0f/xscale*hsize, 1.0f/yscale*hsize, 1.0f);
	
	/* draw! */
	glCallList(displist);
	
	/* restore view transform */
	glScalef(xscale/hsize, yscale/hsize, 1.0);
	glTranslatef(-x, -y, 0.0f);
}

/* helper func - draw handle vertices only for an F-Curve (if it is not protected) */
<<<<<<< HEAD
static void draw_fcurve_vertices_handles (SpaceIpo *sipo, FCurve *fcu, View2D *v2d, short sel)
=======
static void draw_fcurve_vertices_handles (bAnimContext *ac, SpaceIpo *sipo, FCurve *fcu, View2D *v2d, short sel)
>>>>>>> 7a76bc9a
{
	BezTriple *bezt= fcu->bezt;
	BezTriple *prevbezt = NULL;
	float hsize, xscale, yscale;
	int i;
	
	/* get view settings */
	hsize= UI_GetThemeValuef(TH_HANDLE_VERTEX_SIZE);
	UI_view2d_getscale(v2d, &xscale, &yscale);
	
	/* set handle color */
	if (sel) UI_ThemeColor(TH_HANDLE_VERTEX_SELECT);
	else UI_ThemeColor(TH_HANDLE_VERTEX);
	
	/* anti-aliased lines for more consistent appearance */
	glEnable(GL_LINE_SMOOTH);
	glEnable(GL_BLEND);
	
	for (i=0; i < fcu->totvert; i++, prevbezt=bezt, bezt++) {
		/* Draw the editmode handles for a bezier curve (others don't have handles) 
		 * if their selection status matches the selection status we're drawing for
		 *	- first handle only if previous beztriple was bezier-mode
		 *	- second handle only if current beztriple is bezier-mode
		 *
		 * Also, need to take into account whether the keyframe was selected
		 * if a Graph Editor option to only show handles of selected keys is on.
		 */
		if ( !(sipo->flag & SIPO_SELVHANDLESONLY) || BEZSELECTED(bezt) ) {
			if ( (!prevbezt && (bezt->ipo==BEZT_IPO_BEZ)) || (prevbezt && (prevbezt->ipo==BEZT_IPO_BEZ)) ) {
				if ((bezt->f1 & SELECT) == sel)/* && v2d->cur.xmin < bezt->vec[0][0] < v2d->cur.xmax)*/
					draw_fcurve_handle_control(bezt->vec[0][0], bezt->vec[0][1], xscale, yscale, hsize);
			}
			
			if (bezt->ipo==BEZT_IPO_BEZ) {
				if ((bezt->f3 & SELECT) == sel)/* && v2d->cur.xmin < bezt->vec[2][0] < v2d->cur.xmax)*/
					draw_fcurve_handle_control(bezt->vec[2][0], bezt->vec[2][1], xscale, yscale, hsize);
			}
		}
	}
	
	glDisable(GL_LINE_SMOOTH);
	glDisable(GL_BLEND);
}

/* helper func - set color to draw F-Curve data with */
static void set_fcurve_vertex_color (SpaceIpo *sipo, FCurve *fcu, short sel)
{
	/* Fade the 'intensity' of the vertices based on the selection of the curves too */
	int alphaOffset= (int)((drawFCurveFade(fcu) - 1.0f) * 255);
	
	/* Set color of curve vertex based on state of curve (i.e. 'Edit' Mode) */
	if ((fcu->flag & FCURVE_PROTECTED)==0) {
		/* Curve's points ARE BEING edited */
		if (sel) UI_ThemeColorShadeAlpha(TH_VERTEX_SELECT, 0, alphaOffset); 
		else UI_ThemeColorShadeAlpha(TH_VERTEX, 0, alphaOffset);
	} 
	else {
		/* Curve's points CANNOT BE edited */
		if (sel) UI_ThemeColorShadeAlpha(TH_TEXT_HI, 0, alphaOffset);
		else UI_ThemeColorShadeAlpha(TH_TEXT, 0, alphaOffset);
	}
}


void draw_fcurve_vertices (bAnimContext *ac, SpaceIpo *sipo, ARegion *ar, FCurve *fcu)
{
	View2D *v2d= &ar->v2d;
	
	/* only draw points if curve is visible 
	 * 	- draw unselected points before selected points as separate passes to minimise color-changing overhead
	 *	   (XXX dunno if this is faster than drawing all in one pass though) 
	 * 	   and also to make sure in the case of overlapping points that the selected is always visible
	 *	- draw handles before keyframes, so that keyframes will overlap handles (keyframes are more important for users)
	 */
	
	glPointSize(UI_GetThemeValuef(TH_VERTEX_SIZE));
	
	/* draw the two handles first (if they're shown, the curve doesn't have just a single keyframe, and the curve is being edited) */
	if ((fcu->flag & FCURVE_PROTECTED)==0 && (fcu->flag & FCURVE_INT_VALUES)==0 && 
		(sipo->flag & SIPO_NOHANDLES)==0 && (fcu->totvert > 1)) 
	{
		set_fcurve_vertex_color(sipo, fcu, 0);
<<<<<<< HEAD
		draw_fcurve_vertices_handles(sipo, fcu, v2d, 0);
		
		set_fcurve_vertex_color(sipo, fcu, 1);
		draw_fcurve_vertices_handles(sipo, fcu, v2d, 1);
=======
		draw_fcurve_vertices_handles(ac, sipo, fcu, v2d, 0);
		
		set_fcurve_vertex_color(sipo, fcu, 1);
		draw_fcurve_vertices_handles(ac, sipo, fcu, v2d, 1);
>>>>>>> 7a76bc9a
	}
		
	/* draw keyframes over the handles */
	set_fcurve_vertex_color(sipo, fcu, 0);
	draw_fcurve_vertices_keyframes(ac, fcu, v2d, !(fcu->flag & FCURVE_PROTECTED), 0);
	
	set_fcurve_vertex_color(sipo, fcu, 1);
	draw_fcurve_vertices_keyframes(ac, fcu, v2d, !(fcu->flag & FCURVE_PROTECTED), 1);
	
	glPointSize(1.0f);
}

/* Handles ---------------- */

/* draw lines for F-Curve handles only (this is only done in EditMode) */
static void draw_fcurve_handles (bAnimContext *ac, SpaceIpo *sipo, ARegion *ar, FCurve *fcu)
{
	extern unsigned int nurbcol[];
	int sel, b;
	
	/* don't draw handle lines if handles are not shown */
	if ((sipo->flag & SIPO_NOHANDLES) || (fcu->flag & FCURVE_PROTECTED) || (fcu->flag & FCURVE_INT_VALUES))
		return;
	
	/* a single call to GL_LINES here around these calls should be sufficient to still
	 * get separate line segments, but which aren't wrapped with GL_LINE_STRIP everytime we
	 * want a single line
	 */
	glBegin(GL_LINES);
	
	/* slightly hacky, but we want to draw unselected points before selected ones 
	 * so that selected points are clearly visible
	 */
	for (sel= 0; sel < 2; sel++) {
		BezTriple *bezt=fcu->bezt, *prevbezt=NULL;
		unsigned int *col= (sel)? (nurbcol+4) : (nurbcol);
		float *fp;
		
		/* if only selected keyframes have handles shown, skip the first round */
		if ((sel == 0) && (sipo->flag & SIPO_SELVHANDLESONLY))
			continue;
		
		for (b= 0; b < fcu->totvert; b++, prevbezt=bezt, bezt++) {
			/* if only selected keyframes can get their handles shown, 
			 * check that keyframe is selected
			 */
			if (sipo->flag & SIPO_SELVHANDLESONLY) {
				if (BEZSELECTED(bezt) == 0)
					continue;
			}
			
			/* draw handle with appropriate set of colors if selection is ok */
			if ((bezt->f2 & SELECT)==sel) {
				fp= bezt->vec[0];
				
				/* only draw first handle if previous segment had handles */
				if ( (!prevbezt && (bezt->ipo==BEZT_IPO_BEZ)) || (prevbezt && (prevbezt->ipo==BEZT_IPO_BEZ)) ) 
				{
					cpackA(col[(unsigned char)bezt->h1], drawFCurveFade(fcu));
					
					glVertex2fv(fp); glVertex2fv(fp+3); 
				}
				
				/* only draw second handle if this segment is bezier */
				if (bezt->ipo == BEZT_IPO_BEZ) 
				{
					cpackA(col[(unsigned char)bezt->h2], drawFCurveFade(fcu));
					glVertex2fv(fp+3); glVertex2fv(fp+6); 
				}
			}
			else {
				/* only draw first handle if previous segment was had handles, and selection is ok */
				if ( ((bezt->f1 & SELECT)==sel) && 
					 ( (!prevbezt && (bezt->ipo==BEZT_IPO_BEZ)) || (prevbezt && (prevbezt->ipo==BEZT_IPO_BEZ)) ) ) 
				{
					fp= bezt->vec[0];
					cpackA(col[(unsigned char)bezt->h1], drawFCurveFade(fcu));
					
					glVertex2fv(fp); glVertex2fv(fp+3); 
				}
				
				/* only draw second handle if this segment is bezier, and selection is ok */
				if ( ((bezt->f3 & SELECT)==sel) &&
					 (bezt->ipo == BEZT_IPO_BEZ) )
				{
					fp= bezt->vec[1];
					cpackA(col[(unsigned char)bezt->h2], drawFCurveFade(fcu));
					
					glVertex2fv(fp); glVertex2fv(fp+3); 
				}
			}
		}
	}
	
	glEnd(); // GL_LINES
}

/* Samples ---------------- */

/* helper func - draw sample-range marker for an F-Curve as a cross 
 * NOTE: the caller MUST HAVE GL_LINE_SMOOTH & GL_BLEND ENABLED, otherwise, the controls don't 
 * have a consistent appearance (due to off-pixel alignments)...
 */
static void draw_fcurve_sample_control (float x, float y, float xscale, float yscale, float hsize)
{
	static GLuint displist=0;
	
	/* initialise X shape */
	if (displist == 0) {
		displist= glGenLists(1);
		glNewList(displist, GL_COMPILE);
		
		glBegin(GL_LINES);
			glVertex2f(-0.7f, -0.7f);
			glVertex2f(+0.7f, +0.7f);
			
			glVertex2f(-0.7f, +0.7f);
			glVertex2f(+0.7f, -0.7f);
		glEnd(); // GL_LINES
		
		glEndList();
	}
	
	/* adjust view transform before starting */
	glTranslatef(x, y, 0.0f);
	glScalef(1.0f/xscale*hsize, 1.0f/yscale*hsize, 1.0f);
	
	/* draw! */
	glCallList(displist);
	
	/* restore view transform */
	glScalef(xscale/hsize, yscale/hsize, 1.0);
	glTranslatef(-x, -y, 0.0f);
}

/* helper func - draw keyframe vertices only for an F-Curve */
static void draw_fcurve_samples (bAnimContext *ac, SpaceIpo *sipo, ARegion *ar, FCurve *fcu)
{
	FPoint *first, *last;
	float hsize, xscale, yscale;
	
	/* get view settings */
	hsize= UI_GetThemeValuef(TH_VERTEX_SIZE);
	UI_view2d_getscale(&ar->v2d, &xscale, &yscale);
	
	/* set vertex color */
	if (fcu->flag & (FCURVE_ACTIVE|FCURVE_SELECTED)) UI_ThemeColor(TH_TEXT_HI);
	else UI_ThemeColor(TH_TEXT);
	
	/* get verts */
	first= fcu->fpt;
	last= (first) ? (first + (fcu->totvert-1)) : (NULL);
	
	/* draw */
	if (first && last) {
		/* anti-aliased lines for more consistent appearance */
		glEnable(GL_LINE_SMOOTH);
		glEnable(GL_BLEND);
		
		draw_fcurve_sample_control(first->vec[0], first->vec[1], xscale, yscale, hsize);
		draw_fcurve_sample_control(last->vec[0], last->vec[1], xscale, yscale, hsize);
		
		glDisable(GL_BLEND);
		glDisable(GL_LINE_SMOOTH);
	}
}

/* Curve ---------------- */

/* helper func - just draw the F-Curve by sampling the visible region (for drawing curves with modifiers) */
static void draw_fcurve_curve (bAnimContext *ac, ID *id, FCurve *fcu, SpaceIpo *sipo, View2D *v2d, View2DGrid *grid)
{
	ChannelDriver *driver;
	float samplefreq, ctime;
	float stime, etime;
	float unitFac;
	
	/* disable any drivers temporarily */
	driver= fcu->driver;
	fcu->driver= NULL;
	
	/* compute unit correction factor */
	unitFac= ANIM_unit_mapping_get_factor(ac->scene, id, fcu, 0);
	
	/* Note about sampling frequency:
	 * 	Ideally, this is chosen such that we have 1-2 pixels = 1 segment
	 *	which means that our curves can be as smooth as possible. However,
	 * 	this does mean that curves may not be fully accurate (i.e. if they have
	 * 	sudden spikes which happen at the sampling point, we may have problems).
	 * 	Also, this may introduce lower performance on less densely detailed curves,'
	 *	though it is impossible to predict this from the modifiers!
	 *
	 *	If the automatically determined sampling frequency is likely to cause an infinite
	 *	loop (i.e. too close to FLT_EPSILON), fall back to default of 0.001
	 */
		/* grid->dx is the first float in View2DGrid struct, so just cast to float pointer, and use it
		 * It represents the number of 'frames' between gridlines, but we divide by U.v2d_min_gridsize to get pixels-steps
		 */
		// TODO: perhaps we should have 1.0 frames as upper limit so that curves don't get too distorted?
	samplefreq= *((float *)grid) / U.v2d_min_gridsize;
	if (IS_EQ(samplefreq, 0)) samplefreq= 0.001f;
	
	
	/* the start/end times are simply the horizontal extents of the 'cur' rect */
	stime= v2d->cur.xmin;
	etime= v2d->cur.xmax;
	
	
	/* at each sampling interval, add a new vertex 
	 *	- apply the unit correction factor to the calculated values so that 
	 *	  the displayed values appear correctly in the viewport
	 */
	glBegin(GL_LINE_STRIP);
	
	for (ctime= stime; ctime <= etime; ctime += samplefreq)
		glVertex2f( ctime, evaluate_fcurve(fcu, ctime)*unitFac );
	
	glEnd();
	
	/* restore driver */
	fcu->driver= driver;
}

/* helper func - draw a samples-based F-Curve */
static void draw_fcurve_curve_samples (bAnimContext *ac, ID *id, FCurve *fcu, View2D *v2d)
{
	FPoint *prevfpt= fcu->fpt;
	FPoint *fpt= prevfpt + 1;
	float fac, v[2];
	int b= fcu->totvert-1;
	
	glBegin(GL_LINE_STRIP);
	
	/* apply unit mapping */
	ANIM_unit_mapping_apply_fcurve(ac->scene, id, fcu, 0);
	
	/* extrapolate to left? - left-side of view comes before first keyframe? */
	if (prevfpt->vec[0] > v2d->cur.xmin) {
		v[0]= v2d->cur.xmin;
		
		/* y-value depends on the interpolation */
		if ((fcu->extend==FCURVE_EXTRAPOLATE_CONSTANT) || (fcu->flag & FCURVE_INT_VALUES) || (fcu->totvert==1)) {
			/* just extend across the first keyframe's value */
			v[1]= prevfpt->vec[1];
		} 
		else {
			/* extrapolate linear dosnt use the handle, use the next points center instead */
			fac= (prevfpt->vec[0]-fpt->vec[0])/(prevfpt->vec[0]-v[0]);
			if (fac) fac= 1.0f/fac;
			v[1]= prevfpt->vec[1]-fac*(prevfpt->vec[1]-fpt->vec[1]);
		}
		
		glVertex2fv(v);
	}
	
	/* if only one sample, add it now */
	if (fcu->totvert == 1)
		glVertex2fv(prevfpt->vec);
	
	/* loop over samples, drawing segments */
	/* draw curve between first and last keyframe (if there are enough to do so) */
	while (b--) {
		/* Linear interpolation: just add one point (which should add a new line segment) */
		glVertex2fv(prevfpt->vec);
		
		/* get next pointers */
		prevfpt= fpt; 
		fpt++;
		
		/* last point? */
		if (b == 0)
			glVertex2fv(prevfpt->vec);
	}
	
	/* extrapolate to right? (see code for left-extrapolation above too) */
	if (prevfpt->vec[0] < v2d->cur.xmax) {
		v[0]= v2d->cur.xmax;
		
		/* y-value depends on the interpolation */
		if ((fcu->extend==FCURVE_EXTRAPOLATE_CONSTANT) || (fcu->flag & FCURVE_INT_VALUES) || (fcu->totvert==1)) {
			/* based on last keyframe's value */
			v[1]= prevfpt->vec[1];
		} 
		else {
			/* extrapolate linear dosnt use the handle, use the previous points center instead */
			fpt = prevfpt-1;
			fac= (prevfpt->vec[0]-fpt->vec[0])/(prevfpt->vec[0]-v[0]);
			if (fac) fac= 1.0f/fac;
			v[1]= prevfpt->vec[1]-fac*(prevfpt->vec[1]-fpt->vec[1]);
		}
		
		glVertex2fv(v);
	}
	
	/* unapply unit mapping */
	ANIM_unit_mapping_apply_fcurve(ac->scene, id, fcu, ANIM_UNITCONV_RESTORE);
	
	glEnd();
}

/* helper func - draw one repeat of an F-Curve */
static void draw_fcurve_curve_bezts (bAnimContext *ac, ID *id, FCurve *fcu, View2D *v2d, View2DGrid *grid)
{
	BezTriple *prevbezt= fcu->bezt;
	BezTriple *bezt= prevbezt+1;
	float v1[2], v2[2], v3[2], v4[2];
	float *fp, data[120];
	float fac= 0.0f;
	int b= fcu->totvert-1;
	int resol;
	
	glBegin(GL_LINE_STRIP);
	
	/* apply unit mapping */
	ANIM_unit_mapping_apply_fcurve(ac->scene, id, fcu, 0);
	
	/* extrapolate to left? */
	if (prevbezt->vec[1][0] > v2d->cur.xmin) {
		/* left-side of view comes before first keyframe, so need to extend as not cyclic */
		v1[0]= v2d->cur.xmin;
		
		/* y-value depends on the interpolation */
		if ((fcu->extend==FCURVE_EXTRAPOLATE_CONSTANT) || (prevbezt->ipo==BEZT_IPO_CONST) || (fcu->totvert==1)) {
			/* just extend across the first keyframe's value */
			v1[1]= prevbezt->vec[1][1];
		} 
		else if (prevbezt->ipo==BEZT_IPO_LIN) {
			/* extrapolate linear dosnt use the handle, use the next points center instead */
			fac= (prevbezt->vec[1][0]-bezt->vec[1][0])/(prevbezt->vec[1][0]-v1[0]);
			if (fac) fac= 1.0f/fac;
			v1[1]= prevbezt->vec[1][1]-fac*(prevbezt->vec[1][1]-bezt->vec[1][1]);
		} 
		else {
			/* based on angle of handle 1 (relative to keyframe) */
			fac= (prevbezt->vec[0][0]-prevbezt->vec[1][0])/(prevbezt->vec[1][0]-v1[0]);
			if (fac) fac= 1.0f/fac;
			v1[1]= prevbezt->vec[1][1]-fac*(prevbezt->vec[0][1]-prevbezt->vec[1][1]);
		}
		
		glVertex2fv(v1);
	}
	
	/* if only one keyframe, add it now */
	if (fcu->totvert == 1) {
		v1[0]= prevbezt->vec[1][0];
		v1[1]= prevbezt->vec[1][1];
		glVertex2fv(v1);
	}
	
	/* draw curve between first and last keyframe (if there are enough to do so) */
	while (b--) {
		if (prevbezt->ipo==BEZT_IPO_CONST) {
			/* Constant-Interpolation: draw segment between previous keyframe and next, but holding same value */
			v1[0]= prevbezt->vec[1][0];
			v1[1]= prevbezt->vec[1][1];
			glVertex2fv(v1);
			
			v1[0]= bezt->vec[1][0];
			v1[1]= prevbezt->vec[1][1];
			glVertex2fv(v1);
		}
		else if (prevbezt->ipo==BEZT_IPO_LIN) {
			/* Linear interpolation: just add one point (which should add a new line segment) */
			v1[0]= prevbezt->vec[1][0];
			v1[1]= prevbezt->vec[1][1];
			glVertex2fv(v1);
		}
		else {
			/* Bezier-Interpolation: draw curve as series of segments between keyframes 
			 *	- resol determines number of points to sample in between keyframes
			 */
			
			/* resol not depending on horizontal resolution anymore, drivers for example... */
			// TODO: would be nice to make this depend on the scale of the graph too...
			if (fcu->driver) 
				resol= 32;
			else 
				resol= (int)(3.0*sqrt(bezt->vec[1][0] - prevbezt->vec[1][0]));
			
			if (resol < 2) {
				/* only draw one */
				v1[0]= prevbezt->vec[1][0];
				v1[1]= prevbezt->vec[1][1];
				glVertex2fv(v1);
			}
			else {
				/* clamp resolution to max of 32 */
				if (resol > 32) resol= 32;
				
				v1[0]= prevbezt->vec[1][0];
				v1[1]= prevbezt->vec[1][1];
				v2[0]= prevbezt->vec[2][0];
				v2[1]= prevbezt->vec[2][1];
				
				v3[0]= bezt->vec[0][0];
				v3[1]= bezt->vec[0][1];
				v4[0]= bezt->vec[1][0];
				v4[1]= bezt->vec[1][1];
				
				correct_bezpart(v1, v2, v3, v4);
				
				forward_diff_bezier(v1[0], v2[0], v3[0], v4[0], data, resol, sizeof(float)*3);
				forward_diff_bezier(v1[1], v2[1], v3[1], v4[1], data+1, resol, sizeof(float)*3);
				
				for (fp= data; resol; resol--, fp+= 3)
					glVertex2fv(fp);
			}
		}
		
		/* get next pointers */
		prevbezt= bezt; 
		bezt++;
		
		/* last point? */
		if (b == 0) {
			v1[0]= prevbezt->vec[1][0];
			v1[1]= prevbezt->vec[1][1];
			glVertex2fv(v1);
		}
	}
	
	/* extrapolate to right? (see code for left-extrapolation above too) */
	if (prevbezt->vec[1][0] < v2d->cur.xmax) {
		v1[0]= v2d->cur.xmax;
		
		/* y-value depends on the interpolation */
		if ((fcu->extend==FCURVE_EXTRAPOLATE_CONSTANT) || (fcu->flag & FCURVE_INT_VALUES) || (prevbezt->ipo==BEZT_IPO_CONST) || (fcu->totvert==1)) {
			/* based on last keyframe's value */
			v1[1]= prevbezt->vec[1][1];
		} 
		else if (prevbezt->ipo==BEZT_IPO_LIN) {
			/* extrapolate linear dosnt use the handle, use the previous points center instead */
			bezt = prevbezt-1;
			fac= (prevbezt->vec[1][0]-bezt->vec[1][0])/(prevbezt->vec[1][0]-v1[0]);
			if (fac) fac= 1.0f/fac;
			v1[1]= prevbezt->vec[1][1]-fac*(prevbezt->vec[1][1]-bezt->vec[1][1]);
		} 
		else {
			/* based on angle of handle 1 (relative to keyframe) */
			fac= (prevbezt->vec[2][0]-prevbezt->vec[1][0])/(prevbezt->vec[1][0]-v1[0]);
			if (fac) fac= 1.0f/fac;
			v1[1]= prevbezt->vec[1][1]-fac*(prevbezt->vec[2][1]-prevbezt->vec[1][1]);
		}
		
		glVertex2fv(v1);
	}
	
	/* unapply unit mapping */
	ANIM_unit_mapping_apply_fcurve(ac->scene, id, fcu, ANIM_UNITCONV_RESTORE);
	
	glEnd();
} 

/* Public Curve-Drawing API  ---------------- */

/* Draw the 'ghost' F-Curves (i.e. snapshots of the curve) 
 * NOTE: unit mapping has already been applied to the values, so do not try and apply again
 */
void graph_draw_ghost_curves (bAnimContext *ac, SpaceIpo *sipo, ARegion *ar, View2DGrid *grid)
{
	FCurve *fcu;
	
	/* draw with thick dotted lines */
	setlinestyle(10);
	glLineWidth(3.0f);
	
	/* anti-aliased lines for less jagged appearance */
	glEnable(GL_LINE_SMOOTH);
	glEnable(GL_BLEND);
	
	/* the ghost curves are simply sampled F-Curves stored in sipo->ghostCurves */
	for (fcu= sipo->ghostCurves.first; fcu; fcu= fcu->next) {
		/* set whatever color the curve has set 
		 * 	- this is set by the function which creates these
		 *	- draw with a fixed opacity of 2
		 */
		glColor4f(fcu->color[0], fcu->color[1], fcu->color[2], 0.5f);
		
		/* simply draw the stored samples */
		draw_fcurve_curve_samples(ac, NULL, fcu, &ar->v2d);
	}
	
	/* restore settings */
	setlinestyle(0);
	glLineWidth(1.0f);
	
	glDisable(GL_LINE_SMOOTH);
	glDisable(GL_BLEND);
}

/* This is called twice from space_graph.c -> graph_main_area_draw()
 * Unselected then selected F-Curves are drawn so that they do not occlude each other.
 */
void graph_draw_curves (bAnimContext *ac, SpaceIpo *sipo, ARegion *ar, View2DGrid *grid, short sel)
{
	ListBase anim_data = {NULL, NULL};
	bAnimListElem *ale;
	int filter;
	
	/* build list of curves to draw */
	filter= (ANIMFILTER_VISIBLE|ANIMFILTER_CURVESONLY|ANIMFILTER_CURVEVISIBLE);
	filter |= ((sel) ? (ANIMFILTER_SEL) : (ANIMFILTER_UNSEL));
	ANIM_animdata_filter(ac, &anim_data, filter, ac->data, ac->datatype);
		
	/* for each curve:
	 *	draw curve, then handle-lines, and finally vertices in this order so that 
	 * 	the data will be layered correctly
	 */
	for (ale=anim_data.first; ale; ale=ale->next) {
		FCurve *fcu= (FCurve *)ale->key_data;
		FModifier *fcm= find_active_fmodifier(&fcu->modifiers);
		AnimData *adt= ANIM_nla_mapping_get(ac, ale);
		
		/* map keyframes for drawing if scaled F-Curve */
		if (adt)
			ANIM_nla_mapping_apply_fcurve(adt, ale->key_data, 0, 0); 
		
		/* draw curve:
		 *	- curve line may be result of one or more destructive modifiers or just the raw data,
		 *	  so we need to check which method should be used
		 *	- controls from active modifier take precidence over keyframes
		 *	  (XXX! editing tools need to take this into account!)
		 */
		 
		/* 1) draw curve line */
		{
			/* set color/drawing style for curve itself */
			if ( ((fcu->grp) && (fcu->grp->flag & AGRP_PROTECTED)) || (fcu->flag & FCURVE_PROTECTED) ) {
				/* protected curves (non editable) are drawn with dotted lines */
				setlinestyle(2);
			}
			if ( ((fcu->grp) && (fcu->grp->flag & AGRP_MUTED)) || (fcu->flag & FCURVE_MUTED) ) {
				/* muted curves are drawn in a greyish hue */
				// XXX should we have some variations?
				UI_ThemeColorShade(TH_HEADER, 50);
			}
			else {
				/* set whatever color the curve has set 
				 *	- unselected curves draw less opaque to help distinguish the selected ones
				 */
				glColor4f(fcu->color[0], fcu->color[1], fcu->color[2], drawFCurveFade(fcu));
			}
			
			/* anti-aliased lines for less jagged appearance */
			glEnable(GL_LINE_SMOOTH);
			glEnable(GL_BLEND);
			
			/* draw F-Curve */
			if ((fcu->modifiers.first) || (fcu->flag & FCURVE_INT_VALUES)) {
				/* draw a curve affected by modifiers or only allowed to have integer values 
				 * by sampling it at various small-intervals over the visible region 
				 */
				draw_fcurve_curve(ac, ale->id, fcu, sipo, &ar->v2d, grid);
			}
			else if ( ((fcu->bezt) || (fcu->fpt)) && (fcu->totvert) ) { 
				/* just draw curve based on defined data (i.e. no modifiers) */
				if (fcu->bezt)
					draw_fcurve_curve_bezts(ac, ale->id, fcu, &ar->v2d, grid);
				else if (fcu->fpt)
					draw_fcurve_curve_samples(ac, ale->id, fcu, &ar->v2d);
			}
			
			/* restore settings */
			setlinestyle(0);
			
			glDisable(GL_LINE_SMOOTH);
			glDisable(GL_BLEND);
		}
		
		/* 2) draw handles and vertices as appropriate based on active 
		 *	- if the option to only show controls if the F-Curve is selected is enabled, we must obey this
		 */
		if (!(sipo->flag & SIPO_SELCUVERTSONLY) || (fcu->flag & FCURVE_SELECTED)) {
			if (fcurve_needs_draw_fmodifier_controls(fcu, fcm)) {
				/* only draw controls if this is the active modifier */
				if ((fcu->flag & FCURVE_ACTIVE) && (fcm)) {
					switch (fcm->type) {
						case FMODIFIER_TYPE_ENVELOPE: /* envelope */
							draw_fcurve_modifier_controls_envelope(fcu, fcm, &ar->v2d);
							break;
					}
				}
			}
			else if ( ((fcu->bezt) || (fcu->fpt)) && (fcu->totvert) ) { 
				/* apply unit mapping */
				ANIM_unit_mapping_apply_fcurve(ac->scene, ale->id, fcu, 0);
				
				if (fcu->bezt) {
					/* only draw handles/vertices on keyframes */
					glEnable(GL_BLEND);
						draw_fcurve_handles(ac, sipo, ar, fcu);
					glDisable(GL_BLEND);
					
					draw_fcurve_vertices(ac, sipo, ar, fcu);
				}
				else {
					/* samples: only draw two indicators at either end as indicators */
					draw_fcurve_samples(ac, sipo, ar, fcu);
				}
				
				/* unapply unit mapping */
				ANIM_unit_mapping_apply_fcurve(ac->scene, ale->id, fcu, ANIM_UNITCONV_RESTORE);
			}
		}
		
		/* undo mapping of keyframes for drawing if scaled F-Curve */
		if (adt)
			ANIM_nla_mapping_apply_fcurve(adt, ale->key_data, 1, 0); 
	}
	
	/* free list of curves */
	BLI_freelistN(&anim_data);
}

/* ************************************************************************* */
/* Channel List */

/* left hand part */
void graph_draw_channel_names(bContext *C, bAnimContext *ac, SpaceIpo *sipo, ARegion *ar) 
{
	ListBase anim_data = {NULL, NULL};
	bAnimListElem *ale;
	int filter;
	
	View2D *v2d= &ar->v2d;
	float y= 0.0f, height;
	int items, i=0;
	
	/* build list of channels to draw */
	filter= (ANIMFILTER_VISIBLE|ANIMFILTER_CHANNELS);
	items= ANIM_animdata_filter(ac, &anim_data, filter, ac->data, ac->datatype);
	
	/* Update max-extent of channels here (taking into account scrollers):
	 * 	- this is done to allow the channel list to be scrollable, but must be done here
	 * 	  to avoid regenerating the list again and/or also because channels list is drawn first
	 *	- offset of ACHANNEL_HEIGHT*2 is added to the height of the channels, as first is for 
	 *	  start of list offset, and the second is as a correction for the scrollers.
	 */
	height= (float)((items*ACHANNEL_STEP) + (ACHANNEL_HEIGHT*2));
	UI_view2d_totRect_set(v2d, ar->winx, height);
	
	/* loop through channels, and set up drawing depending on their type  */	
	{	/* first pass: just the standard GL-drawing for backdrop + text */
		y= (float)ACHANNEL_FIRST;
		
		for (ale= anim_data.first, i=0; ale; ale= ale->next, i++) {
			const float yminc= (float)(y - ACHANNEL_HEIGHT_HALF);
			const float ymaxc= (float)(y + ACHANNEL_HEIGHT_HALF);
			
			/* check if visible */
			if ( IN_RANGE(yminc, v2d->cur.ymin, v2d->cur.ymax) ||
				 IN_RANGE(ymaxc, v2d->cur.ymin, v2d->cur.ymax) ) 
			{
				/* draw all channels using standard channel-drawing API */
				ANIM_channel_draw(ac, ale, yminc, ymaxc);
			}
			
			/* adjust y-position for next one */
			y -= ACHANNEL_STEP;
		}
	}
	{	/* second pass: widgets */
		uiBlock *block= uiBeginBlock(C, ar, "graph channel buttons", UI_EMBOSS);
		
		y= (float)ACHANNEL_FIRST;
		
		/* set blending again, as may not be set in previous step */
		glBlendFunc(GL_SRC_ALPHA, GL_ONE_MINUS_SRC_ALPHA);
		glEnable(GL_BLEND);
		
		for (ale= anim_data.first, i=0; ale; ale= ale->next, i++) {
			const float yminc= (float)(y - ACHANNEL_HEIGHT_HALF);
			const float ymaxc= (float)(y + ACHANNEL_HEIGHT_HALF);
			
			/* check if visible */
			if ( IN_RANGE(yminc, v2d->cur.ymin, v2d->cur.ymax) ||
				 IN_RANGE(ymaxc, v2d->cur.ymin, v2d->cur.ymax) ) 
			{
				/* draw all channels using standard channel-drawing API */
				ANIM_channel_draw_widgets(ac, ale, block, yminc, ymaxc);
			}
			
			/* adjust y-position for next one */
			y -= ACHANNEL_STEP;
		}
		
		uiEndBlock(C, block);
		uiDrawBlock(C, block);
		
		glDisable(GL_BLEND);
	}
	
	/* free tempolary channels */
	BLI_freelistN(&anim_data);
}<|MERGE_RESOLUTION|>--- conflicted
+++ resolved
@@ -235,11 +235,7 @@
 }
 
 /* helper func - draw handle vertices only for an F-Curve (if it is not protected) */
-<<<<<<< HEAD
-static void draw_fcurve_vertices_handles (SpaceIpo *sipo, FCurve *fcu, View2D *v2d, short sel)
-=======
 static void draw_fcurve_vertices_handles (bAnimContext *ac, SpaceIpo *sipo, FCurve *fcu, View2D *v2d, short sel)
->>>>>>> 7a76bc9a
 {
 	BezTriple *bezt= fcu->bezt;
 	BezTriple *prevbezt = NULL;
@@ -322,17 +318,10 @@
 		(sipo->flag & SIPO_NOHANDLES)==0 && (fcu->totvert > 1)) 
 	{
 		set_fcurve_vertex_color(sipo, fcu, 0);
-<<<<<<< HEAD
-		draw_fcurve_vertices_handles(sipo, fcu, v2d, 0);
-		
-		set_fcurve_vertex_color(sipo, fcu, 1);
-		draw_fcurve_vertices_handles(sipo, fcu, v2d, 1);
-=======
 		draw_fcurve_vertices_handles(ac, sipo, fcu, v2d, 0);
 		
 		set_fcurve_vertex_color(sipo, fcu, 1);
 		draw_fcurve_vertices_handles(ac, sipo, fcu, v2d, 1);
->>>>>>> 7a76bc9a
 	}
 		
 	/* draw keyframes over the handles */
