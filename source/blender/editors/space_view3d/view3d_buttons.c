--- conflicted
+++ resolved
@@ -584,16 +584,12 @@
 
 //	row= uiLayoutRow(layout, 0);
 	
-<<<<<<< HEAD
-		RNA_pointer_create(&ob->id, &RNA_PoseChannel, pchan, &pchanptr);
-=======
 	if (!pchan)	{
 		uiItemL(layout, "No Bone Active", 0);
 		return; 
 	}
 
 	RNA_pointer_create(&ob->id, &RNA_PoseChannel, pchan, &pchanptr);
->>>>>>> 4617bb68
 
 	col= uiLayoutColumn(layout, 0);
 	
