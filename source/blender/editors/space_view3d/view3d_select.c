/**
 * $Id:
 *
 * ***** BEGIN GPL LICENSE BLOCK *****
 *
 * This program is free software; you can redistribute it and/or
 * modify it under the terms of the GNU General Public License
 * as published by the Free Software Foundation; either version 2
 * of the License, or (at your option) any later version. 
 *
 * This program is distributed in the hope that it will be useful,
 * but WITHOUT ANY WARRANTY; without even the implied warranty of
 * MERCHANTABILITY or FITNESS FOR A PARTICULAR PURPOSE.  See the
 * GNU General Public License for more details.
 *
 * You should have received a copy of the GNU General Public License
 * along with this program; if not, write to the Free Software Foundation,
 * Inc., 59 Temple Place - Suite 330, Boston, MA  02111-1307, USA.
 *
 * The Original Code is Copyright (C) 2008 Blender Foundation.
 * All rights reserved.
 *
 * 
 * Contributor(s): Blender Foundation
 *
 * ***** END GPL LICENSE BLOCK *****
 */

#include <string.h>
#include <stdio.h>
#include <math.h>
#include <float.h>

#include "DNA_action_types.h"
#include "DNA_armature_types.h"
#include "DNA_curve_types.h"
#include "DNA_camera_types.h"
#include "DNA_lamp_types.h"
#include "DNA_meta_types.h"
#include "DNA_mesh_types.h"
#include "DNA_meshdata_types.h"
#include "DNA_object_types.h"
#include "DNA_space_types.h"
#include "DNA_scene_types.h"
#include "DNA_screen_types.h"
#include "DNA_userdef_types.h"
#include "DNA_view3d_types.h"
#include "DNA_world_types.h"

#include "MEM_guardedalloc.h"

#include "BLI_arithb.h"
#include "BLI_blenlib.h"
#include "BLI_editVert.h"
#include "BLI_rand.h"
#include "BLI_linklist.h"

#include "BKE_action.h"
#include "BKE_context.h"
#include "BKE_depsgraph.h"
#include "BKE_object.h"
#include "BKE_global.h"
#include "BKE_paint.h"
#include "BKE_scene.h"
#include "BKE_screen.h"
#include "BKE_utildefines.h"
#include "BKE_tessmesh.h"

#include "RE_pipeline.h"	// make_stars

#include "BIF_gl.h"

#include "WM_api.h"
#include "WM_types.h"

#include "RNA_access.h"
#include "RNA_define.h"

#include "ED_armature.h"
#include "ED_curve.h"
#include "ED_particle.h"
#include "ED_mesh.h"
#include "ED_object.h"
#include "ED_screen.h"
#include "ED_types.h"
#include "ED_util.h"
#include "ED_retopo.h"
#include "ED_mball.h"

#include "UI_interface.h"
#include "UI_resources.h"
#include "UI_view2d.h"

#include "PIL_time.h" /* smoothview */

#include "view3d_intern.h"	// own include


void view3d_set_viewcontext(bContext *C, ViewContext *vc)
{
	memset(vc, 0, sizeof(ViewContext));
	vc->ar= CTX_wm_region(C);
	vc->scene= CTX_data_scene(C);
	vc->v3d= CTX_wm_view3d(C);
	vc->rv3d= vc->ar->regiondata;
	vc->obact= CTX_data_active_object(C);
	vc->obedit= CTX_data_edit_object(C); 
}

void view3d_get_view_aligned_coordinate(ViewContext *vc, float *fp, short mval[2])
{
	float dvec[3];
	short mx, my;
	
	mx= mval[0];
	my= mval[1];
	
	project_short_noclip(vc->ar, fp, mval);
	
	initgrabz(vc->rv3d, fp[0], fp[1], fp[2]);
	
	if(mval[0]!=IS_CLIPPED) {
		window_to_3d_delta(vc->ar, dvec, mval[0]-mx, mval[1]-my);
		VecSubf(fp, fp, dvec);
	}
}

void view3d_get_transformation(ViewContext *vc, Object *ob, bglMats *mats)
{
	float cpy[4][4];
	int i, j;

	Mat4MulMat4(cpy, ob->obmat, vc->rv3d->viewmat);

	for(i = 0; i < 4; ++i) {
		for(j = 0; j < 4; ++j) {
			mats->projection[i*4+j] = vc->rv3d->winmat[i][j];
			mats->modelview[i*4+j] = cpy[i][j];
		}
	}

	mats->viewport[0] = vc->ar->winrct.xmin;
	mats->viewport[1] = vc->ar->winrct.ymin;
	mats->viewport[2] = vc->ar->winx;
	mats->viewport[3] = vc->ar->winy;	
}

/* ********************** view3d_select: selection manipulations ********************* */

/* local prototypes */

void EM_backbuf_checkAndSelectVerts(BMEditMesh *em, int select)
{
	BMVert *eve;
	BMIter iter;
	int index= bm_wireoffs;

	eve = BMIter_New(&iter, em->bm, BM_VERTS_OF_MESH, NULL);
	for ( ; eve; eve=BMIter_Step(&iter), index++) {
		if(!BM_TestHFlag(eve, BM_HIDDEN)) {
			if(EDBM_check_backbuf(index)) {
				BM_Select_Vert(em->bm, eve, select);
			}
		}
	}
}

void EM_backbuf_checkAndSelectEdges(BMEditMesh *em, int select)
{
	BMEdge *eed;
	BMIter iter;
	int index= bm_solidoffs;

	eed = BMIter_New(&iter, em->bm, BM_EDGES_OF_MESH, NULL);
	for ( ; eed; eed=BMIter_Step(&iter), index++) {
		if(!BM_TestHFlag(eed, BM_HIDDEN)) {
			if(EDBM_check_backbuf(index)) {
				BM_Select_Edge(em->bm, eed, select);
			}
		}
	}
}

void EM_backbuf_checkAndSelectFaces(BMEditMesh *em, int select)
{
	BMFace *efa;
	BMIter iter;
	int index= 1;

	efa = BMIter_New(&iter, em->bm, BM_FACES_OF_MESH, NULL);
	for ( ; efa; efa=BMIter_Step(&iter), index++) {
		if(!BM_TestHFlag(efa, BM_HIDDEN)) {
			if(EDBM_check_backbuf(index)) {
				BM_Select_Face(em->bm, efa, select);
			}
		}
	}
}

void EM_backbuf_checkAndSelectTFaces(Mesh *me, int select)
{
	MFace *mface = me->mface;
	int a;

	if (mface) {
		for(a=1; a<=me->totface; a++, mface++) {
			if(EDBM_check_backbuf(a)) {
				mface->flag = select?(mface->flag|ME_FACE_SEL):(mface->flag&~ME_FACE_SEL);
			}
		}
	}
}

void arrows_move_cursor(unsigned short event)
{
#if 0
	short mval[2];

	getmouseco_sc(mval);

	if(event==UPARROWKEY) {
		warp_pointer(mval[0], mval[1]+1);
	} else if(event==DOWNARROWKEY) {
		warp_pointer(mval[0], mval[1]-1);
	} else if(event==LEFTARROWKEY) {
		warp_pointer(mval[0]-1, mval[1]);
	} else if(event==RIGHTARROWKEY) {
		warp_pointer(mval[0]+1, mval[1]);
	}
#endif
}


/* *********************** GESTURE AND LASSO ******************* */

/* helper also for borderselect */
static int edge_fully_inside_rect(rcti *rect, short x1, short y1, short x2, short y2)
{
	return BLI_in_rcti(rect, x1, y1) && BLI_in_rcti(rect, x2, y2);
}

static int edge_inside_rect(rcti *rect, short x1, short y1, short x2, short y2)
{
	int d1, d2, d3, d4;
	
	/* check points in rect */
	if(edge_fully_inside_rect(rect, x1, y1, x2, y2)) return 1;
	
	/* check points completely out rect */
	if(x1<rect->xmin && x2<rect->xmin) return 0;
	if(x1>rect->xmax && x2>rect->xmax) return 0;
	if(y1<rect->ymin && y2<rect->ymin) return 0;
	if(y1>rect->ymax && y2>rect->ymax) return 0;
	
	/* simple check lines intersecting. */
	d1= (y1-y2)*(x1- rect->xmin ) + (x2-x1)*(y1- rect->ymin );
	d2= (y1-y2)*(x1- rect->xmin ) + (x2-x1)*(y1- rect->ymax );
	d3= (y1-y2)*(x1- rect->xmax ) + (x2-x1)*(y1- rect->ymax );
	d4= (y1-y2)*(x1- rect->xmax ) + (x2-x1)*(y1- rect->ymin );
	
	if(d1<0 && d2<0 && d3<0 && d4<0) return 0;
	if(d1>0 && d2>0 && d3>0 && d4>0) return 0;
	
	return 1;
}


#define MOVES_GESTURE 50
#define MOVES_LASSO 500

int lasso_inside(short mcords[][2], short moves, short sx, short sy)
{
	/* we do the angle rule, define that all added angles should be about zero or 2*PI */
	float angletot=0.0, len, dot, ang, cross, fp1[2], fp2[2];
	int a;
	short *p1, *p2;
	
	if(sx==IS_CLIPPED)
		return 0;
	
	p1= mcords[moves-1];
	p2= mcords[0];
	
	/* first vector */
	fp1[0]= (float)(p1[0]-sx);
	fp1[1]= (float)(p1[1]-sy);
	len= sqrt(fp1[0]*fp1[0] + fp1[1]*fp1[1]);
	fp1[0]/= len;
	fp1[1]/= len;
	
	for(a=0; a<moves; a++) {
		/* second vector */
		fp2[0]= (float)(p2[0]-sx);
		fp2[1]= (float)(p2[1]-sy);
		len= sqrt(fp2[0]*fp2[0] + fp2[1]*fp2[1]);
		fp2[0]/= len;
		fp2[1]/= len;
		
		/* dot and angle and cross */
		dot= fp1[0]*fp2[0] + fp1[1]*fp2[1];
		ang= fabs(saacos(dot));

		cross= (float)((p1[1]-p2[1])*(p1[0]-sx) + (p2[0]-p1[0])*(p1[1]-sy));
		
		if(cross<0.0) angletot-= ang;
		else angletot+= ang;
		
		/* circulate */
		fp1[0]= fp2[0]; fp1[1]= fp2[1];
		p1= p2;
		p2= mcords[a+1];
	}
	
	if( fabs(angletot) > 4.0 ) return 1;
	return 0;
}

/* edge version for lasso select. we assume boundbox check was done */
int lasso_inside_edge(short mcords[][2], short moves, int x0, int y0, int x1, int y1)
{
	short v1[2], v2[2];
	int a;

	if(x0==IS_CLIPPED || x1==IS_CLIPPED)
		return 0;
	
	v1[0] = x0, v1[1] = y0;
	v2[0] = x1, v2[1] = y1;

	/* check points in lasso */
	if(lasso_inside(mcords, moves, v1[0], v1[1])) return 1;
	if(lasso_inside(mcords, moves, v2[0], v2[1])) return 1;
	
	/* no points in lasso, so we have to intersect with lasso edge */
	
	if( IsectLL2Ds(mcords[0], mcords[moves-1], v1, v2) > 0) return 1;
	for(a=0; a<moves-1; a++) {
		if( IsectLL2Ds(mcords[a], mcords[a+1], v1, v2) > 0) return 1;
	}
	
	return 0;
}


/* warning; lasso select with backbuffer-check draws in backbuf with persp(PERSP_WIN) 
   and returns with persp(PERSP_VIEW). After lasso select backbuf is not OK
*/
static void do_lasso_select_pose(ViewContext *vc, short mcords[][2], short moves, short select)
{
	Object *ob= vc->obact;
	bPoseChannel *pchan;
	float vec[3];
	short sco1[2], sco2[2];
	
	if(ob->type!=OB_ARMATURE || ob->pose==NULL) return;
	
	for(pchan= ob->pose->chanbase.first; pchan; pchan= pchan->next) {
		VECCOPY(vec, pchan->pose_head);
		Mat4MulVecfl(ob->obmat, vec);
		project_short(vc->ar, vec, sco1);
		VECCOPY(vec, pchan->pose_tail);
		Mat4MulVecfl(ob->obmat, vec);
		project_short(vc->ar, vec, sco2);
		
		if(lasso_inside_edge(mcords, moves, sco1[0], sco1[1], sco2[0], sco2[1])) {
			if(select) pchan->bone->flag |= BONE_SELECTED;
			else pchan->bone->flag &= ~(BONE_ACTIVE|BONE_SELECTED);
		}
	}
}


static void do_lasso_select_objects(ViewContext *vc, short mcords[][2], short moves, short select)
{
	Base *base;
	
	for(base= vc->scene->base.first; base; base= base->next) {
		if(base->lay & vc->v3d->lay) {
			project_short(vc->ar, base->object->obmat[3], &base->sx);
			if(lasso_inside(mcords, moves, base->sx, base->sy)) {
				
				if(select) ED_base_object_select(base, BA_SELECT);
				else ED_base_object_select(base, BA_DESELECT);
				base->object->flag= base->flag;
			}
			if(base->object->mode & OB_MODE_POSE) {
				do_lasso_select_pose(vc, mcords, moves, select);
			}
		}
	}
}

void lasso_select_boundbox(rcti *rect, short mcords[][2], short moves)
{
	short a;
	
	rect->xmin= rect->xmax= mcords[0][0];
	rect->ymin= rect->ymax= mcords[0][1];
	
	for(a=1; a<moves; a++) {
		if(mcords[a][0]<rect->xmin) rect->xmin= mcords[a][0];
		else if(mcords[a][0]>rect->xmax) rect->xmax= mcords[a][0];
		if(mcords[a][1]<rect->ymin) rect->ymin= mcords[a][1];
		else if(mcords[a][1]>rect->ymax) rect->ymax= mcords[a][1];
	}
}

static void do_lasso_select_mesh__doSelectVert(void *userData, BMVert *eve, int x, int y, int index)
{
	struct { ViewContext vc; rcti *rect; short (*mcords)[2], moves, select, pass, done; } *data = userData;

	if (BLI_in_rcti(data->rect, x, y) && lasso_inside(data->mcords, data->moves, x, y)) {
		BM_Select_Vert(data->vc.em->bm, eve, data->select);
	}
}
static void do_lasso_select_mesh__doSelectEdge(void *userData, BMEdge *eed, int x0, int y0, int x1, int y1, int index)
{
	struct { ViewContext vc; rcti *rect; short (*mcords)[2], moves, select, pass, done; } *data = userData;

	if (EM_check_backbuf(bm_solidoffs+index)) {
		if (data->pass==0) {
			if (	edge_fully_inside_rect(data->rect, x0, y0, x1, y1)  &&
					lasso_inside(data->mcords, data->moves, x0, y0) &&
					lasso_inside(data->mcords, data->moves, x1, y1)) {
				BM_Select_Edge(data->vc.em->bm, eed, data->select);
				data->done = 1;
			}
		} else {
			if (lasso_inside_edge(data->mcords, data->moves, x0, y0, x1, y1)) {
				BM_Select_Edge(data->vc.em->bm, eed, data->select);
			}
		}
	}
}
static void do_lasso_select_mesh__doSelectFace(void *userData, BMFace *efa, int x, int y, int index)
{
	struct { ViewContext vc; rcti *rect; short (*mcords)[2], moves, select, pass, done; } *data = userData;

	if (BLI_in_rcti(data->rect, x, y) && lasso_inside(data->mcords, data->moves, x, y)) {
		BM_Select_Face(data->vc.em->bm, efa, data->select);
	}
}

static void do_lasso_select_mesh(ViewContext *vc, short mcords[][2], short moves, short select)
{
	struct { ViewContext vc; rcti *rect; short (*mcords)[2], moves, select, pass, done; } data;
	rcti rect;
	int bbsel;
	
	lasso_select_boundbox(&rect, mcords, moves);
	
	/* set editmesh */
	vc->em= ((Mesh *)vc->obedit->data)->edit_btmesh;

	data.vc= *vc;
	data.rect = &rect;
	data.mcords = mcords;
	data.moves = moves;
	data.select = select;
	data.done = 0;
	data.pass = 0;

	bbsel= EM_mask_init_backbuf_border(vc, mcords, moves, rect.xmin, rect.ymin, rect.xmax, rect.ymax);
	ED_view3d_init_mats_rv3d(vc->obedit, vc->rv3d); /* for foreach's screen/vert projection */
	
<<<<<<< HEAD
	ED_view3d_init_mats_rv3d(vc->obedit, vc->rv3d); /* for foreach's screen/vert projection */

	if(vc->scene->toolsettings->selectmode & SCE_SELECT_VERTEX) {
=======
	if(ts->selectmode & SCE_SELECT_VERTEX) {
>>>>>>> 4e9699de
		if (bbsel) {
			EM_backbuf_checkAndSelectVerts(vc->em, select);
		} else {
			mesh_foreachScreenVert(vc, do_lasso_select_mesh__doSelectVert, &data, 1);
		}
	}
	if(vc->scene->toolsettings->selectmode & SCE_SELECT_EDGE) {
			/* Does both bbsel and non-bbsel versions (need screen cos for both) */

		data.pass = 0;
		mesh_foreachScreenEdge(vc, do_lasso_select_mesh__doSelectEdge, &data, 0);

		if (data.done==0) {
			data.pass = 1;
			mesh_foreachScreenEdge(vc, do_lasso_select_mesh__doSelectEdge, &data, 0);
		}
	}
	
	if(vc->scene->toolsettings->selectmode & SCE_SELECT_FACE) {
		if (bbsel) {
			EM_backbuf_checkAndSelectFaces(vc->em, select);
		} else {
			mesh_foreachScreenFace(vc, do_lasso_select_mesh__doSelectFace, &data);
		}
	}
	
	EM_free_backbuf();
	EDBM_selectmode_flush(vc->em);	
}

#if 0
/* this is an exception in that its the only lasso that dosnt use the 3d view (uses space image view) */
static void do_lasso_select_mesh_uv(short mcords[][2], short moves, short select)
{
	EditFace *efa;
	MTFace *tf;
	int screenUV[2], nverts, i, ok = 1;
	rcti rect;
	
	lasso_select_boundbox(&rect, mcords, moves);
	
	if (draw_uvs_face_check()) { /* Face Center Sel */
		float cent[2];
		ok = 0;
		for (efa= em->faces.first; efa; efa= efa->next) {
			/* assume not touched */
			efa->tmp.l = 0;
			tf = CustomData_em_get(&em->fdata, efa->data, CD_MTFACE);
			if ((select) != (simaFaceSel_Check(efa, tf))) {
				uv_center(tf->uv, cent, (void *)efa->v4);
				uvco_to_areaco_noclip(cent, screenUV);
				if (BLI_in_rcti(&rect, screenUV[0], screenUV[1]) && lasso_inside(mcords, moves, screenUV[0], screenUV[1])) {
					efa->tmp.l = ok = 1;
				}
			}
		}
		/* (de)selects all tagged faces and deals with sticky modes */
		if (ok)
			uvface_setsel__internal(select);
		
	} else { /* Vert Sel*/
		for (efa= em->faces.first; efa; efa= efa->next) {
			tf = CustomData_em_get(&em->fdata, efa->data, CD_MTFACE);
			if (simaFaceDraw_Check(efa, tf)) {		
				nverts= efa->v4? 4: 3;
				for(i=0; i<nverts; i++) {
					if ((select) != (simaUVSel_Check(efa, tf, i))) {
						uvco_to_areaco_noclip(tf->uv[i], screenUV);
						if (BLI_in_rcti(&rect, screenUV[0], screenUV[1]) && lasso_inside(mcords, moves, screenUV[0], screenUV[1])) {
							if (select) {
								simaUVSel_Set(efa, tf, i);
							} else {
								simaUVSel_UnSet(efa, tf, i);
							}
						}
					}
				}
			}
		}
	}
	if (ok && G.sima->flag & SI_SYNC_UVSEL) {
		if (select) EM_select_flush(vc->em);
		else		EM_deselect_flush(vc->em);
	}
}
#endif

static void do_lasso_select_curve__doSelect(void *userData, Nurb *nu, BPoint *bp, BezTriple *bezt, int beztindex, int x, int y)
{
	struct { ViewContext vc; short (*mcords)[2]; short moves; short select; } *data = userData;
	
	if (lasso_inside(data->mcords, data->moves, x, y)) {
		if (bp) {
			bp->f1 = data->select?(bp->f1|SELECT):(bp->f1&~SELECT);
		} else {
			Curve *cu= data->vc.obedit->data;
			
			if (cu->drawflag & CU_HIDE_HANDLES) {
				/* can only be beztindex==0 here since handles are hidden */
				bezt->f1 = bezt->f2 = bezt->f3 = data->select?(bezt->f2|SELECT):(bezt->f2&~SELECT);
			} else {
				if (beztindex==0) {
					bezt->f1 = data->select?(bezt->f1|SELECT):(bezt->f1&~SELECT);
				} else if (beztindex==1) {
					bezt->f2 = data->select?(bezt->f2|SELECT):(bezt->f2&~SELECT);
				} else {
					bezt->f3 = data->select?(bezt->f3|SELECT):(bezt->f3&~SELECT);
				}
			}
		}
	}
}

static void do_lasso_select_curve(ViewContext *vc, short mcords[][2], short moves, short select)
{
	struct { ViewContext vc; short (*mcords)[2]; short moves; short select; } data;

	/* set vc->editnurb */
	data.vc = *vc;
	data.mcords = mcords;
	data.moves = moves;
	data.select = select;

	ED_view3d_init_mats_rv3d(vc->obedit, vc->rv3d); /* for foreach's screen/vert projection */
	nurbs_foreachScreenVert(vc, do_lasso_select_curve__doSelect, &data);
}

static void do_lasso_select_lattice__doSelect(void *userData, BPoint *bp, int x, int y)
{
	struct { short (*mcords)[2]; short moves; short select; } *data = userData;

	if (lasso_inside(data->mcords, data->moves, x, y)) {
		bp->f1 = data->select?(bp->f1|SELECT):(bp->f1&~SELECT);
	}
}
static void do_lasso_select_lattice(ViewContext *vc, short mcords[][2], short moves, short select)
{
	struct { short (*mcords)[2]; short moves; short select; } data;

	/* set editdata in vc */
	data.mcords = mcords;
	data.moves = moves;
	data.select = select;

	ED_view3d_init_mats_rv3d(vc->obedit, vc->rv3d); /* for foreach's screen/vert projection */
	lattice_foreachScreenVert(vc, do_lasso_select_lattice__doSelect, &data);
}

static void do_lasso_select_armature(ViewContext *vc, short mcords[][2], short moves, short select)
{
	bArmature *arm= vc->obedit->data;
	EditBone *ebone;
	float vec[3];
	short sco1[2], sco2[2], didpoint;
	
	/* set editdata in vc */
	
	for (ebone= arm->edbo->first; ebone; ebone=ebone->next) {

		VECCOPY(vec, ebone->head);
		Mat4MulVecfl(vc->obedit->obmat, vec);
		project_short(vc->ar, vec, sco1);
		VECCOPY(vec, ebone->tail);
		Mat4MulVecfl(vc->obedit->obmat, vec);
		project_short(vc->ar, vec, sco2);
		
		didpoint= 0;
		if(lasso_inside(mcords, moves, sco1[0], sco1[1])) {
			if(select) ebone->flag |= BONE_ROOTSEL;
			else ebone->flag &= ~BONE_ROOTSEL;
			didpoint= 1;
		}
		if(lasso_inside(mcords, moves, sco2[0], sco2[1])) {
		   if(select) ebone->flag |= BONE_TIPSEL;
		   else ebone->flag &= ~BONE_TIPSEL;
		   didpoint= 1;
		}
		/* if one of points selected, we skip the bone itself */
		if(didpoint==0 && lasso_inside_edge(mcords, moves, sco1[0], sco1[1], sco2[0], sco2[1])) {
			if(select) ebone->flag |= BONE_TIPSEL|BONE_ROOTSEL|BONE_SELECTED;
			else ebone->flag &= ~(BONE_ACTIVE|BONE_SELECTED|BONE_TIPSEL|BONE_ROOTSEL);
		}
	}
}

static void do_lasso_select_facemode(ViewContext *vc, short mcords[][2], short moves, short select)
{
	Object *ob= vc->obact;
	Mesh *me= ob?ob->data:NULL;
	rcti rect;
	
	if(me==NULL || me->mtface==NULL) return;
	if(me->totface==0) return;
	
	bm_vertoffs= me->totface+1;	/* max index array */
	
	lasso_select_boundbox(&rect, mcords, moves);
	EM_mask_init_backbuf_border(vc, mcords, moves, rect.xmin, rect.ymin, rect.xmax, rect.ymax);
	
	EM_backbuf_checkAndSelectTFaces(me, select);
	
	EM_free_backbuf();
	
// XXX	object_tface_flags_changed(ob, 0);
}

#if 0
static void do_lasso_select_node(short mcords[][2], short moves, short select)
{
	SpaceNode *snode = sa->spacedata.first;
	
	bNode *node;
	rcti rect;
	short node_cent[2];
	float node_centf[2];
	
	lasso_select_boundbox(&rect, mcords, moves);
	
	/* store selection in temp test flag */
	for(node= snode->edittree->nodes.first; node; node= node->next) {
		
		node_centf[0] = (node->totr.xmin+node->totr.xmax)/2;
		node_centf[1] = (node->totr.ymin+node->totr.ymax)/2;
		
		ipoco_to_areaco_noclip(G.v2d, node_centf, node_cent);
		if (BLI_in_rcti(&rect, node_cent[0], node_cent[1]) && lasso_inside(mcords, moves, node_cent[0], node_cent[1])) {
			if (select) {
				node->flag |= SELECT;
			} else {
				node->flag &= ~SELECT;
			}
		}
	}
	BIF_undo_push("Lasso select nodes");
}
#endif

void view3d_lasso_select(bContext *C, ViewContext *vc, short mcords[][2], short moves, short select)
{
	Object *ob = CTX_data_active_object(C);

	if(vc->obedit==NULL) { /* Object Mode */
		if(paint_facesel_test(ob))
			do_lasso_select_facemode(vc, mcords, moves, select);
		else if(ob && ob->mode & (OB_MODE_VERTEX_PAINT|OB_MODE_WEIGHT_PAINT|OB_MODE_TEXTURE_PAINT))
			;
		else if(ob && ob->mode & OB_MODE_PARTICLE_EDIT)
			PE_lasso_select(C, mcords, moves, select);
		else  
			do_lasso_select_objects(vc, mcords, moves, select);
	}
	else { /* Edit Mode */
		if(vc->obedit->type==OB_MESH)
			do_lasso_select_mesh(vc, mcords, moves, select);
		else if(vc->obedit->type==OB_CURVE || vc->obedit->type==OB_SURF) 
			do_lasso_select_curve(vc, mcords, moves, select);
		else if(vc->obedit->type==OB_LATTICE) 
			do_lasso_select_lattice(vc, mcords, moves, select);
		else if(vc->obedit->type==OB_ARMATURE)
			do_lasso_select_armature(vc, mcords, moves, select);
	
		WM_event_add_notifier(C, NC_GEOM|ND_SELECT, vc->obedit->data);
	}
}

static EnumPropertyItem lasso_select_types[] = {
	{0, "SELECT", 0, "Select", ""},
	{1, "DESELECT", 0, "Deselect", ""},
	{0, NULL, 0, NULL, NULL}
};


/* lasso operator gives properties, but since old code works
   with short array we convert */
static int view3d_lasso_select_exec(bContext *C, wmOperator *op)
{
	ViewContext vc;
	int select, i= 0;
	short mcords[1024][2];

	RNA_BEGIN(op->ptr, itemptr, "path") {
		float loc[2];
		
		RNA_float_get_array(&itemptr, "loc", loc);
		mcords[i][0]= (short)loc[0];
		mcords[i][1]= (short)loc[1];
		i++;
		if(i>=1024) break;
	}
	RNA_END;
	
	if(i>1) {
		view3d_operator_needs_opengl(C);
		
		/* setup view context for argument to callbacks */
		view3d_set_viewcontext(C, &vc);
		
		select= RNA_enum_is_equal(C, op->ptr, "type", "SELECT");
		view3d_lasso_select(C, &vc, mcords, i, select);
		
		return OPERATOR_FINISHED;
	}
	return OPERATOR_PASS_THROUGH;
}

void VIEW3D_OT_select_lasso(wmOperatorType *ot)
{
	ot->name= "Lasso Select";
	ot->description= "Select items using lasso selection.";
	ot->idname= "VIEW3D_OT_select_lasso";
	
	ot->invoke= WM_gesture_lasso_invoke;
	ot->modal= WM_gesture_lasso_modal;
	ot->exec= view3d_lasso_select_exec;
	ot->poll= WM_operator_winactive;
	
	/* flags */
	ot->flag= OPTYPE_UNDO;
	
	RNA_def_collection_runtime(ot->srna, "path", &RNA_OperatorMousePath, "Path", "");
	RNA_def_enum(ot->srna, "type", lasso_select_types, 0, "Type", "");
}


/* ************************************************* */

#if 0
/* smart function to sample a rect spiralling outside, nice for backbuf selection */
static unsigned int samplerect(unsigned int *buf, int size, unsigned int dontdo)
{
	Base *base;
	unsigned int *bufmin,*bufmax;
	int a,b,rc,tel,aantal,dirvec[4][2],maxob;
	unsigned int retval=0;
	
	base= LASTBASE;
	if(base==0) return 0;
	maxob= base->selcol;

	aantal= (size-1)/2;
	rc= 0;

	dirvec[0][0]= 1;
	dirvec[0][1]= 0;
	dirvec[1][0]= 0;
	dirvec[1][1]= -size;
	dirvec[2][0]= -1;
	dirvec[2][1]= 0;
	dirvec[3][0]= 0;
	dirvec[3][1]= size;

	bufmin= buf;
	bufmax= buf+ size*size;
	buf+= aantal*size+ aantal;

	for(tel=1;tel<=size;tel++) {

		for(a=0;a<2;a++) {
			for(b=0;b<tel;b++) {

				if(*buf && *buf<=maxob && *buf!=dontdo) return *buf;
				if( *buf==dontdo ) retval= dontdo;	/* if only color dontdo is available, still return dontdo */
				
				buf+= (dirvec[rc][0]+dirvec[rc][1]);

				if(buf<bufmin || buf>=bufmax) return retval;
			}
			rc++;
			rc &= 3;
		}
	}
	return retval;
}
#endif

/* ************************** mouse select ************************* */


/* The max number of menu items in an object select menu */
#define SEL_MENU_SIZE	22

static void deselectall_except(Scene *scene, Base *b)   /* deselect all except b */
{
	Base *base;
	
	for(base= FIRSTBASE; base; base= base->next) {
		if (base->flag & SELECT) {
			if(b!=base) {
				ED_base_object_select(base, BA_DESELECT);
			}
		}
	}
}

static Base *mouse_select_menu(bContext *C, ViewContext *vc, unsigned int *buffer, int hits, short *mval, short extend)
{
	short baseCount = 0;
	short ok;
	LinkNode *linklist= NULL;
	
	CTX_DATA_BEGIN(C, Base*, base, selectable_bases) {
		ok= FALSE;

		/* two selection methods, the CTRL select uses max dist of 15 */
		if(buffer) {
			int a;
			for(a=0; a<hits; a++) {
				/* index was converted */
				if(base->selcol==buffer[ (4 * a) + 3 ])
					ok= TRUE;
			}
		}
		else {
			int temp, dist=15;

			project_short(vc->ar, base->object->obmat[3], &base->sx);
			
			temp= abs(base->sx -mval[0]) + abs(base->sy -mval[1]);
			if(temp < dist)
				ok= TRUE;
		}

		if(ok) {
			baseCount++;
			BLI_linklist_prepend(&linklist, base);

			if (baseCount==SEL_MENU_SIZE)
				break;
		}
	}
	CTX_DATA_END;

	if(baseCount)


	if(baseCount==0) {
		return NULL;
	}
	if(baseCount == 1) {
		Base *base= (Base *)linklist->link;
		BLI_linklist_free(linklist, NULL);
		return base;
	}
	else {
		/* UI */
		uiPopupMenu *pup= uiPupMenuBegin(C, "Select Object", 0);
		uiLayout *layout= uiPupMenuLayout(pup);
		uiLayout *split= uiLayoutSplit(layout, 0);
		uiLayout *column= uiLayoutColumn(split, 0);
		LinkNode *node;

		node= linklist;
		while(node) {
			Base *base=node->link;
			Object *ob= base->object;
			char *name= ob->id.name+2;
			/* annoying!, since we need to set 2 props cant use this. */
			/* uiItemStringO(column, name, 0, "OBJECT_OT_select_name", "name", name); */

			{
				PointerRNA ptr;

				WM_operator_properties_create(&ptr, "OBJECT_OT_select_name");
				RNA_string_set(&ptr, "name", name);
				RNA_boolean_set(&ptr, "extend", extend);
				uiItemFullO(column, name, uiIconFromID((ID *)ob), "OBJECT_OT_select_name", ptr.data, WM_OP_EXEC_DEFAULT, 0);
			}

			node= node->next;
		}

		uiPupMenuEnd(C, pup);

		BLI_linklist_free(linklist, NULL);
		return NULL;
	}
}

/* we want a select buffer with bones, if there are... */
/* so check three selection levels and compare */
static short mixed_bones_object_selectbuffer(ViewContext *vc, unsigned int *buffer, short *mval)
{
	rcti rect;
	int offs;
	short a, hits15, hits9=0, hits5=0;
	short has_bones15=0, has_bones9=0, has_bones5=0;
	
	BLI_init_rcti(&rect, mval[0]-14, mval[0]+14, mval[1]-14, mval[1]+14);
	hits15= view3d_opengl_select(vc, buffer, MAXPICKBUF, &rect);
	if(hits15>0) {
		for(a=0; a<hits15; a++) if(buffer[4*a+3] & 0xFFFF0000) has_bones15= 1;
		
		offs= 4*hits15;
		BLI_init_rcti(&rect, mval[0]-9, mval[0]+9, mval[1]-9, mval[1]+9);
		hits9= view3d_opengl_select(vc, buffer+offs, MAXPICKBUF-offs, &rect);
		if(hits9>0) {
			for(a=0; a<hits9; a++) if(buffer[offs+4*a+3] & 0xFFFF0000) has_bones9= 1;
			
			offs+= 4*hits9;
			BLI_init_rcti(&rect, mval[0]-5, mval[0]+5, mval[1]-5, mval[1]+5);
			hits5= view3d_opengl_select(vc, buffer+offs, MAXPICKBUF-offs, &rect);
			if(hits5>0) {
				for(a=0; a<hits5; a++) if(buffer[offs+4*a+3] & 0xFFFF0000) has_bones5= 1;
			}
		}
		
		if(has_bones5) {
			offs= 4*hits15 + 4*hits9;
			memcpy(buffer, buffer+offs, 4*offs);
			return hits5;
		}
		if(has_bones9) {
			offs= 4*hits15;
			memcpy(buffer, buffer+offs, 4*offs);
			return hits9;
		}
		if(has_bones15) {
			return hits15;
		}
		
		if(hits5>0) {
			offs= 4*hits15 + 4*hits9;
			memcpy(buffer, buffer+offs, 4*offs);
			return hits5;
		}
		if(hits9>0) {
			offs= 4*hits15;
			memcpy(buffer, buffer+offs, 4*offs);
			return hits9;
		}
		return hits15;
	}
	
	return 0;
}


/* mval is region coords */
static void mouse_select(bContext *C, short *mval, short extend, short obcenter, short enumerate)
{
	ViewContext vc;
	ARegion *ar= CTX_wm_region(C);
	View3D *v3d= CTX_wm_view3d(C);
	Scene *scene= CTX_data_scene(C);
	Base *base, *startbase=NULL, *basact=NULL, *oldbasact=NULL;
	int temp, a, dist=100;
	short hits;
	
	/* setup view context for argument to callbacks */
	view3d_set_viewcontext(C, &vc);
	
	/* always start list from basact in wire mode */
	startbase=  FIRSTBASE;
	if(BASACT && BASACT->next) startbase= BASACT->next;
	
	/* This block uses the control key to make the object selected by its center point rather then its contents */
	/* XXX later on, in editmode do not activate */
	if(vc.obedit==NULL && obcenter) {
		
		/* note; shift+alt goes to group-flush-selecting */
		if(enumerate) {
			basact= mouse_select_menu(C, &vc, NULL, 0, mval, extend);
		} else {
			base= startbase;
			while(base) {
				if (BASE_SELECTABLE(v3d, base)) {
					project_short(ar, base->object->obmat[3], &base->sx);
					
					temp= abs(base->sx -mval[0]) + abs(base->sy -mval[1]);
					if(base==BASACT) temp+=10;
					if(temp<dist ) {
						
						dist= temp;
						basact= base;
					}
				}
				base= base->next;
				
				if(base==0) base= FIRSTBASE;
				if(base==startbase) break;
			}
		}
	}
	else {
		unsigned int buffer[4*MAXPICKBUF];

		/* if objects have posemode set, the bones are in the same selection buffer */
		
		hits= mixed_bones_object_selectbuffer(&vc, buffer, mval);
		
		if(hits>0) {
			int has_bones= 0;
			
			for(a=0; a<hits; a++) if(buffer[4*a+3] & 0xFFFF0000) has_bones= 1;

			/* note; shift+alt goes to group-flush-selecting */
			if(has_bones==0 && enumerate) {
				basact= mouse_select_menu(C, &vc, buffer, hits, mval, extend);
			} else {
				static short lastmval[2]={-100, -100};
				int donearest= 0;
				
				/* define if we use solid nearest select or not */
				if(v3d->drawtype>OB_WIRE) {
					donearest= 1;
					if( ABS(mval[0]-lastmval[0])<3 && ABS(mval[1]-lastmval[1])<3) {
						if(!has_bones)	/* hrms, if theres bones we always do nearest */
							donearest= 0;
					}
				}
				lastmval[0]= mval[0]; lastmval[1]= mval[1];
				
				if(donearest) {
					unsigned int min= 0xFFFFFFFF;
					int selcol= 0, notcol=0;
					

					if(has_bones) {
						/* we skip non-bone hits */
						for(a=0; a<hits; a++) {
							if( min > buffer[4*a+1] && (buffer[4*a+3] & 0xFFFF0000) ) {
								min= buffer[4*a+1];
								selcol= buffer[4*a+3] & 0xFFFF;
							}
						}
					}
					else {
						/* only exclude active object when it is selected... */
						if(BASACT && (BASACT->flag & SELECT) && hits>1) notcol= BASACT->selcol;	
					
						for(a=0; a<hits; a++) {
							if( min > buffer[4*a+1] && notcol!=(buffer[4*a+3] & 0xFFFF)) {
								min= buffer[4*a+1];
								selcol= buffer[4*a+3] & 0xFFFF;
							}
						}
					}

					base= FIRSTBASE;
					while(base) {
						if(base->lay & v3d->lay) {
							if(base->selcol==selcol) break;
						}
						base= base->next;
					}
					if(base) basact= base;
				}
				else {
					
					base= startbase;
					while(base) {
						/* skip objects with select restriction, to prevent prematurely ending this loop
						 * with an un-selectable choice */
						if (base->object->restrictflag & OB_RESTRICT_SELECT) {
							base=base->next;
							if(base==NULL) base= FIRSTBASE;
							if(base==startbase) break;
						}
					
						if(base->lay & v3d->lay) {
							for(a=0; a<hits; a++) {
								if(has_bones) {
									/* skip non-bone objects */
									if((buffer[4*a+3] & 0xFFFF0000)) {
										if(base->selcol== (buffer[(4*a)+3] & 0xFFFF))
											basact= base;
									}
								}
								else {
									if(base->selcol== (buffer[(4*a)+3] & 0xFFFF))
										basact= base;
								}
							}
						}
						
						if(basact) break;
						
						base= base->next;
						if(base==NULL) base= FIRSTBASE;
						if(base==startbase) break;
					}
				}
			}
			
			if(has_bones && basact) {
				if(ED_do_pose_selectbuffer(scene, basact, buffer, hits, extend) ) {	/* then bone is found */
				
					/* we make the armature selected: 
					   not-selected active object in posemode won't work well for tools */
					basact->flag|= SELECT;
					basact->object->flag= basact->flag;
					
					WM_event_add_notifier(C, NC_OBJECT|ND_BONE_SELECT, basact->object);
					WM_event_add_notifier(C, NC_OBJECT|ND_BONE_ACTIVE, basact->object);
					
					/* in weightpaint, we use selected bone to select vertexgroup, so no switch to new active object */
					if(BASACT && BASACT->object->mode & OB_MODE_WEIGHT_PAINT) {
						/* prevent activating */
						basact= NULL;
					}

				}
				/* prevent bone selecting to pass on to object selecting */
				if(basact==BASACT)
					basact= NULL;
			}
		}
	}
	
	/* so, do we have something selected? */
	if(basact) {
		
		if(vc.obedit) {
			/* only do select */
			deselectall_except(scene, basact);
			ED_base_object_select(basact, BA_SELECT);
		}
		/* also prevent making it active on mouse selection */
		else if (BASE_SELECTABLE(v3d, basact)) {

			oldbasact= BASACT;
			
			if(!extend) {
				deselectall_except(scene, basact);
				ED_base_object_select(basact, BA_SELECT);
			}
			else if(0) {
				// XXX select_all_from_groups(basact);
			}
			else {
				if(basact->flag & SELECT) {
					if(basact==oldbasact)
						ED_base_object_select(basact, BA_DESELECT);
				}
				else ED_base_object_select(basact, BA_SELECT);
			}

			if(oldbasact != basact) {
				ED_base_object_activate(C, basact); /* adds notifier */
			}

			WM_event_add_notifier(C, NC_SCENE|ND_OB_SELECT, scene);
		}
	}
}

/* ********************  border and circle ************************************** */


int edge_inside_circle(short centx, short centy, short rad, short x1, short y1, short x2, short y2)
{
	int radsq= rad*rad;
	float v1[2], v2[2], v3[2];
	
	/* check points in circle itself */
	if( (x1-centx)*(x1-centx) + (y1-centy)*(y1-centy) <= radsq ) return 1;
	if( (x2-centx)*(x2-centx) + (y2-centy)*(y2-centy) <= radsq ) return 1;
	
	/* pointdistline */
	v3[0]= centx;
	v3[1]= centy;
	v1[0]= x1;
	v1[1]= y1;
	v2[0]= x2;
	v2[1]= y2;
	
	if( PdistVL2Dfl(v3, v1, v2) < (float)rad ) return 1;
	
	return 0;
}

static void do_nurbs_box_select__doSelect(void *userData, Nurb *nu, BPoint *bp, BezTriple *bezt, int beztindex, int x, int y)
{
	struct { ViewContext vc; rcti *rect; int select; } *data = userData;

	if (BLI_in_rcti(data->rect, x, y)) {
		if (bp) {
			bp->f1 = data->select?(bp->f1|SELECT):(bp->f1&~SELECT);
		} else {
			Curve *cu= data->vc.obedit->data;
			
			if (cu->drawflag & CU_HIDE_HANDLES) {
				/* can only be beztindex==0 here since handles are hidden */
				bezt->f1 = bezt->f2 = bezt->f3 = data->select?(bezt->f2|SELECT):(bezt->f2&~SELECT);
			} else {
				if (beztindex==0) {
					bezt->f1 = data->select?(bezt->f1|SELECT):(bezt->f1&~SELECT);
				} else if (beztindex==1) {
					bezt->f2 = data->select?(bezt->f2|SELECT):(bezt->f2&~SELECT);
				} else {
					bezt->f3 = data->select?(bezt->f3|SELECT):(bezt->f3&~SELECT);
				}
			}
		}
	}
}
static void do_nurbs_box_select(ViewContext *vc, rcti *rect, int select)
{
	struct { ViewContext vc; rcti *rect; int select; } data;
	
	data.vc = *vc;
	data.rect = rect;
	data.select = select;

	ED_view3d_init_mats_rv3d(vc->obedit, vc->rv3d); /* for foreach's screen/vert projection */
	nurbs_foreachScreenVert(vc, do_nurbs_box_select__doSelect, &data);
}

static void do_lattice_box_select__doSelect(void *userData, BPoint *bp, int x, int y)
{
	struct { ViewContext vc; rcti *rect; int select; } *data = userData;

	if (BLI_in_rcti(data->rect, x, y)) {
		bp->f1 = data->select?(bp->f1|SELECT):(bp->f1&~SELECT);
	}
}
static void do_lattice_box_select(ViewContext *vc, rcti *rect, int select)
{
	struct { ViewContext vc; rcti *rect; int select, pass, done; } data;

	data.vc= *vc;
	data.rect = rect;
	data.select = select;

	ED_view3d_init_mats_rv3d(vc->obedit, vc->rv3d); /* for foreach's screen/vert projection */
	lattice_foreachScreenVert(vc, do_lattice_box_select__doSelect, &data);
}

static void do_mesh_box_select__doSelectVert(void *userData, BMVert *eve, int x, int y, int index)
{
	struct { ViewContext vc; rcti *rect; short select, pass, done; } *data = userData;

	if (BLI_in_rcti(data->rect, x, y)) {
		BM_Select_Vert(data->vc.em->bm, eve, data->select);
	}
}
static void do_mesh_box_select__doSelectEdge(void *userData, BMEdge *eed, int x0, int y0, int x1, int y1, int index)
{
	struct { ViewContext vc; rcti *rect; short select, pass, done; } *data = userData;

	if(EM_check_backbuf(bm_solidoffs+index)) {
		if (data->pass==0) {
			if (edge_fully_inside_rect(data->rect, x0, y0, x1, y1)) {
				BM_Select_Edge(data->vc.em->bm, eed, data->select);
				data->done = 1;
			}
		} else {
			if (edge_inside_rect(data->rect, x0, y0, x1, y1)) {
				BM_Select_Edge(data->vc.em->bm, eed, data->select);
			}
		}
	}
}

static void 
do_mesh_box_select__doSelectFace(void *userData, BMFace
				*efa, int x, int y,
				int index)

{
	struct { ViewContext vc; rcti *rect; short select, pass, done; } *data = userData;

	if (BLI_in_rcti(data->rect, x, y)) {
		BM_Select_Face(data->vc.em->bm, efa, data->select);
	}
}
static void do_mesh_box_select(ViewContext *vc, rcti *rect, int select)
{
	struct { ViewContext vc; rcti *rect; short select, pass, done; } data;
	int bbsel;
	
	data.vc= *vc;
	data.rect = rect;
	data.select = select;
	data.pass = 0;
	data.done = 0;

	bbsel= EDBM_init_backbuf_border(vc, rect->xmin, rect->ymin, rect->xmax, rect->ymax);
	ED_view3d_init_mats_rv3d(vc->obedit, vc->rv3d); /* for foreach's screen/vert projection */

	if(vc->scene->toolsettings->selectmode & SCE_SELECT_VERTEX) {
		if (bbsel) {
			EM_backbuf_checkAndSelectVerts(vc->em, select);
		} else {
			mesh_foreachScreenVert(vc, do_mesh_box_select__doSelectVert, &data, 1);
		}
	}
	if(vc->scene->toolsettings->selectmode & SCE_SELECT_EDGE) {
			/* Does both bbsel and non-bbsel versions (need screen cos for both) */

		data.pass = 0;
		mesh_foreachScreenEdge(vc, do_mesh_box_select__doSelectEdge, &data, 0);

		if (data.done==0) {
			data.pass = 1;
			mesh_foreachScreenEdge(vc, do_mesh_box_select__doSelectEdge, &data, 0);
		}
	}
	
	if(vc->scene->toolsettings->selectmode & SCE_SELECT_FACE) {
		if(bbsel) {
			EM_backbuf_checkAndSelectFaces(vc->em, select);
		} else {
			mesh_foreachScreenFace(vc, do_mesh_box_select__doSelectFace, &data);
		}
	}
	
	EM_free_backbuf();
		
	EDBM_selectmode_flush(vc->em);
}

static int view3d_borderselect_exec(bContext *C, wmOperator *op)
{
	ViewContext vc;
	Scene *scene= CTX_data_scene(C);
	ScrArea *sa= CTX_wm_area(C);
	View3D *v3d= sa->spacedata.first;
	Object *obedit= CTX_data_edit_object(C);
	Object *obact= CTX_data_active_object(C);
	rcti rect;
	Base *base;
	MetaElem *ml;
	unsigned int buffer[4*MAXPICKBUF];
	int a, index;
	short hits, val;

	view3d_operator_needs_opengl(C);
	
	/* setup view context for argument to callbacks */
	view3d_set_viewcontext(C, &vc);
	
	val= RNA_int_get(op->ptr, "event_type");
	rect.xmin= RNA_int_get(op->ptr, "xmin");
	rect.ymin= RNA_int_get(op->ptr, "ymin");
	rect.xmax= RNA_int_get(op->ptr, "xmax");
	rect.ymax= RNA_int_get(op->ptr, "ymax");
	
	if(obedit==NULL && (paint_facesel_test(OBACT))) {
		face_borderselect(C, obact, &rect, (val==LEFTMOUSE));
		return OPERATOR_FINISHED;
	}
	else if(obedit==NULL && (obact && obact->mode & OB_MODE_PARTICLE_EDIT)) {
		return PE_border_select(C, &rect, (val==LEFTMOUSE));
	}
	
	if(obedit) {
		if(obedit->type==OB_MESH) {
			Mesh *me= obedit->data;
			vc.em= me->edit_btmesh;
			do_mesh_box_select(&vc, &rect, (val==LEFTMOUSE));
//			if (EM_texFaceCheck())
			WM_event_add_notifier(C, NC_GEOM|ND_SELECT, obedit->data);
			
		}
		else if(ELEM(obedit->type, OB_CURVE, OB_SURF)) {
			do_nurbs_box_select(&vc, &rect, val==LEFTMOUSE);
		}
		else if(obedit->type==OB_MBALL) {
			MetaBall *mb = (MetaBall*)obedit->data;
			hits= view3d_opengl_select(&vc, buffer, MAXPICKBUF, &rect);
			
			ml= mb->editelems->first;
			
			while(ml) {
				for(a=0; a<hits; a++) {
					if(ml->selcol1==buffer[ (4 * a) + 3 ]) {
						ml->flag |= MB_SCALE_RAD;
						if(val==LEFTMOUSE) ml->flag |= SELECT;
						else ml->flag &= ~SELECT;
						break;
					}
					if(ml->selcol2==buffer[ (4 * a) + 3 ]) {
						ml->flag &= ~MB_SCALE_RAD;
						if(val==LEFTMOUSE) ml->flag |= SELECT;
						else ml->flag &= ~SELECT;
						break;
					}
				}
				ml= ml->next;
			}
		}
		else if(obedit->type==OB_ARMATURE) {
			bArmature *arm= obedit->data;
			EditBone *ebone;
			
			/* clear flag we use to detect point was affected */
			for(ebone= arm->edbo->first; ebone; ebone= ebone->next)
				ebone->flag &= ~BONE_DONE;
			
			hits= view3d_opengl_select(&vc, buffer, MAXPICKBUF, &rect);
			
			/* first we only check points inside the border */
			for (a=0; a<hits; a++){
				index = buffer[(4*a)+3];
				if (index!=-1) {
					ebone = BLI_findlink(arm->edbo, index & ~(BONESEL_ANY));
					if (index & BONESEL_TIP) {
						ebone->flag |= BONE_DONE;
						if (val==LEFTMOUSE) ebone->flag |= BONE_TIPSEL;
						else ebone->flag &= ~BONE_TIPSEL;
					}
					
					if (index & BONESEL_ROOT) {
						ebone->flag |= BONE_DONE;
						if (val==LEFTMOUSE) ebone->flag |= BONE_ROOTSEL;
						else ebone->flag &= ~BONE_ROOTSEL;
					}
				}
			}
			
			/* now we have to flush tag from parents... */
			for(ebone= arm->edbo->first; ebone; ebone= ebone->next) {
				if(ebone->parent && (ebone->flag & BONE_CONNECTED)) {
					if(ebone->parent->flag & BONE_DONE)
						ebone->flag |= BONE_DONE;
				}
			}
			
			/* only select/deselect entire bones when no points where in the rect */
			for (a=0; a<hits; a++){
				index = buffer[(4*a)+3];
				if (index!=-1) {
					ebone = BLI_findlink(arm->edbo, index & ~(BONESEL_ANY));
					if (index & BONESEL_BONE) {
						if(!(ebone->flag & BONE_DONE)) {
							if (val==LEFTMOUSE)
								ebone->flag |= (BONE_ROOTSEL|BONE_TIPSEL|BONE_SELECTED);
							else
								ebone->flag &= ~(BONE_ROOTSEL|BONE_TIPSEL|BONE_SELECTED);
						}
					}
				}
			}
			
		}
		else if(obedit->type==OB_LATTICE) {
			do_lattice_box_select(&vc, &rect, val==LEFTMOUSE);
		}
	}
	else {	/* no editmode, unified for bones and objects */
		Bone *bone;
		Object *ob= OBACT;
		unsigned int *vbuffer=NULL; /* selection buffer	*/
		unsigned int *col;			/* color in buffer	*/
		short selecting = 0;
		int bone_only;
		int totobj= MAXPICKBUF;	// XXX solve later
		
		if((ob) && (ob->mode & OB_MODE_POSE))
			bone_only= 1;
		else
			bone_only= 0;
		
		if (val==LEFTMOUSE)
			selecting = 1;
		
		/* selection buffer now has bones potentially too, so we add MAXPICKBUF */
		vbuffer = MEM_mallocN(4 * (totobj+MAXPICKBUF) * sizeof(unsigned int), "selection buffer");
		hits= view3d_opengl_select(&vc, vbuffer, 4*(totobj+MAXPICKBUF), &rect);
		/*
		LOGIC NOTES (theeth):
		The buffer and ListBase have the same relative order, which makes the selection
		very simple. Loop through both data sets at the same time, if the color
		is the same as the object, we have a hit and can move to the next color
		and object pair, if not, just move to the next object,
		keeping the same color until we have a hit.

		The buffer order is defined by OGL standard, hopefully no stupid GFX card
		does it incorrectly.
		*/

		if (hits>0) { /* no need to loop if there's no hit */
			base= FIRSTBASE;
			col = vbuffer + 3;
			
			while(base && hits) {
				Base *next = base->next;
				if(base->lay & v3d->lay) {
					while (base->selcol == (*col & 0xFFFF)) {	/* we got an object */
						
						if(*col & 0xFFFF0000) {					/* we got a bone */
							bone = get_indexed_bone(base->object, *col & ~(BONESEL_ANY));
							if(bone) {
								if(selecting) {
									bone->flag |= BONE_SELECTED;
// XXX									select_actionchannel_by_name(base->object->action, bone->name, 1);
								}
								else {
									bone->flag &= ~(BONE_ACTIVE|BONE_SELECTED);
// XXX									select_actionchannel_by_name(base->object->action, bone->name, 0);
								}
							}
						}
						else if(!bone_only) {
							if (selecting)
								ED_base_object_select(base, BA_SELECT);
							else
								ED_base_object_select(base, BA_DESELECT);
						}

						col+=4;	/* next color */
						hits--;
						if(hits==0) break;
					}
				}
				
				base= next;
			}

			WM_event_add_notifier(C, NC_SCENE|ND_OB_SELECT, scene);

		}
		MEM_freeN(vbuffer);
	}
	return OPERATOR_FINISHED;
} 


/* *****************Selection Operators******************* */
static EnumPropertyItem prop_select_types[] = {
	{0, "EXCLUSIVE", 0, "Exclusive", ""},
	{1, "EXTEND", 0, "Extend", ""},
	{0, NULL, 0, NULL, NULL}
};

/* ****** Border Select ****** */
void VIEW3D_OT_select_border(wmOperatorType *ot)
{
	/* identifiers */
	ot->name= "Border Select";
	ot->description= "Select items using border selection.";
	ot->idname= "VIEW3D_OT_select_border";
	
	/* api callbacks */
	ot->invoke= WM_border_select_invoke;
	ot->exec= view3d_borderselect_exec;
	ot->modal= WM_border_select_modal;
	
	ot->poll= ED_operator_view3d_active;
	
	/* flags */
	ot->flag= OPTYPE_UNDO;
	
	/* rna */
	RNA_def_int(ot->srna, "event_type", 0, INT_MIN, INT_MAX, "Event Type", "", INT_MIN, INT_MAX);
	RNA_def_int(ot->srna, "xmin", 0, INT_MIN, INT_MAX, "X Min", "", INT_MIN, INT_MAX);
	RNA_def_int(ot->srna, "xmax", 0, INT_MIN, INT_MAX, "X Max", "", INT_MIN, INT_MAX);
	RNA_def_int(ot->srna, "ymin", 0, INT_MIN, INT_MAX, "Y Min", "", INT_MIN, INT_MAX);
	RNA_def_int(ot->srna, "ymax", 0, INT_MIN, INT_MAX, "Y Max", "", INT_MIN, INT_MAX);

	RNA_def_boolean(ot->srna, "extend", 0, "Extend", "Extend selection instead of deselecting everything first.");
}

/* ****** Mouse Select ****** */


static int view3d_select_invoke(bContext *C, wmOperator *op, wmEvent *event)
{
	Object *obedit= CTX_data_edit_object(C);
	short extend= RNA_boolean_get(op->ptr, "extend");
	Object *obact= CTX_data_active_object(C);
	short center= RNA_boolean_get(op->ptr, "center");
	short enumerate= RNA_boolean_get(op->ptr, "enumerate");

	view3d_operator_needs_opengl(C);
	
	if(obedit) {
		if(obedit->type==OB_MESH)
			mouse_mesh(C, event->mval, extend);
		else if(obedit->type==OB_ARMATURE)
			mouse_armature(C, event->mval, extend);
		else if(obedit->type==OB_LATTICE)
			mouse_lattice(C, event->mval, extend);
		else if(ELEM(obedit->type, OB_CURVE, OB_SURF))
			mouse_nurb(C, event->mval, extend);
		else if(obedit->type==OB_MBALL)
			mouse_mball(C, event->mval, extend);
			
	}
	else if(obact && obact->mode & OB_MODE_PARTICLE_EDIT)
		PE_mouse_particles(C, event->mval, extend);
	else if(obact && paint_facesel_test(obact))
		face_select(C, obact, event->mval, extend);
	else
		mouse_select(C, event->mval, extend, center, enumerate);

	/* allowing tweaks */
	return OPERATOR_PASS_THROUGH|OPERATOR_FINISHED;
}

void VIEW3D_OT_select(wmOperatorType *ot)
{
	/* identifiers */
	ot->name= "Activate/Select";
	ot->description= "Activate/select item(s).";
	ot->idname= "VIEW3D_OT_select";
	
	/* api callbacks */
	ot->invoke= view3d_select_invoke;
	ot->poll= ED_operator_view3d_active;
	
	/* flags */
	ot->flag= OPTYPE_UNDO;
	
	/* properties */
	RNA_def_boolean(ot->srna, "extend", 0, "Extend", "Extend selection instead of deselecting everything first.");
	RNA_def_boolean(ot->srna, "center", 0, "Center", "Use the object center when selecting (object mode only).");
	RNA_def_boolean(ot->srna, "enumerate", 0, "Enumerate", "List objects under the mouse (object mode only).");
}


/* -------------------- circle select --------------------------------------------- */

static void mesh_circle_doSelectVert(void *userData, BMVert *eve, int x, int y, int index)
{
	struct {ViewContext *vc; short select, mval[2]; float radius; } *data = userData;
	int mx = x - data->mval[0], my = y - data->mval[1];
	float r = sqrt(mx*mx + my*my);

	if (r<=data->radius) {
		BM_Select_Vert(data->vc->em->bm, eve, data->select);
	}
}
static void mesh_circle_doSelectEdge(void *userData, BMEdge *eed, int x0, int y0, int x1, int y1, int index)
{
	struct {ViewContext *vc; short select, mval[2]; float radius; } *data = userData;

	if (edge_inside_circle(data->mval[0], data->mval[1], (short) data->radius, x0, y0, x1, y1)) {
		BM_Select_Edge(data->vc->em->bm, eed, data->select);
	}
}
static void mesh_circle_doSelectFace(void *userData, BMFace *efa, int x, int y, int index)
{
	struct {ViewContext *vc; short select, mval[2]; float radius; } *data = userData;
	int mx = x - data->mval[0], my = y - data->mval[1];
	float r = sqrt(mx*mx + my*my);
	
	if (r<=data->radius) {
		BM_Select_Face(data->vc->em->bm, efa, data->select);
	}
}

static void mesh_circle_select(ViewContext *vc, int selecting, short *mval, float rad)
{
	int bbsel;
	Object *ob= vc->obact;
	
	if(vc->obedit==NULL && paint_facesel_test(ob)) {
		Mesh *me = ob?ob->data:NULL;

		if (me) {
			bm_vertoffs= me->totface+1;	/* max index array */

			//bbsel= EDBM_init_backbuf_circle(vc, mval[0], mval[1], (short)(rad+1.0));
			//BMESH_TODO EM_backbuf_checkAndSelectTFaces(me, selecting==LEFTMOUSE);
			//EDBM_free_backbuf();

// XXX			object_tface_flags_changed(OBACT, 0);
		}
	}
	else {
		struct {ViewContext *vc; short select, mval[2]; float radius; } data;
		
		bbsel= EDBM_init_backbuf_circle(vc, mval[0], mval[1], (short)(rad+1.0));
		vc->em= ((Mesh *)vc->obedit->data)->edit_btmesh;
		ED_view3d_init_mats_rv3d(vc->obedit, vc->rv3d); /* for foreach's screen/vert projection */

		data.select = selecting;
		data.mval[0] = mval[0];
		data.mval[1] = mval[1];
		data.radius = rad;
		data.vc = vc;

		if(vc->scene->toolsettings->selectmode & SCE_SELECT_VERTEX) {
			if(bbsel) {
				EM_backbuf_checkAndSelectVerts(vc->em, selecting==LEFTMOUSE);
			} else {
				mesh_foreachScreenVert(vc, mesh_circle_doSelectVert, &data, 1);
			}
		}

		if(vc->scene->toolsettings->selectmode & SCE_SELECT_EDGE) {
			if (bbsel) {
				EM_backbuf_checkAndSelectEdges(vc->em, selecting==LEFTMOUSE);
			} else {
				mesh_foreachScreenEdge(vc, mesh_circle_doSelectEdge, &data, 0);
			}
		}
		
		if(vc->scene->toolsettings->selectmode & SCE_SELECT_FACE) {
			if(bbsel) {
				EM_backbuf_checkAndSelectFaces(vc->em, selecting==LEFTMOUSE);
			} else {
				mesh_foreachScreenFace(vc, mesh_circle_doSelectFace, &data);
			}
		}

		EDBM_free_backbuf();
		EDBM_selectmode_flush(vc->em);
	}
}


static void nurbscurve_circle_doSelect(void *userData, Nurb *nu, BPoint *bp, BezTriple *bezt, int beztindex, int x, int y)
{
	struct {ViewContext *vc; short select, mval[2]; float radius; } *data = userData;
	int mx = x - data->mval[0], my = y - data->mval[1];
	float r = sqrt(mx*mx + my*my);

	if (r<=data->radius) {
		if (bp) {
			bp->f1 = data->select?(bp->f1|SELECT):(bp->f1&~SELECT);
		} else {
			if (beztindex==0) {
				bezt->f1 = data->select?(bezt->f1|SELECT):(bezt->f1&~SELECT);
			} else if (beztindex==1) {
				bezt->f2 = data->select?(bezt->f2|SELECT):(bezt->f2&~SELECT);
			} else {
				bezt->f3 = data->select?(bezt->f3|SELECT):(bezt->f3&~SELECT);
			}
		}
	}
}
static void nurbscurve_circle_select(ViewContext *vc, int selecting, short *mval, float rad)
{
	struct {ViewContext *vc; short select, mval[2]; float radius; } data;

	/* set vc-> edit data */
	
	data.select = selecting;
	data.mval[0] = mval[0];
	data.mval[1] = mval[1];
	data.radius = rad;

	ED_view3d_init_mats_rv3d(vc->obedit, vc->rv3d); /* for foreach's screen/vert projection */
	nurbs_foreachScreenVert(vc, nurbscurve_circle_doSelect, &data);
}


static void latticecurve_circle_doSelect(void *userData, BPoint *bp, int x, int y)
{
	struct {ViewContext *vc; short select, mval[2]; float radius; } *data = userData;
	int mx = x - data->mval[0], my = y - data->mval[1];
	float r = sqrt(mx*mx + my*my);

	if (r<=data->radius) {
		bp->f1 = data->select?(bp->f1|SELECT):(bp->f1&~SELECT);
	}
}
static void lattice_circle_select(ViewContext *vc, int selecting, short *mval, float rad)
{
	struct {ViewContext *vc; short select, mval[2]; float radius; } data;

	/* set vc-> edit data */
	
	data.select = selecting;
	data.mval[0] = mval[0];
	data.mval[1] = mval[1];
	data.radius = rad;

	ED_view3d_init_mats_rv3d(vc->obedit, vc->rv3d); /* for foreach's screen/vert projection */
	lattice_foreachScreenVert(vc, latticecurve_circle_doSelect, &data);
}


static short armature_circle_doSelectJoint(void *userData, EditBone *ebone, int x, int y, short head)
{
	struct {ViewContext *vc; short select, mval[2]; float radius; } *data = userData;
	int mx = x - data->mval[0], my = y - data->mval[1];
	float r = sqrt(mx*mx + my*my);
	
	if (r <= data->radius) {
		if (head) {
			if (data->select)
				ebone->flag |= BONE_ROOTSEL;
			else 
				ebone->flag &= ~BONE_ROOTSEL;
		}
		else {
			if (data->select)
				ebone->flag |= BONE_TIPSEL;
			else 
				ebone->flag &= ~BONE_TIPSEL;
		}
		return 1;
	}
	return 0;
}
static void armature_circle_select(ViewContext *vc, int selecting, short *mval, float rad)
{
	struct {ViewContext *vc; short select, mval[2]; float radius; } data;
	bArmature *arm= vc->obedit->data;
	EditBone *ebone;
	
	/* set vc->edit data */
	data.select = selecting;
	data.mval[0] = mval[0];
	data.mval[1] = mval[1];
	data.radius = rad;

	ED_view3d_init_mats_rv3d(vc->obedit, vc->rv3d); /* for foreach's screen/vert projection */
	
	/* check each EditBone... */
	// TODO: could be optimised at some point
	for (ebone= arm->edbo->first; ebone; ebone=ebone->next) {
		short sco1[2], sco2[2], didpoint=0;
		float vec[3];
		
		/* project head location to screenspace */
		VECCOPY(vec, ebone->head);
		Mat4MulVecfl(vc->obedit->obmat, vec);
		project_short(vc->ar, vec, sco1);
		
		/* project tail location to screenspace */
		VECCOPY(vec, ebone->tail);
		Mat4MulVecfl(vc->obedit->obmat, vec);
		project_short(vc->ar, vec, sco2);
		
		/* check if the head and/or tail is in the circle 
		 *	- the call to check also does the selection already
		 */
		if (armature_circle_doSelectJoint(&data, ebone, sco1[0], sco1[1], 1))
			didpoint= 1;
		if (armature_circle_doSelectJoint(&data, ebone, sco2[0], sco2[1], 0))
			didpoint= 1;
			
		/* only if the endpoints didn't get selected, deal with the middle of the bone too */
		// XXX should we just do this always?
		if ( (didpoint==0) && edge_inside_circle(mval[0], mval[1], rad, sco1[0], sco1[1], sco2[0], sco2[1]) ) {
			if (selecting) 
				ebone->flag |= BONE_TIPSEL|BONE_ROOTSEL|BONE_SELECTED;
			else 
				ebone->flag &= ~(BONE_ACTIVE|BONE_SELECTED|BONE_TIPSEL|BONE_ROOTSEL); 
		}
	}
}

/** Callbacks for circle selection in Editmode */

static void obedit_circle_select(ViewContext *vc, short selecting, short *mval, float rad) 
{
	switch(vc->obedit->type) {		
	case OB_MESH:
		mesh_circle_select(vc, selecting, mval, rad);
		break;
	case OB_CURVE:
	case OB_SURF:
		nurbscurve_circle_select(vc, selecting, mval, rad);
		break;
	case OB_LATTICE:
		lattice_circle_select(vc, selecting, mval, rad);
		break;
	case OB_ARMATURE:
		armature_circle_select(vc, selecting, mval, rad);
		break;
	default:
		return;
	}
}

/* not a real operator, only for circle test */
static int view3d_circle_select_exec(bContext *C, wmOperator *op)
{
	ScrArea *sa= CTX_wm_area(C);
	ARegion *ar= CTX_wm_region(C);
	Scene *scene= CTX_data_scene(C);
	Object *obact= CTX_data_active_object(C);
	View3D *v3d= sa->spacedata.first;
	int x= RNA_int_get(op->ptr, "x");
	int y= RNA_int_get(op->ptr, "y");
	int radius= RNA_int_get(op->ptr, "radius");
    int gesture_mode= RNA_int_get(op->ptr, "gesture_mode");
    int selecting;
	
    selecting= (gesture_mode==GESTURE_MODAL_SELECT);
    
	if(CTX_data_edit_object(C) || (obact && obact->mode & OB_MODE_PARTICLE_EDIT)) {
		ViewContext vc;
		short mval[2];
		
		view3d_operator_needs_opengl(C);
		
		view3d_set_viewcontext(C, &vc);
		mval[0]= x;
		mval[1]= y;

		if(CTX_data_edit_object(C)) {
			obedit_circle_select(&vc, selecting, mval, (float)radius);
			WM_event_add_notifier(C, NC_GEOM|ND_SELECT, obact->data);
		}
		else
			return PE_circle_select(C, selecting, mval, (float)radius);
	}
	else {
		Base *base;
		selecting= selecting?BA_SELECT:BA_DESELECT;
		for(base= FIRSTBASE; base; base= base->next) {
			if(base->lay & v3d->lay) {
				project_short(ar, base->object->obmat[3], &base->sx);
				if(base->sx!=IS_CLIPPED) {
					int dx= base->sx-x;
					int dy= base->sy-y;
					if( dx*dx + dy*dy < radius*radius)
						ED_base_object_select(base, selecting);
				}
			}
		}
		
		WM_event_add_notifier(C, NC_SCENE|ND_OB_SELECT, CTX_data_scene(C));
	}
	
	return OPERATOR_FINISHED;
}

void VIEW3D_OT_select_circle(wmOperatorType *ot)
{
	ot->name= "Circle Select";
	ot->description= "Select items using circle selection.";
	ot->idname= "VIEW3D_OT_select_circle";
	
	ot->invoke= WM_gesture_circle_invoke;
	ot->modal= WM_gesture_circle_modal;
	ot->exec= view3d_circle_select_exec;
	ot->poll= ED_operator_view3d_active;
	
	/* flags */
	ot->flag= OPTYPE_UNDO;
	
	RNA_def_int(ot->srna, "x", 0, INT_MIN, INT_MAX, "X", "", INT_MIN, INT_MAX);
	RNA_def_int(ot->srna, "y", 0, INT_MIN, INT_MAX, "Y", "", INT_MIN, INT_MAX);
	RNA_def_int(ot->srna, "radius", 0, INT_MIN, INT_MAX, "Radius", "", INT_MIN, INT_MAX);
	RNA_def_int(ot->srna, "gesture_mode", 0, INT_MIN, INT_MAX, "Event Type", "", INT_MIN, INT_MAX);
}<|MERGE_RESOLUTION|>--- conflicted
+++ resolved
@@ -463,13 +463,7 @@
 	bbsel= EM_mask_init_backbuf_border(vc, mcords, moves, rect.xmin, rect.ymin, rect.xmax, rect.ymax);
 	ED_view3d_init_mats_rv3d(vc->obedit, vc->rv3d); /* for foreach's screen/vert projection */
 	
-<<<<<<< HEAD
-	ED_view3d_init_mats_rv3d(vc->obedit, vc->rv3d); /* for foreach's screen/vert projection */
-
 	if(vc->scene->toolsettings->selectmode & SCE_SELECT_VERTEX) {
-=======
-	if(ts->selectmode & SCE_SELECT_VERTEX) {
->>>>>>> 4e9699de
 		if (bbsel) {
 			EM_backbuf_checkAndSelectVerts(vc->em, select);
 		} else {
@@ -723,13 +717,13 @@
 	}
 	else { /* Edit Mode */
 		if(vc->obedit->type==OB_MESH)
-			do_lasso_select_mesh(vc, mcords, moves, select);
+		do_lasso_select_mesh(vc, mcords, moves, select);
 		else if(vc->obedit->type==OB_CURVE || vc->obedit->type==OB_SURF) 
-			do_lasso_select_curve(vc, mcords, moves, select);
-		else if(vc->obedit->type==OB_LATTICE) 
-			do_lasso_select_lattice(vc, mcords, moves, select);
-		else if(vc->obedit->type==OB_ARMATURE)
-			do_lasso_select_armature(vc, mcords, moves, select);
+		do_lasso_select_curve(vc, mcords, moves, select);
+	else if(vc->obedit->type==OB_LATTICE) 
+		do_lasso_select_lattice(vc, mcords, moves, select);
+	else if(vc->obedit->type==OB_ARMATURE)
+		do_lasso_select_armature(vc, mcords, moves, select);
 	
 		WM_event_add_notifier(C, NC_GEOM|ND_SELECT, vc->obedit->data);
 	}
