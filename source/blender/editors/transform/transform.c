/*
 * ***** BEGIN GPL LICENSE BLOCK *****
 *
 * This program is free software; you can redistribute it and/or
 * modify it under the terms of the GNU General Public License
 * as published by the Free Software Foundation; either version 2
 * of the License, or (at your option) any later version.
 *
 * This program is distributed in the hope that it will be useful,
 * but WITHOUT ANY WARRANTY; without even the implied warranty of
 * MERCHANTABILITY or FITNESS FOR A PARTICULAR PURPOSE.  See the
 * GNU General Public License for more details.
 *
 * You should have received a copy of the GNU General Public License
 * along with this program; if not, write to the Free Software Foundation,
 * Inc., 51 Franklin Street, Fifth Floor, Boston, MA 02110-1301, USA.
 *
 * The Original Code is Copyright (C) 2001-2002 by NaN Holding BV.
 * All rights reserved.
 *
 * The Original Code is: all of this file.
 *
 * Contributor(s): none yet.
 *
 * ***** END GPL LICENSE BLOCK *****
 */

/** \file blender/editors/transform/transform.c
 *  \ingroup edtransform
 */


#include <stdlib.h>
#include <stdio.h>
#include <string.h>
#include <math.h>
#include <float.h>

#ifndef WIN32
#include <unistd.h>
#else
#include <io.h>
#endif

#include "MEM_guardedalloc.h"

#include "DNA_anim_types.h"
#include "DNA_armature_types.h"
#include "DNA_constraint_types.h"
#include "DNA_meshdata_types.h"
#include "DNA_scene_types.h"		/* PET modes			*/

#include "RNA_access.h"

#include "BIF_gl.h"
#include "BIF_glutil.h"

#include "BKE_nla.h"
#include "BKE_bmesh.h"
#include "BKE_context.h"
#include "BKE_constraint.h"
#include "BKE_global.h"
#include "BKE_particle.h"
#include "BKE_pointcache.h"
#include "BKE_unit.h"

#include "ED_image.h"
#include "ED_keyframing.h"
#include "ED_screen.h"
#include "ED_space_api.h"
#include "ED_markers.h"
#include "ED_view3d.h"
#include "ED_mesh.h"

#include "UI_view2d.h"
#include "WM_types.h"
#include "WM_api.h"

#include "BLI_math.h"
#include "BLI_blenlib.h"
#include "BLI_utildefines.h"
#include "BLI_editVert.h"
#include "BLI_ghash.h"
#include "BLI_linklist.h"
#include "BLI_smallhash.h"
#include "BLI_array.h"

#include "UI_resources.h"

//#include "blendef.h"
//
//#include "mydevice.h"

#include "transform.h"

#include <stdio.h>

void drawTransformApply(const struct bContext *C, struct ARegion *ar, void *arg);
int doEdgeSlide(TransInfo *t, float perc);

/* ************************** SPACE DEPENDANT CODE **************************** */

void setTransformViewMatrices(TransInfo *t)
{
	if(t->spacetype==SPACE_VIEW3D && t->ar && t->ar->regiontype == RGN_TYPE_WINDOW) {
		RegionView3D *rv3d = t->ar->regiondata;

		copy_m4_m4(t->viewmat, rv3d->viewmat);
		copy_m4_m4(t->viewinv, rv3d->viewinv);
		copy_m4_m4(t->persmat, rv3d->persmat);
		copy_m4_m4(t->persinv, rv3d->persinv);
		t->persp = rv3d->persp;
	}
	else {
		unit_m4(t->viewmat);
		unit_m4(t->viewinv);
		unit_m4(t->persmat);
		unit_m4(t->persinv);
		t->persp = RV3D_ORTHO;
	}

	calculateCenter2D(t);
}

static void convertViewVec2D(View2D *v2d, float *vec, int dx, int dy)
{
	float divx, divy;
	
	divx= v2d->mask.xmax - v2d->mask.xmin;
	divy= v2d->mask.ymax - v2d->mask.ymin;

	vec[0]= (v2d->cur.xmax - v2d->cur.xmin) * dx / divx;
	vec[1]= (v2d->cur.ymax - v2d->cur.ymin) * dy / divy;
	vec[2]= 0.0f;
}

void convertViewVec(TransInfo *t, float *vec, int dx, int dy)
{
	if(t->spacetype==SPACE_VIEW3D) {
		if(t->ar->regiontype == RGN_TYPE_WINDOW) {
			float mval_f[2];
			mval_f[0]= dx;
			mval_f[1]= dy;
			ED_view3d_win_to_delta(t->ar, mval_f, vec);
		}
	}
	else if(t->spacetype==SPACE_IMAGE) {
		float aspx, aspy;

		convertViewVec2D(t->view, vec, dx, dy);

		ED_space_image_uv_aspect(t->sa->spacedata.first, &aspx, &aspy);
		vec[0]*= aspx;
		vec[1]*= aspy;
	}
	else if(ELEM(t->spacetype, SPACE_IPO, SPACE_NLA)) {
		convertViewVec2D(t->view, vec, dx, dy);
	}
	else if(ELEM(t->spacetype, SPACE_NODE, SPACE_SEQ)) {
		convertViewVec2D(&t->ar->v2d, vec, dx, dy);
	}
}

void projectIntView(TransInfo *t, float *vec, int *adr)
{
	if (t->spacetype==SPACE_VIEW3D) {
		if(t->ar->regiontype == RGN_TYPE_WINDOW)
			project_int_noclip(t->ar, vec, adr);
	}
	else if(t->spacetype==SPACE_IMAGE) {
		float aspx, aspy, v[2];

		ED_space_image_uv_aspect(t->sa->spacedata.first, &aspx, &aspy);
		v[0]= vec[0]/aspx;
		v[1]= vec[1]/aspy;

		UI_view2d_to_region_no_clip(t->view, v[0], v[1], adr, adr+1);
	}
	else if(t->spacetype == SPACE_ACTION) {
		int out[2] = {0, 0};
#if 0
		SpaceAction *sact = t->sa->spacedata.first;

		if (sact->flag & SACTION_DRAWTIME) {
			//vec[0] = vec[0]/((t->scene->r.frs_sec / t->scene->r.frs_sec_base));
			/* same as below */
			UI_view2d_to_region_no_clip((View2D *)t->view, vec[0], vec[1], out, out+1);
		} 
		else
#endif
		{
			UI_view2d_to_region_no_clip((View2D *)t->view, vec[0], vec[1], out, out+1);
		}

		adr[0]= out[0];
		adr[1]= out[1];
	}
	else if(ELEM(t->spacetype, SPACE_IPO, SPACE_NLA)) {
		int out[2] = {0, 0};

		UI_view2d_to_region_no_clip((View2D *)t->view, vec[0], vec[1], out, out+1);
		adr[0]= out[0];
		adr[1]= out[1];
	}
	else if(t->spacetype==SPACE_SEQ) { /* XXX not tested yet, but should work */
		int out[2] = {0, 0};

		UI_view2d_to_region_no_clip((View2D *)t->view, vec[0], vec[1], out, out+1);
		adr[0]= out[0];
		adr[1]= out[1];
	}
}

void projectFloatView(TransInfo *t, float *vec, float *adr)
{
	if (t->spacetype==SPACE_VIEW3D) {
		if(t->ar->regiontype == RGN_TYPE_WINDOW)
			project_float_noclip(t->ar, vec, adr);
	}
	else if(t->spacetype==SPACE_IMAGE) {
		int a[2];

		projectIntView(t, vec, a);
		adr[0]= a[0];
		adr[1]= a[1];
	}
	else if(ELEM(t->spacetype, SPACE_IPO, SPACE_NLA)) {
		int a[2];

		projectIntView(t, vec, a);
		adr[0]= a[0];
		adr[1]= a[1];
	}
}

void applyAspectRatio(TransInfo *t, float *vec)
{
	if ((t->spacetype==SPACE_IMAGE) && (t->mode==TFM_TRANSLATION)) {
		SpaceImage *sima= t->sa->spacedata.first;
		float aspx, aspy;

		if((sima->flag & SI_COORDFLOATS)==0) {
			int width, height;
			ED_space_image_size(sima, &width, &height);

			vec[0] *= width;
			vec[1] *= height;
		}

		ED_space_image_uv_aspect(sima, &aspx, &aspy);
		vec[0] /= aspx;
		vec[1] /= aspy;
	}
}

void removeAspectRatio(TransInfo *t, float *vec)
{
	if ((t->spacetype==SPACE_IMAGE) && (t->mode==TFM_TRANSLATION)) {
		SpaceImage *sima= t->sa->spacedata.first;
		float aspx, aspy;

		if((sima->flag & SI_COORDFLOATS)==0) {
			int width, height;
			ED_space_image_size(sima, &width, &height);

			vec[0] /= width;
			vec[1] /= height;
		}

		ED_space_image_uv_aspect(sima, &aspx, &aspy);
		vec[0] *= aspx;
		vec[1] *= aspy;
	}
}

static void viewRedrawForce(const bContext *C, TransInfo *t)
{
	if (t->spacetype == SPACE_VIEW3D)
	{
		/* Do we need more refined tags? */
		if(t->flag & T_POSE)
			WM_event_add_notifier(C, NC_OBJECT|ND_POSE, NULL);
		else
			WM_event_add_notifier(C, NC_OBJECT|ND_TRANSFORM, NULL);
		
		/* for realtime animation record - send notifiers recognised by animation editors */
		// XXX: is this notifier a lame duck?
		if ((t->animtimer) && IS_AUTOKEY_ON(t->scene))
			WM_event_add_notifier(C, NC_OBJECT|ND_KEYS, NULL);
		
	}
	else if (t->spacetype == SPACE_ACTION) {
		//SpaceAction *saction= (SpaceAction *)t->sa->spacedata.first;
		WM_event_add_notifier(C, NC_ANIMATION|ND_KEYFRAME|NA_EDITED, NULL);
	}
	else if (t->spacetype == SPACE_IPO) {
		//SpaceIpo *sipo= (SpaceIpo *)t->sa->spacedata.first;
		WM_event_add_notifier(C, NC_ANIMATION|ND_KEYFRAME|NA_EDITED, NULL);
	}
	else if (t->spacetype == SPACE_NLA) {
		WM_event_add_notifier(C, NC_ANIMATION|ND_NLA|NA_EDITED, NULL);
	}
	else if(t->spacetype == SPACE_NODE)
	{
		//ED_area_tag_redraw(t->sa);
		WM_event_add_notifier(C, NC_SPACE|ND_SPACE_NODE_VIEW, NULL);
	}
	else if(t->spacetype == SPACE_SEQ)
	{
		WM_event_add_notifier(C, NC_SCENE|ND_SEQUENCER, NULL);
	}
	else if (t->spacetype==SPACE_IMAGE) {
		// XXX how to deal with lock?
		SpaceImage *sima= (SpaceImage*)t->sa->spacedata.first;
		if(sima->lock) WM_event_add_notifier(C, NC_GEOM|ND_DATA, t->obedit->data);
		else ED_area_tag_redraw(t->sa);
	}
}

static void viewRedrawPost(bContext *C, TransInfo *t)
{
	ED_area_headerprint(t->sa, NULL);
	
	if(t->spacetype == SPACE_VIEW3D) {
		/* if autokeying is enabled, send notifiers that keyframes were added */
		if (IS_AUTOKEY_ON(t->scene))
			WM_main_add_notifier(NC_ANIMATION|ND_KEYFRAME|NA_EDITED, NULL);
		
		/* XXX temp, first hack to get auto-render in compositor work (ton) */
		WM_event_add_notifier(C, NC_SCENE|ND_TRANSFORM_DONE, CTX_data_scene(C));

	}
	
#if 0 // TRANSFORM_FIX_ME
	if(t->spacetype==SPACE_VIEW3D) {
		allqueue(REDRAWBUTSOBJECT, 0);
		allqueue(REDRAWVIEW3D, 0);
	}
	else if(t->spacetype==SPACE_IMAGE) {
		allqueue(REDRAWIMAGE, 0);
		allqueue(REDRAWVIEW3D, 0);
	}
	else if(ELEM3(t->spacetype, SPACE_ACTION, SPACE_NLA, SPACE_IPO)) {
		allqueue(REDRAWVIEW3D, 0);
		allqueue(REDRAWACTION, 0);
		allqueue(REDRAWNLA, 0);
		allqueue(REDRAWIPO, 0);
		allqueue(REDRAWTIME, 0);
		allqueue(REDRAWBUTSOBJECT, 0);
	}

	scrarea_queue_headredraw(curarea);
#endif
}

/* ************************** TRANSFORMATIONS **************************** */

void BIF_selectOrientation(void) {
#if 0 // TRANSFORM_FIX_ME
	short val;
	char *str_menu = BIF_menustringTransformOrientation("Orientation");
	val= pupmenu(str_menu);
	MEM_freeN(str_menu);

	if(val >= 0) {
		G.vd->twmode = val;
	}
#endif
}

static void view_editmove(unsigned short UNUSED(event))
{
#if 0 // TRANSFORM_FIX_ME
	int refresh = 0;
	/* Regular:   Zoom in */
	/* Shift:     Scroll up */
	/* Ctrl:      Scroll right */
	/* Alt-Shift: Rotate up */
	/* Alt-Ctrl:  Rotate right */

	/* only work in 3D window for now
	 * In the end, will have to send to event to a 2D window handler instead
	 */
	if (Trans.flag & T_2D_EDIT)
		return;

	switch(event) {
		case WHEELUPMOUSE:

			if( G.qual & LR_SHIFTKEY ) {
				if( G.qual & LR_ALTKEY ) {
					G.qual &= ~LR_SHIFTKEY;
					persptoetsen(PAD2);
					G.qual |= LR_SHIFTKEY;
				} else {
					persptoetsen(PAD2);
				}
			} else if( G.qual & LR_CTRLKEY ) {
				if( G.qual & LR_ALTKEY ) {
					G.qual &= ~LR_CTRLKEY;
					persptoetsen(PAD4);
					G.qual |= LR_CTRLKEY;
				} else {
					persptoetsen(PAD4);
				}
			} else if(U.uiflag & USER_WHEELZOOMDIR)
				persptoetsen(PADMINUS);
			else
				persptoetsen(PADPLUSKEY);

			refresh = 1;
			break;
		case WHEELDOWNMOUSE:
			if( G.qual & LR_SHIFTKEY ) {
				if( G.qual & LR_ALTKEY ) {
					G.qual &= ~LR_SHIFTKEY;
					persptoetsen(PAD8);
					G.qual |= LR_SHIFTKEY;
				} else {
					persptoetsen(PAD8);
				}
			} else if( G.qual & LR_CTRLKEY ) {
				if( G.qual & LR_ALTKEY ) {
					G.qual &= ~LR_CTRLKEY;
					persptoetsen(PAD6);
					G.qual |= LR_CTRLKEY;
				} else {
					persptoetsen(PAD6);
				}
			} else if(U.uiflag & USER_WHEELZOOMDIR)
				persptoetsen(PADPLUSKEY);
			else
				persptoetsen(PADMINUS);

			refresh = 1;
			break;
	}

	if (refresh)
		setTransformViewMatrices(&Trans);
#endif
}

/* ************************************************* */

/* NOTE: these defines are saved in keymap files, do not change values but just add new ones */
#define TFM_MODAL_CANCEL		1
#define TFM_MODAL_CONFIRM		2
#define TFM_MODAL_TRANSLATE		3
#define TFM_MODAL_ROTATE		4
#define TFM_MODAL_RESIZE		5
#define TFM_MODAL_SNAP_INV_ON	6
#define TFM_MODAL_SNAP_INV_OFF	7
#define TFM_MODAL_SNAP_TOGGLE	8
#define TFM_MODAL_AXIS_X		9
#define TFM_MODAL_AXIS_Y		10
#define TFM_MODAL_AXIS_Z		11
#define TFM_MODAL_PLANE_X		12
#define TFM_MODAL_PLANE_Y		13
#define TFM_MODAL_PLANE_Z		14
#define TFM_MODAL_CONS_OFF		15
#define TFM_MODAL_ADD_SNAP		16
#define TFM_MODAL_REMOVE_SNAP	17
/*	18 and 19 used by numinput, defined in transform.h
 * */
#define TFM_MODAL_PROPSIZE_UP	20
#define TFM_MODAL_PROPSIZE_DOWN	21
#define TFM_MODAL_AUTOIK_LEN_INC 22
#define TFM_MODAL_AUTOIK_LEN_DEC 23

/* called in transform_ops.c, on each regeneration of keymaps */
wmKeyMap* transform_modal_keymap(wmKeyConfig *keyconf)
{
	static EnumPropertyItem modal_items[] = {
	{TFM_MODAL_CANCEL, "CANCEL", 0, "Cancel", ""},
	{TFM_MODAL_CONFIRM, "CONFIRM", 0, "Confirm", ""},
	{TFM_MODAL_TRANSLATE, "TRANSLATE", 0, "Translate", ""},
	{TFM_MODAL_ROTATE, "ROTATE", 0, "Rotate", ""},
	{TFM_MODAL_RESIZE, "RESIZE", 0, "Resize", ""},
	{TFM_MODAL_SNAP_INV_ON, "SNAP_INV_ON", 0, "Invert Snap On", ""},
	{TFM_MODAL_SNAP_INV_OFF, "SNAP_INV_OFF", 0, "Invert Snap Off", ""},
	{TFM_MODAL_SNAP_TOGGLE, "SNAP_TOGGLE", 0, "Snap Toggle", ""},
	{TFM_MODAL_AXIS_X, "AXIS_X", 0, "Orientation X axis", ""},
	{TFM_MODAL_AXIS_Y, "AXIS_Y", 0, "Orientation Y axis", ""},
	{TFM_MODAL_AXIS_Z, "AXIS_Z", 0, "Orientation Z axis", ""},
	{TFM_MODAL_PLANE_X, "PLANE_X", 0, "Orientation X plane", ""},
	{TFM_MODAL_PLANE_Y, "PLANE_Y", 0, "Orientation Y plane", ""},
	{TFM_MODAL_PLANE_Z, "PLANE_Z", 0, "Orientation Z plane", ""},
	{TFM_MODAL_CONS_OFF, "CONS_OFF", 0, "Remove Constraints", ""},
	{TFM_MODAL_ADD_SNAP, "ADD_SNAP", 0, "Add Snap Point", ""},
	{TFM_MODAL_REMOVE_SNAP, "REMOVE_SNAP", 0, "Remove Last Snap Point", ""},
	{NUM_MODAL_INCREMENT_UP, "INCREMENT_UP", 0, "Numinput Increment Up", ""},
	{NUM_MODAL_INCREMENT_DOWN, "INCREMENT_DOWN", 0, "Numinput Increment Down", ""},
	{TFM_MODAL_PROPSIZE_UP, "PROPORTIONAL_SIZE_UP", 0, "Increase Proportional Influence", ""},
	{TFM_MODAL_PROPSIZE_DOWN, "PROPORTIONAL_SIZE_DOWN", 0, "Decrease Poportional Influence", ""},
	{TFM_MODAL_AUTOIK_LEN_INC, "AUTOIK_CHAIN_LEN_UP", 0, "Increase Max AutoIK Chain Length", ""},
	{TFM_MODAL_AUTOIK_LEN_DEC, "AUTOIK_CHAIN_LEN_DOWN", 0, "Decrease Max AutoIK Chain Length", ""},
	{0, NULL, 0, NULL, NULL}};
	
	wmKeyMap *keymap= WM_modalkeymap_get(keyconf, "Transform Modal Map");
	
	/* this function is called for each spacetype, only needs to add map once */
	if(keymap) return NULL;
	
	keymap= WM_modalkeymap_add(keyconf, "Transform Modal Map", modal_items);
	
	/* items for modal map */
	WM_modalkeymap_add_item(keymap, ESCKEY,    KM_PRESS, KM_ANY, 0, TFM_MODAL_CANCEL);
	WM_modalkeymap_add_item(keymap, LEFTMOUSE, KM_PRESS, KM_ANY, 0, TFM_MODAL_CONFIRM);
	WM_modalkeymap_add_item(keymap, RETKEY, KM_PRESS, KM_ANY, 0, TFM_MODAL_CONFIRM);
	WM_modalkeymap_add_item(keymap, PADENTER, KM_PRESS, KM_ANY, 0, TFM_MODAL_CONFIRM);

	WM_modalkeymap_add_item(keymap, GKEY, KM_PRESS, 0, 0, TFM_MODAL_TRANSLATE);
	WM_modalkeymap_add_item(keymap, RKEY, KM_PRESS, 0, 0, TFM_MODAL_ROTATE);
	WM_modalkeymap_add_item(keymap, SKEY, KM_PRESS, 0, 0, TFM_MODAL_RESIZE);
	
	WM_modalkeymap_add_item(keymap, TABKEY, KM_PRESS, KM_SHIFT, 0, TFM_MODAL_SNAP_TOGGLE);

	WM_modalkeymap_add_item(keymap, LEFTCTRLKEY, KM_PRESS, KM_ANY, 0, TFM_MODAL_SNAP_INV_ON);
	WM_modalkeymap_add_item(keymap, LEFTCTRLKEY, KM_RELEASE, KM_ANY, 0, TFM_MODAL_SNAP_INV_OFF);

	WM_modalkeymap_add_item(keymap, RIGHTCTRLKEY, KM_PRESS, KM_ANY, 0, TFM_MODAL_SNAP_INV_ON);
	WM_modalkeymap_add_item(keymap, RIGHTCTRLKEY, KM_RELEASE, KM_ANY, 0, TFM_MODAL_SNAP_INV_OFF);
	
	WM_modalkeymap_add_item(keymap, AKEY, KM_PRESS, 0, 0, TFM_MODAL_ADD_SNAP);
	WM_modalkeymap_add_item(keymap, AKEY, KM_PRESS, KM_ALT, 0, TFM_MODAL_REMOVE_SNAP);

	WM_modalkeymap_add_item(keymap, PAGEUPKEY, KM_PRESS, 0, 0, TFM_MODAL_PROPSIZE_UP);
	WM_modalkeymap_add_item(keymap, PAGEDOWNKEY, KM_PRESS, 0, 0, TFM_MODAL_PROPSIZE_DOWN);
	WM_modalkeymap_add_item(keymap, WHEELDOWNMOUSE, KM_PRESS, 0, 0, TFM_MODAL_PROPSIZE_UP);
	WM_modalkeymap_add_item(keymap, WHEELUPMOUSE, KM_PRESS, 0, 0, TFM_MODAL_PROPSIZE_DOWN);
	
	WM_modalkeymap_add_item(keymap, PAGEUPKEY, KM_PRESS, KM_SHIFT, 0, TFM_MODAL_AUTOIK_LEN_INC);
	WM_modalkeymap_add_item(keymap, PAGEDOWNKEY, KM_PRESS, KM_SHIFT, 0, TFM_MODAL_AUTOIK_LEN_DEC);
	WM_modalkeymap_add_item(keymap, WHEELDOWNMOUSE, KM_PRESS, KM_SHIFT, 0, TFM_MODAL_AUTOIK_LEN_INC);
	WM_modalkeymap_add_item(keymap, WHEELUPMOUSE, KM_PRESS, KM_SHIFT, 0, TFM_MODAL_AUTOIK_LEN_DEC);
	
	return keymap;
}


int transformEvent(TransInfo *t, wmEvent *event)
{
	float mati[3][3]= MAT3_UNITY;
	char cmode = constraintModeToChar(t);
	int handled = 1;

	t->redraw |= handleMouseInput(t, &t->mouse, event);

	if (event->type == MOUSEMOVE)
	{
		if (t->modifiers & MOD_CONSTRAINT_SELECT)
			t->con.mode |= CON_SELECT;

		copy_v2_v2_int(t->mval, event->mval);

		// t->redraw |= TREDRAW_SOFT; /* Use this for soft redraw. Might cause flicker in object mode */
		t->redraw |= TREDRAW_HARD;


		if (t->state == TRANS_STARTING) {
			t->state = TRANS_RUNNING;
		}

		applyMouseInput(t, &t->mouse, t->mval, t->values);
	}

	/* handle modal keymap first */
	if (event->type == EVT_MODAL_MAP) {
		switch (event->val) {
			case TFM_MODAL_CANCEL:
				t->state = TRANS_CANCEL;
				break;
			case TFM_MODAL_CONFIRM:
				t->state = TRANS_CONFIRM;
				break;
			case TFM_MODAL_TRANSLATE:
				/* only switch when... */
				if( ELEM3(t->mode, TFM_ROTATION, TFM_RESIZE, TFM_TRACKBALL) ) {
					resetTransRestrictions(t);
					restoreTransObjects(t);
					initTranslation(t);
					initSnapping(t, NULL); // need to reinit after mode change
					t->redraw |= TREDRAW_HARD;
				}
				break;
			case TFM_MODAL_ROTATE:
				/* only switch when... */
				if(!(t->options & CTX_TEXTURE)) {
					if( ELEM4(t->mode, TFM_ROTATION, TFM_RESIZE, TFM_TRACKBALL, TFM_TRANSLATION) ) {
						
						resetTransRestrictions(t);
						
						if (t->mode == TFM_ROTATION) {
							restoreTransObjects(t);
							initTrackball(t);
						}
						else {
							restoreTransObjects(t);
							initRotation(t);
						}
						initSnapping(t, NULL); // need to reinit after mode change
						t->redraw |= TREDRAW_HARD;
					}
				}
				break;
			case TFM_MODAL_RESIZE:
				/* only switch when... */
				if( ELEM3(t->mode, TFM_ROTATION, TFM_TRANSLATION, TFM_TRACKBALL) ) {
					resetTransRestrictions(t);
					restoreTransObjects(t);
					initResize(t);
					initSnapping(t, NULL); // need to reinit after mode change
					t->redraw |= TREDRAW_HARD;
				}
				break;
				
			case TFM_MODAL_SNAP_INV_ON:
				t->modifiers |= MOD_SNAP_INVERT;
				t->redraw |= TREDRAW_HARD;
				break;
			case TFM_MODAL_SNAP_INV_OFF:
				t->modifiers &= ~MOD_SNAP_INVERT;
				t->redraw |= TREDRAW_HARD;
				break;
			case TFM_MODAL_SNAP_TOGGLE:
				t->modifiers ^= MOD_SNAP;
				t->redraw |= TREDRAW_HARD;
				break;
			case TFM_MODAL_AXIS_X:
				if ((t->flag & T_NO_CONSTRAINT)==0) {
					if (cmode == 'X') {
						stopConstraint(t);
					}
					else {
						if (t->flag & T_2D_EDIT) {
							setUserConstraint(t, V3D_MANIP_GLOBAL, (CON_AXIS0), "along X");
						}
						else {
							setUserConstraint(t, t->current_orientation, (CON_AXIS0), "along %s X");
						}
					}
					t->redraw |= TREDRAW_HARD;
				}
				break;
			case TFM_MODAL_AXIS_Y:
				if ((t->flag & T_NO_CONSTRAINT)==0) {
					if (cmode == 'Y') {
						stopConstraint(t);
					}
					else {
						if (t->flag & T_2D_EDIT) {
							setUserConstraint(t, V3D_MANIP_GLOBAL, (CON_AXIS1), "along Y");
						}
						else {
							setUserConstraint(t, t->current_orientation, (CON_AXIS1), "along %s Y");
						}
					}
					t->redraw |= TREDRAW_HARD;
				}
				break;
			case TFM_MODAL_AXIS_Z:
				if ((t->flag & (T_NO_CONSTRAINT|T_2D_EDIT))== 0) {
					if (cmode == 'Z') {
						stopConstraint(t);
					}
					else {
						setUserConstraint(t, t->current_orientation, (CON_AXIS2), "along %s Z");
					}
					t->redraw |= TREDRAW_HARD;
				}
				break;
			case TFM_MODAL_PLANE_X:
				if ((t->flag & (T_NO_CONSTRAINT|T_2D_EDIT))== 0) {
					if (cmode == 'X') {
						stopConstraint(t);
					}
					else {
						setUserConstraint(t, t->current_orientation, (CON_AXIS1|CON_AXIS2), "locking %s X");
					}
					t->redraw |= TREDRAW_HARD;
				}
				break;
			case TFM_MODAL_PLANE_Y:
				if ((t->flag & (T_NO_CONSTRAINT|T_2D_EDIT))== 0) {
					if (cmode == 'Y') {
						stopConstraint(t);
					}
					else {
						setUserConstraint(t, t->current_orientation, (CON_AXIS0|CON_AXIS2), "locking %s Y");
					}
					t->redraw |= TREDRAW_HARD;
				}
				break;
			case TFM_MODAL_PLANE_Z:
				if ((t->flag & (T_NO_CONSTRAINT|T_2D_EDIT))== 0) {
					if (cmode == 'Z') {
						stopConstraint(t);
					}
					else {
						setUserConstraint(t, t->current_orientation, (CON_AXIS0|CON_AXIS1), "locking %s Z");
					}
					t->redraw |= TREDRAW_HARD;
				}
				break;
			case TFM_MODAL_CONS_OFF:
				if ((t->flag & T_NO_CONSTRAINT)==0) {
					stopConstraint(t);
					t->redraw |= TREDRAW_HARD;
				}
				break;
			case TFM_MODAL_ADD_SNAP:
				addSnapPoint(t);
				t->redraw |= TREDRAW_HARD;
				break;
			case TFM_MODAL_REMOVE_SNAP:
				removeSnapPoint(t);
				t->redraw |= TREDRAW_HARD;
				break;
			case TFM_MODAL_PROPSIZE_UP:
				if(t->flag & T_PROP_EDIT) {
					t->prop_size*= 1.1f;
					if(t->spacetype==SPACE_VIEW3D && t->persp != RV3D_ORTHO)
						t->prop_size= MIN2(t->prop_size, ((View3D *)t->view)->far);
					calculatePropRatio(t);
				}
				t->redraw |= TREDRAW_HARD;
				break;
			case TFM_MODAL_PROPSIZE_DOWN:
				if (t->flag & T_PROP_EDIT) {
					t->prop_size*= 0.90909090f;
					calculatePropRatio(t);
				}
				t->redraw |= TREDRAW_HARD;
				break;
			case TFM_MODAL_AUTOIK_LEN_INC:
				if (t->flag & T_AUTOIK)
					transform_autoik_update(t, 1);
				t->redraw |= TREDRAW_HARD;
				break;
			case TFM_MODAL_AUTOIK_LEN_DEC:
				if (t->flag & T_AUTOIK) 
					transform_autoik_update(t, -1);
				t->redraw |= TREDRAW_HARD;
				break;
			default:
				handled = 0;
				break;
		}

		// Modal numinput events
		t->redraw |= handleNumInput(&(t->num), event);
	}
	/* else do non-mapped events */
	else if (event->val==KM_PRESS) {
		switch (event->type){
		case RIGHTMOUSE:
			t->state = TRANS_CANCEL;
			break;
		/* enforce redraw of transform when modifiers are used */
		case LEFTSHIFTKEY:
		case RIGHTSHIFTKEY:
			t->modifiers |= MOD_CONSTRAINT_PLANE;
			t->redraw |= TREDRAW_HARD;
			break;

		case SPACEKEY:
			if ((t->spacetype==SPACE_VIEW3D) && event->alt) {
#if 0 // TRANSFORM_FIX_ME
				int mval[2];

				getmouseco_sc(mval);
				BIF_selectOrientation();
				calc_manipulator_stats(curarea);
				copy_m3_m4(t->spacemtx, G.vd->twmat);
				warp_pointer(mval[0], mval[1]);
#endif
			}
			else {
				t->state = TRANS_CONFIRM;
			}
			break;

		case MIDDLEMOUSE:
			if ((t->flag & T_NO_CONSTRAINT)==0) {
				/* exception for switching to dolly, or trackball, in camera view */
				if (t->flag & T_CAMERA) {
					if (t->mode==TFM_TRANSLATION)
						setLocalConstraint(t, (CON_AXIS2), "along local Z");
					else if (t->mode==TFM_ROTATION) {
						restoreTransObjects(t);
						initTrackball(t);
					}
				}
				else {
					t->modifiers |= MOD_CONSTRAINT_SELECT;
					if (t->con.mode & CON_APPLY) {
						stopConstraint(t);
					}
					else {
						if (event->shift) {
							initSelectConstraint(t, t->spacemtx);
						}
						else {
							/* bit hackish... but it prevents mmb select to print the orientation from menu */
							strcpy(t->spacename, "global");
							initSelectConstraint(t, mati);
						}
						postSelectConstraint(t);
					}
				}
				t->redraw |= TREDRAW_HARD;
			}
			break;
		case ESCKEY:
			t->state = TRANS_CANCEL;
			break;
		case PADENTER:
		case RETKEY:
			t->state = TRANS_CONFIRM;
			break;
		case GKEY:
			/* only switch when... */
			if( ELEM3(t->mode, TFM_ROTATION, TFM_RESIZE, TFM_TRACKBALL) ) {
				resetTransRestrictions(t);
				restoreTransObjects(t);
				initTranslation(t);
				initSnapping(t, NULL); // need to reinit after mode change
				t->redraw |= TREDRAW_HARD;
			}
			break;
		case SKEY:
			/* only switch when... */
			if( ELEM3(t->mode, TFM_ROTATION, TFM_TRANSLATION, TFM_TRACKBALL) ) {
				resetTransRestrictions(t);
				restoreTransObjects(t);
				initResize(t);
				initSnapping(t, NULL); // need to reinit after mode change
				t->redraw |= TREDRAW_HARD;
			}
			break;
		case RKEY:
			/* only switch when... */
			if(!(t->options & CTX_TEXTURE)) {
				if( ELEM4(t->mode, TFM_ROTATION, TFM_RESIZE, TFM_TRACKBALL, TFM_TRANSLATION) ) {

					resetTransRestrictions(t);

					if (t->mode == TFM_ROTATION) {
						restoreTransObjects(t);
						initTrackball(t);
					}
					else {
						restoreTransObjects(t);
						initRotation(t);
					}
					initSnapping(t, NULL); // need to reinit after mode change
					t->redraw |= TREDRAW_HARD;
				}
			}
			break;
		case CKEY:
			if (event->alt) {
				t->flag ^= T_PROP_CONNECTED;
				sort_trans_data_dist(t);
				calculatePropRatio(t);
				t->redraw= 1;
			}
			else {
				stopConstraint(t);
				t->redraw |= TREDRAW_HARD;
			}
			break;
		case XKEY:
			if ((t->flag & T_NO_CONSTRAINT)==0) {
				if (t->flag & T_2D_EDIT) {
					if (cmode == 'X') {
						stopConstraint(t);
					} else {
						setUserConstraint(t, V3D_MANIP_GLOBAL, (CON_AXIS0), "along X");
					}
				} else {
					if (cmode == 'X') {
						if (t->con.orientation != V3D_MANIP_GLOBAL) {
							stopConstraint(t);
						} else {
							short orientation = t->current_orientation != V3D_MANIP_GLOBAL ? t->current_orientation : V3D_MANIP_LOCAL;
							if ((t->modifiers & MOD_CONSTRAINT_PLANE) == 0)
								setUserConstraint(t, orientation, (CON_AXIS0), "along %s X");
							else if (t->modifiers & MOD_CONSTRAINT_PLANE)
								setUserConstraint(t, orientation, (CON_AXIS1|CON_AXIS2), "locking %s X");
						}
					} else {
						if ((t->modifiers & MOD_CONSTRAINT_PLANE) == 0)
							setUserConstraint(t, V3D_MANIP_GLOBAL, (CON_AXIS0), "along %s X");
						else if (t->modifiers & MOD_CONSTRAINT_PLANE)
							setUserConstraint(t, V3D_MANIP_GLOBAL, (CON_AXIS1|CON_AXIS2), "locking %s X");
					}
				}
				t->redraw |= TREDRAW_HARD;
			}
			break;
		case YKEY:
			if ((t->flag & T_NO_CONSTRAINT)==0) {
				if (t->flag & T_2D_EDIT) {
					if (cmode == 'Y') {
						stopConstraint(t);
					} else {
						setUserConstraint(t, V3D_MANIP_GLOBAL, (CON_AXIS1), "along Y");
					}
				} else {
					if (cmode == 'Y') {
						if (t->con.orientation != V3D_MANIP_GLOBAL) {
							stopConstraint(t);
						} else {
							short orientation = t->current_orientation != V3D_MANIP_GLOBAL ? t->current_orientation : V3D_MANIP_LOCAL;
							if ((t->modifiers & MOD_CONSTRAINT_PLANE) == 0)
								setUserConstraint(t, orientation, (CON_AXIS1), "along %s Y");
							else if (t->modifiers & MOD_CONSTRAINT_PLANE)
								setUserConstraint(t, orientation, (CON_AXIS0|CON_AXIS2), "locking %s Y");
						}
					} else {
						if ((t->modifiers & MOD_CONSTRAINT_PLANE) == 0)
							setUserConstraint(t, V3D_MANIP_GLOBAL, (CON_AXIS1), "along %s Y");
						else if (t->modifiers & MOD_CONSTRAINT_PLANE)
							setUserConstraint(t, V3D_MANIP_GLOBAL, (CON_AXIS0|CON_AXIS2), "locking %s Y");
					}
				}
				t->redraw |= TREDRAW_HARD;
			}
			break;
		case ZKEY:
			if ((t->flag & (T_NO_CONSTRAINT|T_2D_EDIT))==0) {
				if (cmode == 'Z') {
					if (t->con.orientation != V3D_MANIP_GLOBAL) {
						stopConstraint(t);
					} else {
						short orientation = t->current_orientation != V3D_MANIP_GLOBAL ? t->current_orientation : V3D_MANIP_LOCAL;
						if ((t->modifiers & MOD_CONSTRAINT_PLANE) == 0)
							setUserConstraint(t, orientation, (CON_AXIS2), "along %s Z");
						else if (t->modifiers & MOD_CONSTRAINT_PLANE)
							setUserConstraint(t, orientation, (CON_AXIS0|CON_AXIS1), "locking %s Z");
					}
				} else {
					if ((t->modifiers & MOD_CONSTRAINT_PLANE) == 0)
						setUserConstraint(t, V3D_MANIP_GLOBAL, (CON_AXIS2), "along %s Z");
					else if (t->modifiers & MOD_CONSTRAINT_PLANE)
						setUserConstraint(t, V3D_MANIP_GLOBAL, (CON_AXIS0|CON_AXIS1), "locking %s Z");
				}
				t->redraw |= TREDRAW_HARD;
			}
			break;
		case OKEY:
			if (t->flag & T_PROP_EDIT && event->shift) {
				t->prop_mode = (t->prop_mode + 1) % PROP_MODE_MAX;
				calculatePropRatio(t);
				t->redraw |= TREDRAW_HARD;
			}
			break;
		case PADPLUSKEY:
			if(event->alt && t->flag & T_PROP_EDIT) {
				t->prop_size *= 1.1f;
				if(t->spacetype==SPACE_VIEW3D && t->persp != RV3D_ORTHO)
					t->prop_size= MIN2(t->prop_size, ((View3D *)t->view)->far);
				calculatePropRatio(t);
			}
			t->redraw= 1;
			break;
		case PAGEUPKEY:
		case WHEELDOWNMOUSE:
			if (t->flag & T_AUTOIK) {
				transform_autoik_update(t, 1);
			}
			else view_editmove(event->type);
			t->redraw= 1;
			break;
		case PADMINUS:
			if(event->alt && t->flag & T_PROP_EDIT) {
				t->prop_size*= 0.90909090f;
				calculatePropRatio(t);
			}
			t->redraw= 1;
			break;
		case PAGEDOWNKEY:
		case WHEELUPMOUSE:
			if (t->flag & T_AUTOIK) {
				transform_autoik_update(t, -1);
			}
			else view_editmove(event->type);
			t->redraw= 1;
			break;
		default:
			handled = 0;
			break;
		}

		// Numerical input events
		t->redraw |= handleNumInput(&(t->num), event);

		// Snapping events
		t->redraw |= handleSnapping(t, event);

	}
	else if (event->val==KM_RELEASE) {
		switch (event->type){
		case LEFTSHIFTKEY:
		case RIGHTSHIFTKEY:
			t->modifiers &= ~MOD_CONSTRAINT_PLANE;
			t->redraw |= TREDRAW_HARD;
			break;

		case MIDDLEMOUSE:
			if ((t->flag & T_NO_CONSTRAINT)==0) {
				t->modifiers &= ~MOD_CONSTRAINT_SELECT;
				postSelectConstraint(t);
				t->redraw |= TREDRAW_HARD;
			}
			break;
//		case LEFTMOUSE:
//		case RIGHTMOUSE:
//			if(WM_modal_tweak_exit(event, t->event_type))
////			if (t->options & CTX_TWEAK)
//				t->state = TRANS_CONFIRM;
//			break;
		default:
			handled = 0;
			break;
		}

		/* confirm transform if launch key is released after mouse move */
		if (t->flag & T_RELEASE_CONFIRM)
		{
			/* XXX Keyrepeat bug in Xorg fucks this up, will test when fixed */
			if (event->type == t->launch_event && (t->launch_event == LEFTMOUSE || t->launch_event == RIGHTMOUSE))
			{
				t->state = TRANS_CONFIRM;
			}
		}
	}

	// Per transform event, if present
	if (t->handleEvent)
		t->redraw |= t->handleEvent(t, event);

	if (handled || t->redraw)
		return 0;
	else
		return OPERATOR_PASS_THROUGH;
}

int calculateTransformCenter(bContext *C, int centerMode, float *vec)
{
	TransInfo *t = MEM_callocN(sizeof(TransInfo), "TransInfo data");
	int success = 1;

	t->state = TRANS_RUNNING;

	t->options = CTX_NONE;

	t->mode = TFM_DUMMY;

	initTransInfo(C, t, NULL, NULL);	// internal data, mouse, vectors

	createTransData(C, t);				// make TransData structs from selection

	t->around = centerMode; 			// override userdefined mode

	if (t->total == 0) {
		success = 0;
	}
	else {
		success = 1;

		calculateCenter(t);

		// Copy center from constraint center. Transform center can be local
		copy_v3_v3(vec, t->con.center);
	}


	/* aftertrans does insert ipos and action channels, and clears base flags, doesnt read transdata */
	special_aftertrans_update(C, t);

	postTrans(C, t);

	MEM_freeN(t);

	return success;
}

typedef enum {
	UP,
	DOWN,
	LEFT,
	RIGHT
} ArrowDirection;
static void drawArrow(ArrowDirection d, short offset, short length, short size)
{
	switch(d)
	{
		case LEFT:
			offset = -offset;
			length = -length;
			size = -size;
		case RIGHT:
			glBegin(GL_LINES);
			glVertex2s( offset, 0);
			glVertex2s( offset + length, 0);
			glVertex2s( offset + length, 0);
			glVertex2s( offset + length - size, -size);
			glVertex2s( offset + length, 0);
			glVertex2s( offset + length - size,  size);
			glEnd();
			break;
		case DOWN:
			offset = -offset;
			length = -length;
			size = -size;
		case UP:
			glBegin(GL_LINES);
			glVertex2s( 0, offset);
			glVertex2s( 0, offset + length);
			glVertex2s( 0, offset + length);
			glVertex2s(-size, offset + length - size);
			glVertex2s( 0, offset + length);
			glVertex2s( size, offset + length - size);
			glEnd();
			break;
	}
}

static void drawArrowHead(ArrowDirection d, short size)
{
	switch(d)
	{
		case LEFT:
			size = -size;
		case RIGHT:
			glBegin(GL_LINES);
			glVertex2s( 0, 0);
			glVertex2s( -size, -size);
			glVertex2s( 0, 0);
			glVertex2s( -size,  size);
			glEnd();
			break;
		case DOWN:
			size = -size;
		case UP:
			glBegin(GL_LINES);
			glVertex2s( 0, 0);
			glVertex2s(-size, -size);
			glVertex2s( 0, 0);
			glVertex2s( size, -size);
			glEnd();
			break;
	}
}

static void drawArc(float size, float angle_start, float angle_end, int segments)
{
	float delta = (angle_end - angle_start) / segments;
	float angle;

	glBegin(GL_LINE_STRIP);

	for( angle = angle_start; angle < angle_end; angle += delta)
	{
		glVertex2f( cosf(angle) * size, sinf(angle) * size);
	}
	glVertex2f( cosf(angle_end) * size, sinf(angle_end) * size);

	glEnd();
}

static int helpline_poll(bContext *C)
{
	ARegion *ar= CTX_wm_region(C);
	
	if(ar && ar->regiontype==RGN_TYPE_WINDOW)
		return 1;
	return 0;
}

static void drawHelpline(bContext *UNUSED(C), int x, int y, void *customdata)
{
	TransInfo *t = (TransInfo*)customdata;

	if (t->helpline != HLP_NONE && !(t->flag & T_USES_MANIPULATOR))
	{
		float vecrot[3], cent[2];
		int mval[2];

		mval[0]= x;
		mval[1]= y;

		copy_v3_v3(vecrot, t->center);
		if(t->flag & T_EDIT) {
			Object *ob= t->obedit;
			if(ob) mul_m4_v3(ob->obmat, vecrot);
		}
		else if(t->flag & T_POSE) {
			Object *ob=t->poseobj;
			if(ob) mul_m4_v3(ob->obmat, vecrot);
		}

		projectFloatView(t, vecrot, cent);	// no overflow in extreme cases

		glPushMatrix();

		switch(t->helpline)
		{
			case HLP_SPRING:
				UI_ThemeColor(TH_WIRE);

				setlinestyle(3);
				glBegin(GL_LINE_STRIP);
				glVertex2iv(t->mval);
				glVertex2fv(cent);
				glEnd();

				glTranslatef(mval[0], mval[1], 0);
				glRotatef(-RAD2DEGF(atan2f(cent[0] - t->mval[0], cent[1] - t->mval[1])), 0, 0, 1);

				setlinestyle(0);
				glLineWidth(3.0);
				drawArrow(UP, 5, 10, 5);
				drawArrow(DOWN, 5, 10, 5);
				glLineWidth(1.0);
				break;
			case HLP_HARROW:
				UI_ThemeColor(TH_WIRE);

				glTranslatef(mval[0], mval[1], 0);

				glLineWidth(3.0);
				drawArrow(RIGHT, 5, 10, 5);
				drawArrow(LEFT, 5, 10, 5);
				glLineWidth(1.0);
				break;
			case HLP_VARROW:
				UI_ThemeColor(TH_WIRE);

				glTranslatef(mval[0], mval[1], 0);

				glLineWidth(3.0);
				glBegin(GL_LINES);
				drawArrow(UP, 5, 10, 5);
				drawArrow(DOWN, 5, 10, 5);
				glLineWidth(1.0);
				break;
			case HLP_ANGLE:
				{
					float dx = t->mval[0] - cent[0], dy = t->mval[1] - cent[1];
					float angle = atan2f(dy, dx);
					float dist = sqrtf(dx*dx + dy*dy);
					float delta_angle = MIN2(15.0f / dist, (float)M_PI/4.0f);
					float spacing_angle = MIN2(5.0f / dist, (float)M_PI/12.0f);
					UI_ThemeColor(TH_WIRE);

					setlinestyle(3);
					glBegin(GL_LINE_STRIP);
					glVertex2iv(t->mval);
					glVertex2fv(cent);
					glEnd();

					glTranslatef(cent[0] - t->mval[0] + mval[0], cent[1] - t->mval[1] + mval[1], 0);

					setlinestyle(0);
					glLineWidth(3.0);
					drawArc(dist, angle - delta_angle, angle - spacing_angle, 10);
					drawArc(dist, angle + spacing_angle, angle + delta_angle, 10);

					glPushMatrix();

					glTranslatef(cosf(angle - delta_angle) * dist, sinf(angle - delta_angle) * dist, 0);
					glRotatef(RAD2DEGF(angle - delta_angle), 0, 0, 1);

					drawArrowHead(DOWN, 5);

					glPopMatrix();

					glTranslatef(cosf(angle + delta_angle) * dist, sinf(angle + delta_angle) * dist, 0);
					glRotatef(RAD2DEGF(angle + delta_angle), 0, 0, 1);

					drawArrowHead(UP, 5);

					glLineWidth(1.0);
					break;
				}
				case HLP_TRACKBALL:
				{
					unsigned char col[3], col2[3];
					UI_GetThemeColor3ubv(TH_GRID, col);

					glTranslatef(mval[0], mval[1], 0);

					glLineWidth(3.0);

					UI_make_axis_color(col, col2, 'X');
					glColor3ubv((GLubyte *)col2);

					drawArrow(RIGHT, 5, 10, 5);
					drawArrow(LEFT, 5, 10, 5);

					UI_make_axis_color(col, col2, 'Y');
					glColor3ubv((GLubyte *)col2);

					drawArrow(UP, 5, 10, 5);
					drawArrow(DOWN, 5, 10, 5);
					glLineWidth(1.0);
					break;
				}
		}

		glPopMatrix();
	}
}

static void drawTransformView(const struct bContext *C, struct ARegion *UNUSED(ar), void *arg)
{
	TransInfo *t = arg;

	drawConstraint(t);
	drawPropCircle(C, t);
	drawSnapping(C, t);
}

#if 0
static void drawTransformPixel(const struct bContext *UNUSED(C), struct ARegion *UNUSED(ar), void *UNUSED(arg))
{
//	TransInfo *t = arg;
//
//	drawHelpline(C, t->mval[0], t->mval[1], t);
}
#endif

void saveTransform(bContext *C, TransInfo *t, wmOperator *op)
{
	ToolSettings *ts = CTX_data_tool_settings(C);
	int constraint_axis[3] = {0, 0, 0};
	int proportional = 0;
	PropertyRNA *prop;

	// Save back mode in case we're in the generic operator
	if ((prop= RNA_struct_find_property(op->ptr, "mode"))) {
		RNA_property_enum_set(op->ptr, prop, t->mode);
	}

	if ((prop= RNA_struct_find_property(op->ptr, "value"))) {
		float *values= (t->flag & T_AUTOVALUES) ? t->auto_values : t->values;
		if (RNA_property_array_check(prop)) {
			RNA_property_float_set_array(op->ptr, prop, values);
		}
		else {
			RNA_property_float_set(op->ptr, prop, values[0]);
		}
	}

	/* convert flag to enum */
	switch(t->flag & (T_PROP_EDIT|T_PROP_CONNECTED))
	{
	case (T_PROP_EDIT|T_PROP_CONNECTED):
		proportional = PROP_EDIT_CONNECTED;
		break;
	case T_PROP_EDIT:
		proportional = PROP_EDIT_ON;
		break;
	default:
		proportional = PROP_EDIT_OFF;
	}

	// If modal, save settings back in scene if not set as operator argument
	if (t->flag & T_MODAL) {

		/* save settings if not set in operator */
		if (RNA_struct_find_property(op->ptr, "proportional") && !RNA_property_is_set(op->ptr, "proportional")) {
			if (t->obedit)
				ts->proportional = proportional;
			else
				ts->proportional_objects = (proportional != PROP_EDIT_OFF);
		}

		if (RNA_struct_find_property(op->ptr, "proportional_size") && !RNA_property_is_set(op->ptr, "proportional_size")) {
			ts->proportional_size = t->prop_size;
		}
			
		if (RNA_struct_find_property(op->ptr, "proportional_edit_falloff") && !RNA_property_is_set(op->ptr, "proportional_edit_falloff")) {
			ts->prop_mode = t->prop_mode;
		}
		
		/* do we check for parameter? */
		if (t->modifiers & MOD_SNAP) {
			ts->snap_flag |= SCE_SNAP;
		} else {
			ts->snap_flag &= ~SCE_SNAP;
		}

		if(t->spacetype == SPACE_VIEW3D) {
			if (RNA_struct_find_property(op->ptr, "constraint_orientation") && !RNA_property_is_set(op->ptr, "constraint_orientation")) {
				View3D *v3d = t->view;
	
				v3d->twmode = t->current_orientation;
			}
		}
	}
	
	if (RNA_struct_find_property(op->ptr, "proportional"))
	{
		RNA_enum_set(op->ptr, "proportional", proportional);
		RNA_enum_set(op->ptr, "proportional_edit_falloff", t->prop_mode);
		RNA_float_set(op->ptr, "proportional_size", t->prop_size);
	}

	if (RNA_struct_find_property(op->ptr, "axis"))
	{
		RNA_float_set_array(op->ptr, "axis", t->axis);
	}

	if (RNA_struct_find_property(op->ptr, "mirror"))
	{
		RNA_boolean_set(op->ptr, "mirror", t->flag & T_MIRROR);
	}

	if (RNA_struct_find_property(op->ptr, "constraint_axis"))
	{
		/* constraint orientation can be global, event if user selects something else
		 * so use the orientation in the constraint if set
		 * */
		if (t->con.mode & CON_APPLY) {
			RNA_enum_set(op->ptr, "constraint_orientation", t->con.orientation);
		} else {
			RNA_enum_set(op->ptr, "constraint_orientation", t->current_orientation);
		}

		if (t->con.mode & CON_APPLY)
		{
			if (t->con.mode & CON_AXIS0) {
				constraint_axis[0] = 1;
			}
			if (t->con.mode & CON_AXIS1) {
				constraint_axis[1] = 1;
			}
			if (t->con.mode & CON_AXIS2) {
				constraint_axis[2] = 1;
			}
		}

		RNA_boolean_set_array(op->ptr, "constraint_axis", constraint_axis);
	}
}

/* note: caller needs to free 't' on a 0 return */
int initTransform(bContext *C, TransInfo *t, wmOperator *op, wmEvent *event, int mode)
{
	int options = 0;

	t->context = C;

	/* added initialize, for external calls to set stuff in TransInfo, like undo string */

	t->state = TRANS_STARTING;

	if(RNA_struct_find_property(op->ptr, "texture_space"))
		if(RNA_boolean_get(op->ptr, "texture_space"))
			options |= CTX_TEXTURE;
	
	t->options = options;

	t->mode = mode;

	t->launch_event = event ? event->type : -1;

	if (t->launch_event == EVT_TWEAK_R)
	{
		t->launch_event = RIGHTMOUSE;
	}
	else if (t->launch_event == EVT_TWEAK_L)
	{
		t->launch_event = LEFTMOUSE;
	}

	// XXX Remove this when wm_operator_call_internal doesn't use window->eventstate (which can have type = 0)
	// For manipulator only, so assume LEFTMOUSE
	if (t->launch_event == 0)
	{
		t->launch_event = LEFTMOUSE;
	}

	if (!initTransInfo(C, t, op, event))					// internal data, mouse, vectors
	{
		return 0;
	}

	if(t->spacetype == SPACE_VIEW3D)
	{
		//calc_manipulator_stats(curarea);
		initTransformOrientation(C, t);

		t->draw_handle_apply = ED_region_draw_cb_activate(t->ar->type, drawTransformApply, t, REGION_DRAW_PRE_VIEW);
		t->draw_handle_view = ED_region_draw_cb_activate(t->ar->type, drawTransformView, t, REGION_DRAW_POST_VIEW);
		//t->draw_handle_pixel = ED_region_draw_cb_activate(t->ar->type, drawTransformPixel, t, REGION_DRAW_POST_PIXEL);
		t->draw_handle_cursor = WM_paint_cursor_activate(CTX_wm_manager(C), helpline_poll, drawHelpline, t);
	}
	else if(t->spacetype == SPACE_IMAGE) {
		unit_m3(t->spacemtx);
		t->draw_handle_view = ED_region_draw_cb_activate(t->ar->type, drawTransformView, t, REGION_DRAW_POST_VIEW);
		//t->draw_handle_pixel = ED_region_draw_cb_activate(t->ar->type, drawTransformPixel, t, REGION_DRAW_POST_PIXEL);
	}
	else
		unit_m3(t->spacemtx);

	createTransData(C, t);			// make TransData structs from selection

	if (t->total == 0) {
		postTrans(C, t);
		return 0;
	}

	/* Stupid code to have Ctrl-Click on manipulator work ok */
	if(event)
	{
		wmKeyMap *keymap = WM_keymap_active(CTX_wm_manager(C), op->type->modalkeymap);
		wmKeyMapItem *kmi;

		for (kmi = keymap->items.first; kmi; kmi = kmi->next)
		{
			if (kmi->propvalue == TFM_MODAL_SNAP_INV_ON && kmi->val == KM_PRESS)
			{
				if ((ELEM(kmi->type, LEFTCTRLKEY, RIGHTCTRLKEY) &&   event->ctrl)  ||
				    (ELEM(kmi->type, LEFTSHIFTKEY, RIGHTSHIFTKEY) && event->shift) ||
				    (ELEM(kmi->type, LEFTALTKEY, RIGHTALTKEY) &&     event->alt)   ||
				    ((kmi->type == OSKEY) &&                         event->oskey) )
				{
					t->modifiers |= MOD_SNAP_INVERT;
				}
				break;
			}
		}

	}

	initSnapping(t, op); // Initialize snapping data AFTER mode flags

	/* EVIL! posemode code can switch translation to rotate when 1 bone is selected. will be removed (ton) */
	/* EVIL2: we gave as argument also texture space context bit... was cleared */
	/* EVIL3: extend mode for animation editors also switches modes... but is best way to avoid duplicate code */
	mode = t->mode;

	calculatePropRatio(t);
	calculateCenter(t);

	initMouseInput(t, &t->mouse, t->center2d, t->imval);

	switch (mode) {
	case TFM_TRANSLATION:
		initTranslation(t);
		break;
	case TFM_ROTATION:
		initRotation(t);
		break;
	case TFM_RESIZE:
		initResize(t);
		break;
	case TFM_TOSPHERE:
		initToSphere(t);
		break;
	case TFM_SHEAR:
		initShear(t);
		break;
	case TFM_WARP:
		initWarp(t);
		break;
	case TFM_SHRINKFATTEN:
		initShrinkFatten(t);
		break;
	case TFM_TILT:
		initTilt(t);
		break;
	case TFM_CURVE_SHRINKFATTEN:
		initCurveShrinkFatten(t);
		break;
	case TFM_TRACKBALL:
		initTrackball(t);
		break;
	case TFM_PUSHPULL:
		initPushPull(t);
		break;
	case TFM_CREASE:
		initCrease(t);
		break;
	case TFM_BONESIZE:
		{	/* used for both B-Bone width (bonesize) as for deform-dist (envelope) */
			bArmature *arm= t->poseobj->data;
			if(arm->drawtype==ARM_ENVELOPE)
				initBoneEnvelope(t);
			else
				initBoneSize(t);
		}
		break;
	case TFM_BONE_ENVELOPE:
		initBoneEnvelope(t);
		break;
	case TFM_EDGE_SLIDE:
		initEdgeSlide(t);
		break;
	case TFM_BONE_ROLL:
		initBoneRoll(t);
		break;
	case TFM_TIME_TRANSLATE:
		initTimeTranslate(t);
		break;
	case TFM_TIME_SLIDE:
		initTimeSlide(t);
		break;
	case TFM_TIME_SCALE:
		initTimeScale(t);
		break;
	case TFM_TIME_DUPLICATE:
		/* same as TFM_TIME_EXTEND, but we need the mode info for later 
		 * so that duplicate-culling will work properly
		 */
		if ELEM(t->spacetype, SPACE_IPO, SPACE_NLA)
			initTranslation(t);
		else
			initTimeTranslate(t);
		t->mode = mode;
		break;
	case TFM_TIME_EXTEND:
		/* now that transdata has been made, do like for TFM_TIME_TRANSLATE (for most Animation
		 * Editors because they have only 1D transforms for time values) or TFM_TRANSLATION
		 * (for Graph/NLA Editors only since they uses 'standard' transforms to get 2D movement)
		 * depending on which editor this was called from
		 */
		if ELEM(t->spacetype, SPACE_IPO, SPACE_NLA)
			initTranslation(t);
		else
			initTimeTranslate(t);
		break;
	case TFM_BAKE_TIME:
		initBakeTime(t);
		break;
	case TFM_MIRROR:
		initMirror(t);
		break;
	case TFM_BEVEL:
		initBevel(t);
		break;
	case TFM_BWEIGHT:
		initBevelWeight(t);
		break;
	case TFM_ALIGN:
		initAlign(t);
		break;
	case TFM_SEQ_SLIDE:
		initSeqSlide(t);
		break;
	}

	if(t->state == TRANS_CANCEL)
	{
		postTrans(C, t);
		return 0;
	}


	/* overwrite initial values if operator supplied a non-null vector */
	if (RNA_property_is_set(op->ptr, "value"))
	{
		float values[4]= {0}; /* incase value isn't length 4, avoid uninitialized memory  */
		PropertyRNA *prop= RNA_struct_find_property(op->ptr, "value");

		if(RNA_property_array_check(prop)) {
			RNA_float_get_array(op->ptr, "value", values);
		} else {
			values[0]= RNA_float_get(op->ptr, "value");
		}

		copy_v4_v4(t->values, values);
		copy_v4_v4(t->auto_values, values);
		t->flag |= T_AUTOVALUES;
	}

	/* Transformation axis from operator */
	if (RNA_struct_find_property(op->ptr, "axis") && RNA_property_is_set(op->ptr, "axis"))
	{
		RNA_float_get_array(op->ptr, "axis", t->axis);
		normalize_v3(t->axis);
		copy_v3_v3(t->axis_orig, t->axis);
	}

	/* Constraint init from operator */
	if (RNA_struct_find_property(op->ptr, "constraint_axis") && RNA_property_is_set(op->ptr, "constraint_axis"))
	{
		int constraint_axis[3];

		RNA_boolean_get_array(op->ptr, "constraint_axis", constraint_axis);

		if (constraint_axis[0] || constraint_axis[1] || constraint_axis[2])
		{
			t->con.mode |= CON_APPLY;

			if (constraint_axis[0]) {
				t->con.mode |= CON_AXIS0;
			}
			if (constraint_axis[1]) {
				t->con.mode |= CON_AXIS1;
			}
			if (constraint_axis[2]) {
				t->con.mode |= CON_AXIS2;
			}

			setUserConstraint(t, t->current_orientation, t->con.mode, "%s");
		}
	}

	t->context = NULL;

	return 1;
}

void transformApply(bContext *C, TransInfo *t)
{
	t->context = C;

	if ((t->redraw & TREDRAW_HARD) || (t->draw_handle_apply == NULL && (t->redraw & TREDRAW_SOFT)))
	{
		selectConstraint(t);
		if (t->transform) {
			t->transform(t, t->mval);  // calls recalcData()
			viewRedrawForce(C, t);
		}
		t->redraw = TREDRAW_NOTHING;
	} else if (t->redraw & TREDRAW_SOFT) {
		viewRedrawForce(C, t);
	}

	/* If auto confirm is on, break after one pass */
	if (t->options & CTX_AUTOCONFIRM)
	{
		t->state = TRANS_CONFIRM;
	}

	if (BKE_ptcache_get_continue_physics())
	{
		// TRANSFORM_FIX_ME
		//do_screenhandlers(G.curscreen);
		t->redraw |= TREDRAW_HARD;
	}

	t->context = NULL;
}

void drawTransformApply(const bContext *C, struct ARegion *UNUSED(ar), void *arg)
{
	TransInfo *t = arg;

	if (t->redraw & TREDRAW_SOFT) {
		t->redraw |= TREDRAW_HARD;
		transformApply((bContext *)C, t);
	}
}

int transformEnd(bContext *C, TransInfo *t)
{
	int exit_code = OPERATOR_RUNNING_MODAL;

	t->context = C;

	if (t->state != TRANS_STARTING && t->state != TRANS_RUNNING)
	{
		/* handle restoring objects */
		if(t->state == TRANS_CANCEL)
		{
			/* exception, edge slide transformed UVs too */
			if(t->mode==TFM_EDGE_SLIDE)
				doEdgeSlide(t, 0.0f);
			
			exit_code = OPERATOR_CANCELLED;
			restoreTransObjects(t);	// calls recalcData()
		}
		else
		{
			exit_code = OPERATOR_FINISHED;
		}

		/* aftertrans does insert keyframes, and clears base flags, doesnt read transdata */
		special_aftertrans_update(C, t);

		/* free data */
		postTrans(C, t);

		/* send events out for redraws */
		viewRedrawPost(C, t);

		/*  Undo as last, certainly after special_trans_update! */

		if(t->state == TRANS_CANCEL) {
//			if(t->undostr) ED_undo_push(C, t->undostr);
		}
		else {
//			if(t->undostr) ED_undo_push(C, t->undostr);
//			else ED_undo_push(C, transform_to_undostr(t));
		}
		t->undostr= NULL;

		viewRedrawForce(C, t);
	}

	t->context = NULL;

	return exit_code;
}

/* ************************** TRANSFORM LOCKS **************************** */

static void protectedTransBits(short protectflag, float *vec)
{
	if(protectflag & OB_LOCK_LOCX)
		vec[0]= 0.0f;
	if(protectflag & OB_LOCK_LOCY)
		vec[1]= 0.0f;
	if(protectflag & OB_LOCK_LOCZ)
		vec[2]= 0.0f;
}

static void protectedSizeBits(short protectflag, float *size)
{
	if(protectflag & OB_LOCK_SCALEX)
		size[0]= 1.0f;
	if(protectflag & OB_LOCK_SCALEY)
		size[1]= 1.0f;
	if(protectflag & OB_LOCK_SCALEZ)
		size[2]= 1.0f;
}

static void protectedRotateBits(short protectflag, float *eul, float *oldeul)
{
	if(protectflag & OB_LOCK_ROTX)
		eul[0]= oldeul[0];
	if(protectflag & OB_LOCK_ROTY)
		eul[1]= oldeul[1];
	if(protectflag & OB_LOCK_ROTZ)
		eul[2]= oldeul[2];
}


/* this function only does the delta rotation */
/* axis-angle is usually internally stored as quats... */
static void protectedAxisAngleBits(short protectflag, float axis[3], float *angle, float oldAxis[3], float oldAngle)
{
	/* check that protection flags are set */
	if ((protectflag & (OB_LOCK_ROTX|OB_LOCK_ROTY|OB_LOCK_ROTZ|OB_LOCK_ROTW)) == 0)
		return;
	
	if (protectflag & OB_LOCK_ROT4D) {
		/* axis-angle getting limited as 4D entities that they are... */
		if (protectflag & OB_LOCK_ROTW)
			*angle= oldAngle;
		if (protectflag & OB_LOCK_ROTX)
			axis[0]= oldAxis[0];
		if (protectflag & OB_LOCK_ROTY)
			axis[1]= oldAxis[1];
		if (protectflag & OB_LOCK_ROTZ)
			axis[2]= oldAxis[2];
	}
	else {
		/* axis-angle get limited with euler... */
		float eul[3], oldeul[3];
		
		axis_angle_to_eulO( eul, EULER_ORDER_DEFAULT,axis, *angle);
		axis_angle_to_eulO( oldeul, EULER_ORDER_DEFAULT,oldAxis, oldAngle);
		
		if (protectflag & OB_LOCK_ROTX)
			eul[0]= oldeul[0];
		if (protectflag & OB_LOCK_ROTY)
			eul[1]= oldeul[1];
		if (protectflag & OB_LOCK_ROTZ)
			eul[2]= oldeul[2];
		
		eulO_to_axis_angle( axis, angle,eul, EULER_ORDER_DEFAULT);
		
		/* when converting to axis-angle, we need a special exception for the case when there is no axis */
		if (IS_EQF(axis[0], axis[1]) && IS_EQF(axis[1], axis[2])) {
			/* for now, rotate around y-axis then (so that it simply becomes the roll) */
			axis[1]= 1.0f;
		}
	}
}

/* this function only does the delta rotation */
static void protectedQuaternionBits(short protectflag, float *quat, float *oldquat)
{
	/* check that protection flags are set */
	if ((protectflag & (OB_LOCK_ROTX|OB_LOCK_ROTY|OB_LOCK_ROTZ|OB_LOCK_ROTW)) == 0)
		return;
	
	if (protectflag & OB_LOCK_ROT4D) {
		/* quaternions getting limited as 4D entities that they are... */
		if (protectflag & OB_LOCK_ROTW)
			quat[0]= oldquat[0];
		if (protectflag & OB_LOCK_ROTX)
			quat[1]= oldquat[1];
		if (protectflag & OB_LOCK_ROTY)
			quat[2]= oldquat[2];
		if (protectflag & OB_LOCK_ROTZ)
			quat[3]= oldquat[3];
	}
	else {
		/* quaternions get limited with euler... (compatibility mode) */
		float eul[3], oldeul[3], nquat[4], noldquat[4];
		float qlen;

		qlen= normalize_qt_qt(nquat, quat);
		normalize_qt_qt(noldquat, oldquat);

		quat_to_eul(eul, nquat);
		quat_to_eul(oldeul, noldquat);

		if (protectflag & OB_LOCK_ROTX)
			eul[0]= oldeul[0];
		if (protectflag & OB_LOCK_ROTY)
			eul[1]= oldeul[1];
		if (protectflag & OB_LOCK_ROTZ)
			eul[2]= oldeul[2];

		eul_to_quat( quat,eul);

		/* restore original quat size */
		mul_qt_fl(quat, qlen);
		
		/* quaternions flip w sign to accumulate rotations correctly */
		if ( (nquat[0]<0.0f && quat[0]>0.0f) || (nquat[0]>0.0f && quat[0]<0.0f) ) {
			mul_qt_fl(quat, -1.0f);
		}
	}
}

/* ******************* TRANSFORM LIMITS ********************** */

static void constraintTransLim(TransInfo *t, TransData *td)
{
	if (td->con) {
		bConstraintTypeInfo *ctiLoc= get_constraint_typeinfo(CONSTRAINT_TYPE_LOCLIMIT);
		bConstraintTypeInfo *ctiDist= get_constraint_typeinfo(CONSTRAINT_TYPE_DISTLIMIT);
		
		bConstraintOb cob= {NULL};
		bConstraint *con;
		float ctime = (float)(t->scene->r.cfra);
		
		/* Make a temporary bConstraintOb for using these limit constraints
		 * 	- they only care that cob->matrix is correctly set ;-)
		 *	- current space should be local
		 */
		unit_m4(cob.matrix);
		copy_v3_v3(cob.matrix[3], td->loc);
		
		/* Evaluate valid constraints */
		for (con= td->con; con; con= con->next) {
			bConstraintTypeInfo *cti = NULL;
			ListBase targets = {NULL, NULL};
			float tmat[4][4];
			
			/* only consider constraint if enabled */
			if (con->flag & CONSTRAINT_DISABLE) continue;
			if (con->enforce == 0.0f) continue;
			
			/* only use it if it's tagged for this purpose (and the right type) */
			if (con->type == CONSTRAINT_TYPE_LOCLIMIT) {
				bLocLimitConstraint *data= con->data;
				
				if ((data->flag2 & LIMIT_TRANSFORM)==0)
					continue;
				cti = ctiLoc;
			}
			else if (con->type == CONSTRAINT_TYPE_DISTLIMIT) {
				bDistLimitConstraint *data= con->data;
				
				if ((data->flag & LIMITDIST_TRANSFORM)==0)
					continue;
				cti = ctiDist;
			}
			
			if (cti) {
				/* do space conversions */
				if (con->ownspace == CONSTRAINT_SPACE_WORLD) {
					/* just multiply by td->mtx (this should be ok) */
					copy_m4_m4(tmat, cob.matrix);
					mul_m4_m3m4(cob.matrix, td->mtx, tmat);
				}
				else if (con->ownspace != CONSTRAINT_SPACE_LOCAL) {
					/* skip... incompatable spacetype */
					continue;
				}
				
				/* get constraint targets if needed */
				get_constraint_targets_for_solving(con, &cob, &targets, ctime);
				
				/* do constraint */
				cti->evaluate_constraint(con, &cob, &targets);
				
				/* convert spaces again */
				if (con->ownspace == CONSTRAINT_SPACE_WORLD) {
					/* just multiply by td->mtx (this should be ok) */
					copy_m4_m4(tmat, cob.matrix);
					mul_m4_m3m4(cob.matrix, td->smtx, tmat);
				}
				
				/* free targets list */
				BLI_freelistN(&targets);
			}
		}
		
		/* copy results from cob->matrix */
		copy_v3_v3(td->loc, cob.matrix[3]);
	}
}

static void constraintob_from_transdata(bConstraintOb *cob, TransData *td)
{
	/* Make a temporary bConstraintOb for use by limit constraints
	 * 	- they only care that cob->matrix is correctly set ;-)
	 *	- current space should be local
	 */
	memset(cob, 0, sizeof(bConstraintOb));
	if (td->ext)
	{
		if (td->ext->rotOrder == ROT_MODE_QUAT) {
			/* quats */
			/* objects and bones do normalization first too, otherwise
			   we don't necessarily end up with a rotation matrix, and
			   then conversion back to quat gives a different result */
			float quat[4];
			normalize_qt_qt(quat, td->ext->quat);
			quat_to_mat4(cob->matrix, quat);
		}
		else if (td->ext->rotOrder == ROT_MODE_AXISANGLE) {
			/* axis angle */
			axis_angle_to_mat4(cob->matrix, &td->ext->quat[1], td->ext->quat[0]);
		}
		else {
			/* eulers */
			eulO_to_mat4(cob->matrix, td->ext->rot, td->ext->rotOrder);
		}
	}
}

static void constraintRotLim(TransInfo *UNUSED(t), TransData *td)
{
	if (td->con) {
		bConstraintTypeInfo *cti= get_constraint_typeinfo(CONSTRAINT_TYPE_ROTLIMIT);
		bConstraintOb cob;
		bConstraint *con;
		int dolimit = 0;
		
		/* Evaluate valid constraints */
		for (con= td->con; con; con= con->next) {
			/* only consider constraint if enabled */
			if (con->flag & CONSTRAINT_DISABLE) continue;
			if (con->enforce == 0.0f) continue;
			
			/* we're only interested in Limit-Rotation constraints */
			if (con->type == CONSTRAINT_TYPE_ROTLIMIT) {
				bRotLimitConstraint *data= con->data;
				float tmat[4][4];
				
				/* only use it if it's tagged for this purpose */
				if ((data->flag2 & LIMIT_TRANSFORM)==0)
					continue;

				/* skip incompatable spacetypes */
				if (!ELEM(con->ownspace, CONSTRAINT_SPACE_WORLD, CONSTRAINT_SPACE_LOCAL))
					continue;

				/* only do conversion if necessary, to preserve quats and eulers */
				if(!dolimit) {
					constraintob_from_transdata(&cob, td);
					dolimit= 1;
				}
				
				/* do space conversions */
				if (con->ownspace == CONSTRAINT_SPACE_WORLD) {
					/* just multiply by td->mtx (this should be ok) */
					copy_m4_m4(tmat, cob.matrix);
					mul_m4_m3m4(cob.matrix, td->mtx, tmat);
				}
				
				/* do constraint */
				cti->evaluate_constraint(con, &cob, NULL);
				
				/* convert spaces again */
				if (con->ownspace == CONSTRAINT_SPACE_WORLD) {
					/* just multiply by td->mtx (this should be ok) */
					copy_m4_m4(tmat, cob.matrix);
					mul_m4_m3m4(cob.matrix, td->smtx, tmat);
				}
			}
		}
		
		if(dolimit) {
			/* copy results from cob->matrix */
			if (td->ext->rotOrder == ROT_MODE_QUAT) {
				/* quats */
				mat4_to_quat( td->ext->quat,cob.matrix);
			}
			else if (td->ext->rotOrder == ROT_MODE_AXISANGLE) {
				/* axis angle */
				mat4_to_axis_angle( &td->ext->quat[1], &td->ext->quat[0],cob.matrix);
			}
			else {
				/* eulers */
				mat4_to_eulO( td->ext->rot, td->ext->rotOrder,cob.matrix);
			}
		}
	}
}

static void constraintSizeLim(TransInfo *t, TransData *td)
{
	if (td->con && td->ext) {
		bConstraintTypeInfo *cti= get_constraint_typeinfo(CONSTRAINT_TYPE_SIZELIMIT);
		bConstraintOb cob= {NULL};
		bConstraint *con;
		
		/* Make a temporary bConstraintOb for using these limit constraints
		 * 	- they only care that cob->matrix is correctly set ;-)
		 *	- current space should be local
		 */
		if ((td->flag & TD_SINGLESIZE) && !(t->con.mode & CON_APPLY)) {
			/* scale val and reset size */
			return; // TODO: fix this case
		}
		else {
			/* Reset val if SINGLESIZE but using a constraint */
			if (td->flag & TD_SINGLESIZE)
				return;
			
			size_to_mat4( cob.matrix,td->ext->size);
		}
		
		/* Evaluate valid constraints */
		for (con= td->con; con; con= con->next) {
			/* only consider constraint if enabled */
			if (con->flag & CONSTRAINT_DISABLE) continue;
			if (con->enforce == 0.0f) continue;
			
			/* we're only interested in Limit-Scale constraints */
			if (con->type == CONSTRAINT_TYPE_SIZELIMIT) {
				bSizeLimitConstraint *data= con->data;
				float tmat[4][4];
				
				/* only use it if it's tagged for this purpose */
				if ((data->flag2 & LIMIT_TRANSFORM)==0)
					continue;
				
				/* do space conversions */
				if (con->ownspace == CONSTRAINT_SPACE_WORLD) {
					/* just multiply by td->mtx (this should be ok) */
					copy_m4_m4(tmat, cob.matrix);
					mul_m4_m3m4(cob.matrix, td->mtx, tmat);
				}
				else if (con->ownspace != CONSTRAINT_SPACE_LOCAL) {
					/* skip... incompatable spacetype */
					continue;
				}
				
				/* do constraint */
				cti->evaluate_constraint(con, &cob, NULL);
				
				/* convert spaces again */
				if (con->ownspace == CONSTRAINT_SPACE_WORLD) {
					/* just multiply by td->mtx (this should be ok) */
					copy_m4_m4(tmat, cob.matrix);
					mul_m4_m3m4(cob.matrix, td->smtx, tmat);
				}
			}
		}
		
		/* copy results from cob->matrix */
		if ((td->flag & TD_SINGLESIZE) && !(t->con.mode & CON_APPLY)) {
			/* scale val and reset size */
			return; // TODO: fix this case
		}
		else {
			/* Reset val if SINGLESIZE but using a constraint */
			if (td->flag & TD_SINGLESIZE)
				return;
			
			mat4_to_size( td->ext->size,cob.matrix);
		}
	}
}

/* ************************** WARP *************************** */

static void postInputWarp(TransInfo *t, float values[3])
{
	mul_v3_fl(values, (float)(M_PI * 2));

	if (t->customData) /* non-null value indicates reversed input */
	{
		negate_v3(values);
	}
}

void initWarp(TransInfo *t)
{
	float max[3], min[3];
	int i;
	
	t->mode = TFM_WARP;
	t->transform = Warp;
	t->handleEvent = handleEventWarp;
	
	setInputPostFct(&t->mouse, postInputWarp);
	initMouseInputMode(t, &t->mouse, INPUT_HORIZONTAL_RATIO);
	
	t->idx_max = 0;
	t->num.idx_max = 0;
	t->snap[0] = 0.0f;
	t->snap[1] = 5.0f / 180.0f * (float)M_PI;
	t->snap[2] = 1.0f / 180.0f * (float)M_PI;
	
	t->num.increment = 1.0f;

	t->flag |= T_NO_CONSTRAINT;
	
	/* we need min/max in view space */
	for(i = 0; i < t->total; i++) {
		float center[3];
		copy_v3_v3(center, t->data[i].center);
		mul_m3_v3(t->data[i].mtx, center);
		mul_m4_v3(t->viewmat, center);
		sub_v3_v3(center, t->viewmat[3]);
		if (i)
			minmax_v3v3_v3(min, max, center);
		else {
			copy_v3_v3(max, center);
			copy_v3_v3(min, center);
		}
	}

	mid_v3_v3v3(t->center, min, max);

	if (max[0] == min[0]) max[0] += 0.1f; /* not optimal, but flipping is better than invalid garbage (i.e. division by zero!) */
	t->val= (max[0]-min[0])/2.0f; /* t->val is X dimension projected boundbox */
}

int handleEventWarp(TransInfo *t, wmEvent *event)
{
	int status = 0;
	
	if (event->type == MIDDLEMOUSE && event->val==KM_PRESS)
	{
		// Use customData pointer to signal warp direction
		if	(t->customData == NULL)
			t->customData = (void*)1;
		else
			t->customData = NULL;
		
		status = 1;
	}
	
	return status;
}

int Warp(TransInfo *t, const int UNUSED(mval[2]))
{
	TransData *td = t->data;
	float vec[3], circumfac, dist, phi0, co, si, *curs, cursor[3], gcursor[3];
	int i;
	char str[50];
	
	curs= give_cursor(t->scene, t->view);
	/*
	 * gcursor is the one used for helpline.
	 * It has to be in the same space as the drawing loop
	 * (that means it needs to be in the object's space when in edit mode and
	 *  in global space in object mode)
	 *
	 * cursor is used for calculations.
	 * It needs to be in view space, but we need to take object's offset
	 * into account if in Edit mode.
	 */
	copy_v3_v3(cursor, curs);
	copy_v3_v3(gcursor, cursor);
	if (t->flag & T_EDIT) {
		sub_v3_v3(cursor, t->obedit->obmat[3]);
		sub_v3_v3(gcursor, t->obedit->obmat[3]);
		mul_m3_v3(t->data->smtx, gcursor);
	}
	mul_m4_v3(t->viewmat, cursor);
	sub_v3_v3(cursor, t->viewmat[3]);
	
	/* amount of radians for warp */
	circumfac = t->values[0];
	
	snapGrid(t, &circumfac);
	applyNumInput(&t->num, &circumfac);
	
	/* header print for NumInput */
	if (hasNumInput(&t->num)) {
		char c[20];
		
		outputNumInput(&(t->num), c);
		
		sprintf(str, "Warp: %s", c);

		circumfac = DEG2RADF(circumfac);
	}
	else {
		/* default header print */
		sprintf(str, "Warp: %.3f", RAD2DEGF(circumfac));
	}
	
	t->values[0] = circumfac;

	circumfac /= 2; /* only need 180 on each side to make 360 */
	
	for(i = 0; i < t->total; i++, td++) {
		float loc[3];
		if (td->flag & TD_NOACTION)
			break;
		
		if (td->flag & TD_SKIP)
			continue;
		
		/* translate point to center, rotate in such a way that outline==distance */
		copy_v3_v3(vec, td->iloc);
		mul_m3_v3(td->mtx, vec);
		mul_m4_v3(t->viewmat, vec);
		sub_v3_v3(vec, t->viewmat[3]);
		
		dist= vec[0]-cursor[0];
		
		/* t->val is X dimension projected boundbox */
		phi0= (circumfac*dist/t->val);
		
		vec[1]= (vec[1]-cursor[1]);
		
		co= (float)cos(phi0);
		si= (float)sin(phi0);
		loc[0]= -si*vec[1]+cursor[0];
		loc[1]= co*vec[1]+cursor[1];
		loc[2]= vec[2];
		
		mul_m4_v3(t->viewinv, loc);
		sub_v3_v3(loc, t->viewinv[3]);
		mul_m3_v3(td->smtx, loc);
		
		sub_v3_v3(loc, td->iloc);
		mul_v3_fl(loc, td->factor);
		add_v3_v3v3(td->loc, td->iloc, loc);
	}
	
	recalcData(t);
	
	ED_area_headerprint(t->sa, str);
	
	return 1;
}

/* ************************** SHEAR *************************** */

static void postInputShear(TransInfo *UNUSED(t), float values[3])
{
	mul_v3_fl(values, 0.05f);
}

void initShear(TransInfo *t)
{
	t->mode = TFM_SHEAR;
	t->transform = Shear;
	t->handleEvent = handleEventShear;
	
	setInputPostFct(&t->mouse, postInputShear);
	initMouseInputMode(t, &t->mouse, INPUT_HORIZONTAL_ABSOLUTE);
	
	t->idx_max = 0;
	t->num.idx_max = 0;
	t->snap[0] = 0.0f;
	t->snap[1] = 0.1f;
	t->snap[2] = t->snap[1] * 0.1f;
	
	t->num.increment = 0.1f;

	t->flag |= T_NO_CONSTRAINT;
}

int handleEventShear(TransInfo *t, wmEvent *event)
{
	int status = 0;
	
	if (event->type == MIDDLEMOUSE && event->val==KM_PRESS)
	{
		// Use customData pointer to signal Shear direction
		if	(t->customData == NULL)
		{
			initMouseInputMode(t, &t->mouse, INPUT_VERTICAL_ABSOLUTE);
			t->customData = (void*)1;
		}
		else
		{
			initMouseInputMode(t, &t->mouse, INPUT_HORIZONTAL_ABSOLUTE);
			t->customData = NULL;
		}
		
		status = 1;
	}
	
	return status;
}


int Shear(TransInfo *t, const int UNUSED(mval[2]))
{
	TransData *td = t->data;
	float vec[3];
	float smat[3][3], tmat[3][3], totmat[3][3], persmat[3][3], persinv[3][3];
	float value;
	int i;
	char str[50];
	
	copy_m3_m4(persmat, t->viewmat);
	invert_m3_m3(persinv, persmat);
	
	value = t->values[0];
	
	snapGrid(t, &value);
	
	applyNumInput(&t->num, &value);
	
	/* header print for NumInput */
	if (hasNumInput(&t->num)) {
		char c[20];
		
		outputNumInput(&(t->num), c);
		
		sprintf(str, "Shear: %s %s", c, t->proptext);
	}
	else {
		/* default header print */
		sprintf(str, "Shear: %.3f %s", value, t->proptext);
	}
	
	unit_m3(smat);
	
	// Custom data signals shear direction
	if (t->customData == NULL)
		smat[1][0] = value;
	else
		smat[0][1] = value;
	
	mul_m3_m3m3(tmat, smat, persmat);
	mul_m3_m3m3(totmat, persinv, tmat);
	
	for(i = 0 ; i < t->total; i++, td++) {
		if (td->flag & TD_NOACTION)
			break;
		
		if (td->flag & TD_SKIP)
			continue;
		
		if (t->obedit) {
			float mat3[3][3];
			mul_m3_m3m3(mat3, totmat, td->mtx);
			mul_m3_m3m3(tmat, td->smtx, mat3);
		}
		else {
			copy_m3_m3(tmat, totmat);
		}
		sub_v3_v3v3(vec, td->center, t->center);
		
		mul_m3_v3(tmat, vec);
		
		add_v3_v3(vec, t->center);
		sub_v3_v3(vec, td->center);
		
		mul_v3_fl(vec, td->factor);
		
		add_v3_v3v3(td->loc, td->iloc, vec);
	}
	
	recalcData(t);
	
	ED_area_headerprint(t->sa, str);

	return 1;
}

/* ************************** RESIZE *************************** */

void initResize(TransInfo *t)
{
	t->mode = TFM_RESIZE;
	t->transform = Resize;
	
	initMouseInputMode(t, &t->mouse, INPUT_SPRING_FLIP);
	
	t->flag |= T_NULL_ONE;
	t->num.flag |= NUM_NULL_ONE;
	t->num.flag |= NUM_AFFECT_ALL;
	if (!t->obedit) {
		t->flag |= T_NO_ZERO;
		t->num.flag |= NUM_NO_ZERO;
	}
	
	t->idx_max = 2;
	t->num.idx_max = 2;
	t->snap[0] = 0.0f;
	t->snap[1] = 0.1f;
	t->snap[2] = t->snap[1] * 0.1f;

	t->num.increment = t->snap[1];
}

static void headerResize(TransInfo *t, float vec[3], char *str) {
	char tvec[60];
	char *spos= str;
	if (hasNumInput(&t->num)) {
		outputNumInput(&(t->num), tvec);
	}
	else {
		sprintf(&tvec[0], "%.4f", vec[0]);
		sprintf(&tvec[20], "%.4f", vec[1]);
		sprintf(&tvec[40], "%.4f", vec[2]);
	}
	
	if (t->con.mode & CON_APPLY) {
		switch(t->num.idx_max) {
		case 0:
			spos += sprintf(spos, "Scale: %s%s %s", &tvec[0], t->con.text, t->proptext);
			break;
		case 1:
			spos += sprintf(spos, "Scale: %s : %s%s %s", &tvec[0], &tvec[20], t->con.text, t->proptext);
			break;
		case 2:
			spos += sprintf(spos, "Scale: %s : %s : %s%s %s", &tvec[0], &tvec[20], &tvec[40], t->con.text, t->proptext);
		}
	}
	else {
		if (t->flag & T_2D_EDIT)
			spos += sprintf(spos, "Scale X: %s   Y: %s%s %s", &tvec[0], &tvec[20], t->con.text, t->proptext);
		else
			spos += sprintf(spos, "Scale X: %s   Y: %s  Z: %s%s %s", &tvec[0], &tvec[20], &tvec[40], t->con.text, t->proptext);
	}
	
	if (t->flag & (T_PROP_EDIT|T_PROP_CONNECTED)) {
		spos += sprintf(spos, " Proportional size: %.2f", t->prop_size);
	}

	(void)spos;
}

#define SIGN(a)		(a<-FLT_EPSILON?1:a>FLT_EPSILON?2:3)
#define VECSIGNFLIP(a, b) ((SIGN(a[0]) & SIGN(b[0]))==0 || (SIGN(a[1]) & SIGN(b[1]))==0 || (SIGN(a[2]) & SIGN(b[2]))==0)

/* smat is reference matrix, only scaled */
static void TransMat3ToSize( float mat[][3], float smat[][3], float *size)
{
	float vec[3];
	
	copy_v3_v3(vec, mat[0]);
	size[0]= normalize_v3(vec);
	copy_v3_v3(vec, mat[1]);
	size[1]= normalize_v3(vec);
	copy_v3_v3(vec, mat[2]);
	size[2]= normalize_v3(vec);
	
	/* first tried with dotproduct... but the sign flip is crucial */
	if( VECSIGNFLIP(mat[0], smat[0]) ) size[0]= -size[0];
	if( VECSIGNFLIP(mat[1], smat[1]) ) size[1]= -size[1];
	if( VECSIGNFLIP(mat[2], smat[2]) ) size[2]= -size[2];
}


static void ElementResize(TransInfo *t, TransData *td, float mat[3][3]) {
	float tmat[3][3], smat[3][3], center[3];
	float vec[3];
	
	if (t->flag & T_EDIT) {
		mul_m3_m3m3(smat, mat, td->mtx);
		mul_m3_m3m3(tmat, td->smtx, smat);
	}
	else {
		copy_m3_m3(tmat, mat);
	}
	
	if (t->con.applySize) {
		t->con.applySize(t, td, tmat);
	}
	
	/* local constraint shouldn't alter center */
	if ((t->around == V3D_LOCAL) &&
	        (   (t->flag & (T_OBJECT|T_POSE)) ||
	            ((t->flag & T_EDIT) && (t->settings->selectmode & SCE_SELECT_FACE)) ||
	            (t->obedit && t->obedit->type == OB_ARMATURE))
	        )
	{
		copy_v3_v3(center, td->center);
	}
	else {
		copy_v3_v3(center, t->center);
	}

	if (td->ext) {
		float fsize[3];
		
		if (t->flag & (T_OBJECT|T_TEXTURE|T_POSE)) {
			float obsizemat[3][3];
			// Reorient the size mat to fit the oriented object.
			mul_m3_m3m3(obsizemat, tmat, td->axismtx);
			//print_m3("obsizemat", obsizemat);
			TransMat3ToSize(obsizemat, td->axismtx, fsize);
			//print_v3("fsize", fsize);
		}
		else {
			mat3_to_size( fsize,tmat);
		}
		
		protectedSizeBits(td->protectflag, fsize);
		
		if ((t->flag & T_V3D_ALIGN)==0) {	// align mode doesn't resize objects itself
			if((td->flag & TD_SINGLESIZE) && !(t->con.mode & CON_APPLY)){
				/* scale val and reset size */
				 *td->val = td->ival * (1 + (fsize[0] - 1) * td->factor);
				
				td->ext->size[0] = td->ext->isize[0];
				td->ext->size[1] = td->ext->isize[1];
				td->ext->size[2] = td->ext->isize[2];
			 }
			else {
				/* Reset val if SINGLESIZE but using a constraint */
				if (td->flag & TD_SINGLESIZE)
					 *td->val = td->ival;
				
				td->ext->size[0] = td->ext->isize[0] * (1 + (fsize[0] - 1) * td->factor);
				td->ext->size[1] = td->ext->isize[1] * (1 + (fsize[1] - 1) * td->factor);
				td->ext->size[2] = td->ext->isize[2] * (1 + (fsize[2] - 1) * td->factor);
			}
		}
		
		constraintSizeLim(t, td);
	}
	
	/* For individual element center, Editmode need to use iloc */
	if (t->flag & T_POINTS)
		sub_v3_v3v3(vec, td->iloc, center);
	else
		sub_v3_v3v3(vec, td->center, center);
	
	mul_m3_v3(tmat, vec);
	
	add_v3_v3(vec, center);
	if (t->flag & T_POINTS)
		sub_v3_v3(vec, td->iloc);
	else
		sub_v3_v3(vec, td->center);
	
	mul_v3_fl(vec, td->factor);
	
	if (t->flag & (T_OBJECT|T_POSE)) {
		mul_m3_v3(td->smtx, vec);
	}
	
	protectedTransBits(td->protectflag, vec);
	add_v3_v3v3(td->loc, td->iloc, vec);
	
	constraintTransLim(t, td);
}

int Resize(TransInfo *t, const int mval[2])
{
	TransData *td;
	float size[3], mat[3][3];
	float ratio;
	int i;
	char str[200];
	
	/* for manipulator, center handle, the scaling can't be done relative to center */
	if( (t->flag & T_USES_MANIPULATOR) && t->con.mode==0)
	{
		ratio = 1.0f - ((t->imval[0] - mval[0]) + (t->imval[1] - mval[1]))/100.0f;
	}
	else
	{
		ratio = t->values[0];
	}
	
	size[0] = size[1] = size[2] = ratio;
	
	snapGrid(t, size);
	
	if (hasNumInput(&t->num)) {
		applyNumInput(&t->num, size);
		constraintNumInput(t, size);
	}
	
	applySnapping(t, size);
	
	if (t->flag & T_AUTOVALUES)
	{
		copy_v3_v3(size, t->auto_values);
	}
	
	copy_v3_v3(t->values, size);
	
	size_to_mat3( mat,size);
	
	if (t->con.applySize) {
		t->con.applySize(t, NULL, mat);
	}
	
	copy_m3_m3(t->mat, mat);	// used in manipulator
	
	headerResize(t, size, str);
	
	for(i = 0, td=t->data; i < t->total; i++, td++) {
		if (td->flag & TD_NOACTION)
			break;
		
		if (td->flag & TD_SKIP)
			continue;
		
		ElementResize(t, td, mat);
	}
	
	/* evil hack - redo resize if cliping needed */
	if (t->flag & T_CLIP_UV && clipUVTransform(t, size, 1)) {
		size_to_mat3( mat,size);
		
		if (t->con.applySize)
			t->con.applySize(t, NULL, mat);
		
		for(i = 0, td=t->data; i < t->total; i++, td++)
			ElementResize(t, td, mat);
	}
	
	recalcData(t);
	
	ED_area_headerprint(t->sa, str);
	
	return 1;
}

/* ************************** TOSPHERE *************************** */

void initToSphere(TransInfo *t)
{
	TransData *td = t->data;
	int i;
	
	t->mode = TFM_TOSPHERE;
	t->transform = ToSphere;
	
	initMouseInputMode(t, &t->mouse, INPUT_HORIZONTAL_RATIO);
	
	t->idx_max = 0;
	t->num.idx_max = 0;
	t->snap[0] = 0.0f;
	t->snap[1] = 0.1f;
	t->snap[2] = t->snap[1] * 0.1f;
	
	t->num.increment = t->snap[1];

	t->num.flag |= NUM_NULL_ONE | NUM_NO_NEGATIVE;
	t->flag |= T_NO_CONSTRAINT;
	
	// Calculate average radius
	for(i = 0 ; i < t->total; i++, td++) {
		t->val += len_v3v3(t->center, td->iloc);
	}
	
	t->val /= (float)t->total;
}

int ToSphere(TransInfo *t, const int UNUSED(mval[2]))
{
	float vec[3];
	float ratio, radius;
	int i;
	char str[64];
	TransData *td = t->data;
	
	ratio = t->values[0];
	
	snapGrid(t, &ratio);
	
	applyNumInput(&t->num, &ratio);
	
	if (ratio < 0)
		ratio = 0.0f;
	else if (ratio > 1)
		ratio = 1.0f;
	
	t->values[0] = ratio;

	/* header print for NumInput */
	if (hasNumInput(&t->num)) {
		char c[20];
		
		outputNumInput(&(t->num), c);
		
		sprintf(str, "To Sphere: %s %s", c, t->proptext);
	}
	else {
		/* default header print */
		sprintf(str, "To Sphere: %.4f %s", ratio, t->proptext);
	}
	
	
	for(i = 0 ; i < t->total; i++, td++) {
		float tratio;
		if (td->flag & TD_NOACTION)
			break;
		
		if (td->flag & TD_SKIP)
			continue;
		
		sub_v3_v3v3(vec, td->iloc, t->center);
		
		radius = normalize_v3(vec);
		
		tratio = ratio * td->factor;
		
		mul_v3_fl(vec, radius * (1.0f - tratio) + t->val * tratio);
		
		add_v3_v3v3(td->loc, t->center, vec);
	}
	
	
	recalcData(t);
	
	ED_area_headerprint(t->sa, str);
	
	return 1;
}

/* ************************** ROTATION *************************** */


static void postInputRotation(TransInfo *t, float values[3])
{
	if ((t->con.mode & CON_APPLY) && t->con.applyRot) {
		t->con.applyRot(t, NULL, t->axis, values);
	}
}

void initRotation(TransInfo *t)
{
	t->mode = TFM_ROTATION;
	t->transform = Rotation;
	
	setInputPostFct(&t->mouse, postInputRotation);
	initMouseInputMode(t, &t->mouse, INPUT_ANGLE);
	
	t->idx_max = 0;
	t->num.idx_max = 0;
	t->snap[0] = 0.0f;
	t->snap[1] = (float)((5.0/180)*M_PI);
	t->snap[2] = t->snap[1] * 0.2f;
	
	t->num.increment = 1.0f;

	if (t->flag & T_2D_EDIT)
		t->flag |= T_NO_CONSTRAINT;

	negate_v3_v3(t->axis, t->viewinv[2]);
	normalize_v3(t->axis);

	copy_v3_v3(t->axis_orig, t->axis);
}

static void ElementRotation(TransInfo *t, TransData *td, float mat[3][3], short around) {
	float vec[3], totmat[3][3], smat[3][3];
	float eul[3], fmat[3][3], quat[4];
	float *center = t->center;

	/* local constraint shouldn't alter center */
	if (around == V3D_LOCAL) {
		if (    (t->flag & (T_OBJECT|T_POSE)) ||
		        (t->settings->selectmode & SCE_SELECT_FACE) ||
		        (t->obedit && t->obedit->type == OB_ARMATURE))
		{
			center = td->center;
		}
	}

	if (t->flag & T_POINTS) {
		mul_m3_m3m3(totmat, mat, td->mtx);
		mul_m3_m3m3(smat, td->smtx, totmat);
		
		sub_v3_v3v3(vec, td->iloc, center);
		mul_m3_v3(smat, vec);
		
		add_v3_v3v3(td->loc, vec, center);
		
		sub_v3_v3v3(vec,td->loc,td->iloc);
		protectedTransBits(td->protectflag, vec);
		add_v3_v3v3(td->loc, td->iloc, vec);
		
		
		if(td->flag & TD_USEQUAT) {
			mul_serie_m3(fmat, td->mtx, mat, td->smtx, NULL, NULL, NULL, NULL, NULL);
			mat3_to_quat( quat,fmat);	// Actual transform
			
			if(td->ext->quat){
				mul_qt_qtqt(td->ext->quat, quat, td->ext->iquat);
				
				/* is there a reason not to have this here? -jahka */
				protectedQuaternionBits(td->protectflag, td->ext->quat, td->ext->iquat);
			}
		}
	}
	/**
	 * HACK WARNING
	 *
	 * This is some VERY ugly special case to deal with pose mode.
	 *
	 * The problem is that mtx and smtx include each bone orientation.
	 *
	 * That is needed to rotate each bone properly, HOWEVER, to calculate
	 * the translation component, we only need the actual armature object's
	 * matrix (and inverse). That is not all though. Once the proper translation
	 * has been computed, it has to be converted back into the bone's space.
	 */
	else if (t->flag & T_POSE) {
		float pmtx[3][3], imtx[3][3];
		
		// Extract and invert armature object matrix
		copy_m3_m4(pmtx, t->poseobj->obmat);
		invert_m3_m3(imtx, pmtx);
		
		if ((td->flag & TD_NO_LOC) == 0)
		{
			sub_v3_v3v3(vec, td->center, center);
			
			mul_m3_v3(pmtx, vec);	// To Global space
			mul_m3_v3(mat, vec);		// Applying rotation
			mul_m3_v3(imtx, vec);	// To Local space
			
			add_v3_v3(vec, center);
			/* vec now is the location where the object has to be */
			
			sub_v3_v3v3(vec, vec, td->center); // Translation needed from the initial location
			
			/* special exception, see TD_PBONE_LOCAL_MTX definition comments */
			if(td->flag & TD_PBONE_LOCAL_MTX_P) {
				/* do nothing */
			}
			else if (td->flag & TD_PBONE_LOCAL_MTX_C) {
				mul_m3_v3(pmtx, vec);	// To Global space
				mul_m3_v3(td->ext->l_smtx, vec);// To Pose space (Local Location)
			}
			else {
				mul_m3_v3(pmtx, vec);	// To Global space
				mul_m3_v3(td->smtx, vec);// To Pose space
			}

			protectedTransBits(td->protectflag, vec);
			
			add_v3_v3v3(td->loc, td->iloc, vec);
			
			constraintTransLim(t, td);
		}
		
		/* rotation */
		if ((t->flag & T_V3D_ALIGN)==0) { // align mode doesn't rotate objects itself
			/* euler or quaternion/axis-angle? */
			if (td->ext->rotOrder == ROT_MODE_QUAT) {
				mul_serie_m3(fmat, td->mtx, mat, td->smtx, NULL, NULL, NULL, NULL, NULL);
				
				mat3_to_quat( quat,fmat);	// Actual transform
				
				mul_qt_qtqt(td->ext->quat, quat, td->ext->iquat);
				/* this function works on end result */
				protectedQuaternionBits(td->protectflag, td->ext->quat, td->ext->iquat);
				
			}
			else if (td->ext->rotOrder == ROT_MODE_AXISANGLE) {
				/* calculate effect based on quats */
				float iquat[4], tquat[4];
				
				axis_angle_to_quat(iquat, td->ext->irotAxis, td->ext->irotAngle);
				
				mul_serie_m3(fmat, td->mtx, mat, td->smtx, NULL, NULL, NULL, NULL, NULL);
				mat3_to_quat( quat,fmat);	// Actual transform
				mul_qt_qtqt(tquat, quat, iquat);
				
				quat_to_axis_angle( td->ext->rotAxis, td->ext->rotAngle,tquat); 
				
				/* this function works on end result */
				protectedAxisAngleBits(td->protectflag, td->ext->rotAxis, td->ext->rotAngle, td->ext->irotAxis, td->ext->irotAngle);
			}
			else { 
				float eulmat[3][3];
				
				mul_m3_m3m3(totmat, mat, td->mtx);
				mul_m3_m3m3(smat, td->smtx, totmat);
				
				/* calculate the total rotatation in eulers */
				copy_v3_v3(eul, td->ext->irot);
				eulO_to_mat3( eulmat,eul, td->ext->rotOrder);
				
				/* mat = transform, obmat = bone rotation */
				mul_m3_m3m3(fmat, smat, eulmat);
				
				mat3_to_compatible_eulO( eul, td->ext->rot, td->ext->rotOrder,fmat);
				
				/* and apply (to end result only) */
				protectedRotateBits(td->protectflag, eul, td->ext->irot);
				copy_v3_v3(td->ext->rot, eul);
			}
			
			constraintRotLim(t, td);
		}
	}
	else {
		if ((td->flag & TD_NO_LOC) == 0)
		{
			/* translation */
			sub_v3_v3v3(vec, td->center, center);
			mul_m3_v3(mat, vec);
			add_v3_v3(vec, center);
			/* vec now is the location where the object has to be */
			sub_v3_v3(vec, td->center);
			mul_m3_v3(td->smtx, vec);
			
			protectedTransBits(td->protectflag, vec);
			
			add_v3_v3v3(td->loc, td->iloc, vec);
		}
		
		
		constraintTransLim(t, td);
		
		/* rotation */
		if ((t->flag & T_V3D_ALIGN)==0) { // align mode doesn't rotate objects itself
			/* euler or quaternion? */
			   if ((td->ext->rotOrder == ROT_MODE_QUAT) || (td->flag & TD_USEQUAT)) {
				mul_serie_m3(fmat, td->mtx, mat, td->smtx, NULL, NULL, NULL, NULL, NULL);
				mat3_to_quat( quat,fmat);	// Actual transform
				
				mul_qt_qtqt(td->ext->quat, quat, td->ext->iquat);
				/* this function works on end result */
				protectedQuaternionBits(td->protectflag, td->ext->quat, td->ext->iquat);
			}
			else if (td->ext->rotOrder == ROT_MODE_AXISANGLE) {
				/* calculate effect based on quats */
				float iquat[4], tquat[4];
				
				axis_angle_to_quat(iquat, td->ext->irotAxis, td->ext->irotAngle);
				
				mul_serie_m3(fmat, td->mtx, mat, td->smtx, NULL, NULL, NULL, NULL, NULL);
				mat3_to_quat( quat,fmat);	// Actual transform
				mul_qt_qtqt(tquat, quat, iquat);
				
				quat_to_axis_angle( td->ext->rotAxis, td->ext->rotAngle,tquat); 
				
				/* this function works on end result */
				protectedAxisAngleBits(td->protectflag, td->ext->rotAxis, td->ext->rotAngle, td->ext->irotAxis, td->ext->irotAngle);
			}
			else {
				float obmat[3][3];
				
				mul_m3_m3m3(totmat, mat, td->mtx);
				mul_m3_m3m3(smat, td->smtx, totmat);
				
				/* calculate the total rotatation in eulers */
				add_v3_v3v3(eul, td->ext->irot, td->ext->drot); /* we have to correct for delta rot */
				eulO_to_mat3( obmat,eul, td->ext->rotOrder);
				/* mat = transform, obmat = object rotation */
				mul_m3_m3m3(fmat, smat, obmat);
				
				mat3_to_compatible_eulO( eul, td->ext->rot, td->ext->rotOrder,fmat);
				
				/* correct back for delta rot */
				sub_v3_v3v3(eul, eul, td->ext->drot);
				
				/* and apply */
				protectedRotateBits(td->protectflag, eul, td->ext->irot);
				copy_v3_v3(td->ext->rot, eul);
			}
			
			constraintRotLim(t, td);
		}
	}
}

static void applyRotation(TransInfo *t, float angle, float axis[3])
{
	TransData *td = t->data;
	float mat[3][3];
	int i;
	
	vec_rot_to_mat3( mat,axis, angle);
	
	for(i = 0 ; i < t->total; i++, td++) {
		
		if (td->flag & TD_NOACTION)
			break;
		
		if (td->flag & TD_SKIP)
			continue;
		
		if (t->con.applyRot) {
			t->con.applyRot(t, td, axis, NULL);
			vec_rot_to_mat3( mat,axis, angle * td->factor);
		}
		else if (t->flag & T_PROP_EDIT) {
			vec_rot_to_mat3( mat,axis, angle * td->factor);
		}
		
		ElementRotation(t, td, mat, t->around);
	}
}

int Rotation(TransInfo *t, const int UNUSED(mval[2]))
{
	char str[128], *spos= str;
	
	float final;

	final = t->values[0];
	
	snapGrid(t, &final);
	
	if ((t->con.mode & CON_APPLY) && t->con.applyRot) {
		t->con.applyRot(t, NULL, t->axis, NULL);
	} else {
		/* reset axis if constraint is not set */
		copy_v3_v3(t->axis, t->axis_orig);
	}
	
	applySnapping(t, &final);
	
	if (hasNumInput(&t->num)) {
		char c[20];
		
		applyNumInput(&t->num, &final);
		
		outputNumInput(&(t->num), c);
		
		spos+= sprintf(spos, "Rot: %s %s %s", &c[0], t->con.text, t->proptext);

		/* Clamp between -180 and 180 */
		final= angle_wrap_rad(DEG2RADF(final));
	}
	else {
		spos += sprintf(spos, "Rot: %.2f%s %s", RAD2DEGF(final), t->con.text, t->proptext);
	}
	
	if (t->flag & (T_PROP_EDIT|T_PROP_CONNECTED)) {
		spos += sprintf(spos, " Proportional size: %.2f", t->prop_size);
	}
	(void)spos;

	t->values[0] = final;
	
	applyRotation(t, final, t->axis);
	
	recalcData(t);
	
	ED_area_headerprint(t->sa, str);
	
	return 1;
}


/* ************************** TRACKBALL *************************** */

void initTrackball(TransInfo *t)
{
	t->mode = TFM_TRACKBALL;
	t->transform = Trackball;

	initMouseInputMode(t, &t->mouse, INPUT_TRACKBALL);

	t->idx_max = 1;
	t->num.idx_max = 1;
	t->snap[0] = 0.0f;
	t->snap[1] = (float)((5.0/180)*M_PI);
	t->snap[2] = t->snap[1] * 0.2f;

	t->num.increment = 1.0f;

	t->flag |= T_NO_CONSTRAINT;
}

static void applyTrackball(TransInfo *t, float axis1[3], float axis2[3], float angles[2])
{
	TransData *td = t->data;
	float mat[3][3], smat[3][3], totmat[3][3];
	int i;

	vec_rot_to_mat3( smat,axis1, angles[0]);
	vec_rot_to_mat3( totmat,axis2, angles[1]);

	mul_m3_m3m3(mat, smat, totmat);

	for(i = 0 ; i < t->total; i++, td++) {
		if (td->flag & TD_NOACTION)
			break;

		if (td->flag & TD_SKIP)
			continue;

		if (t->flag & T_PROP_EDIT) {
			vec_rot_to_mat3( smat,axis1, td->factor * angles[0]);
			vec_rot_to_mat3( totmat,axis2, td->factor * angles[1]);

			mul_m3_m3m3(mat, smat, totmat);
		}

		ElementRotation(t, td, mat, t->around);
	}
}

int Trackball(TransInfo *t, const int UNUSED(mval[2]))
{
	char str[128], *spos= str;
	float axis1[3], axis2[3];
	float mat[3][3], totmat[3][3], smat[3][3];
	float phi[2];

	copy_v3_v3(axis1, t->persinv[0]);
	copy_v3_v3(axis2, t->persinv[1]);
	normalize_v3(axis1);
	normalize_v3(axis2);

	phi[0] = t->values[0];
	phi[1] = t->values[1];

	snapGrid(t, phi);

	if (hasNumInput(&t->num)) {
		char c[40];

		applyNumInput(&t->num, phi);

		outputNumInput(&(t->num), c);

		spos += sprintf(spos, "Trackball: %s %s %s", &c[0], &c[20], t->proptext);

		phi[0] = DEG2RADF(phi[0]);
		phi[1] = DEG2RADF(phi[1]);
	}
	else {
		spos += sprintf(spos, "Trackball: %.2f %.2f %s", RAD2DEGF(phi[0]), RAD2DEGF(phi[1]), t->proptext);
	}

	if (t->flag & (T_PROP_EDIT|T_PROP_CONNECTED)) {
		spos += sprintf(spos, " Proportional size: %.2f", t->prop_size);
	}
	(void)spos;

	vec_rot_to_mat3( smat,axis1, phi[0]);
	vec_rot_to_mat3( totmat,axis2, phi[1]);

	mul_m3_m3m3(mat, smat, totmat);

	// TRANSFORM_FIX_ME
	//copy_m3_m3(t->mat, mat);	// used in manipulator

	applyTrackball(t, axis1, axis2, phi);

	recalcData(t);

	ED_area_headerprint(t->sa, str);

	return 1;
}

/* ************************** TRANSLATION *************************** */

void initTranslation(TransInfo *t)
{
	if (t->spacetype == SPACE_ACTION) {
		/* this space uses time translate */
		t->state = TRANS_CANCEL;
	}

	t->mode = TFM_TRANSLATION;
	t->transform = Translation;

	initMouseInputMode(t, &t->mouse, INPUT_VECTOR);

	t->idx_max = (t->flag & T_2D_EDIT)? 1: 2;
	t->num.flag = 0;
	t->num.idx_max = t->idx_max;

	if(t->spacetype == SPACE_VIEW3D) {
		RegionView3D *rv3d = t->ar->regiondata;

		if (rv3d) {
			t->snap[0] = 0.0f;
			t->snap[1] = rv3d->gridview * 1.0f;
			t->snap[2] = t->snap[1] * 0.1f;
		}
	}
	else if(t->spacetype == SPACE_IMAGE) {
		t->snap[0] = 0.0f;
		t->snap[1] = 0.125f;
		t->snap[2] = 0.0625f;
	}
	else {
		t->snap[0] = 0.0f;
		t->snap[1] = t->snap[2] = 1.0f;
	}

	t->num.increment = t->snap[1];
}

static void headerTranslation(TransInfo *t, float vec[3], char *str) {
	char *spos= str;
	char tvec[60];
	char distvec[20];
	char autoik[20];
	float dist;

	if (hasNumInput(&t->num)) {
		outputNumInput(&(t->num), tvec);
		dist = len_v3(t->num.val);
	}
	else {
		float dvec[3];

		copy_v3_v3(dvec, vec);
		applyAspectRatio(t, dvec);

		dist = len_v3(vec);
		if(!(t->flag & T_2D_EDIT) && t->scene->unit.system) {
			int i, do_split= t->scene->unit.flag & USER_UNIT_OPT_SPLIT ? 1:0;

			for(i=0; i<3; i++)
				bUnit_AsString(&tvec[i*20], 20, dvec[i]*t->scene->unit.scale_length, 4, t->scene->unit.system, B_UNIT_LENGTH, do_split, 1);
		}
		else {
			sprintf(&tvec[0], "%.4f", dvec[0]);
			sprintf(&tvec[20], "%.4f", dvec[1]);
			sprintf(&tvec[40], "%.4f", dvec[2]);
		}
	}

	if(!(t->flag & T_2D_EDIT) && t->scene->unit.system)
		bUnit_AsString(distvec, sizeof(distvec), dist*t->scene->unit.scale_length, 4, t->scene->unit.system, B_UNIT_LENGTH, t->scene->unit.flag & USER_UNIT_OPT_SPLIT, 0);
	else if( dist > 1e10f || dist < -1e10f )	/* prevent string buffer overflow */
		sprintf(distvec, "%.4e", dist);
	else
		sprintf(distvec, "%.4f", dist);

	if(t->flag & T_AUTOIK) {
		short chainlen= t->settings->autoik_chainlen;

		if(chainlen)
			sprintf(autoik, "AutoIK-Len: %d", chainlen);
		else
			autoik[0]= '\0';
	}
	else
		autoik[0]= '\0';

	if (t->con.mode & CON_APPLY) {
		switch(t->num.idx_max) {
		case 0:
			spos += sprintf(spos, "D: %s (%s)%s %s  %s", &tvec[0], distvec, t->con.text, t->proptext, &autoik[0]);
			break;
		case 1:
			spos += sprintf(spos, "D: %s   D: %s (%s)%s %s  %s", &tvec[0], &tvec[20], distvec, t->con.text, t->proptext, &autoik[0]);
			break;
		case 2:
			spos += sprintf(spos, "D: %s   D: %s  D: %s (%s)%s %s  %s", &tvec[0], &tvec[20], &tvec[40], distvec, t->con.text, t->proptext, &autoik[0]);
		}
	}
	else {
		if(t->flag & T_2D_EDIT)
			spos += sprintf(spos, "Dx: %s   Dy: %s (%s)%s %s", &tvec[0], &tvec[20], distvec, t->con.text, t->proptext);
		else
			spos += sprintf(spos, "Dx: %s   Dy: %s  Dz: %s (%s)%s %s  %s", &tvec[0], &tvec[20], &tvec[40], distvec, t->con.text, t->proptext, &autoik[0]);
	}
	
	if (t->flag & (T_PROP_EDIT|T_PROP_CONNECTED)) {
		spos += sprintf(spos, " Proportional size: %.2f", t->prop_size);
	}
	(void)spos;
}

static void applyTranslation(TransInfo *t, float vec[3]) {
	TransData *td = t->data;
	float tvec[3];
	int i;

	for(i = 0 ; i < t->total; i++, td++) {
		if (td->flag & TD_NOACTION)
			break;
		
		if (td->flag & TD_SKIP)
			continue;
		
		/* handle snapping rotation before doing the translation */
		if (usingSnappingNormal(t))
		{
			if (validSnappingNormal(t))
			{
				float *original_normal = td->axismtx[2];
				float axis[3];
				float quat[4];
				float mat[3][3];
				float angle;
				
				cross_v3_v3v3(axis, original_normal, t->tsnap.snapNormal);
				angle = saacos(dot_v3v3(original_normal, t->tsnap.snapNormal));
				
				axis_angle_to_quat(quat, axis, angle);
				
				quat_to_mat3( mat,quat);
				
				ElementRotation(t, td, mat, V3D_LOCAL);
			}
			else
			{
				float mat[3][3];
				
				unit_m3(mat);
				
				ElementRotation(t, td, mat, V3D_LOCAL);
			}
		}
		
		if (t->con.applyVec) {
			float pvec[3];
			t->con.applyVec(t, td, vec, tvec, pvec);
		}
		else {
			copy_v3_v3(tvec, vec);
		}
		
		mul_m3_v3(td->smtx, tvec);
		mul_v3_fl(tvec, td->factor);
		
		protectedTransBits(td->protectflag, tvec);
		
		if (td->loc)
			add_v3_v3v3(td->loc, td->iloc, tvec);
		
		constraintTransLim(t, td);
	}
}

/* uses t->vec to store actual translation in */
int Translation(TransInfo *t, const int UNUSED(mval[2]))
{
	char str[250];

	if (t->con.mode & CON_APPLY) {
		float pvec[3] = {0.0f, 0.0f, 0.0f};
		float tvec[3];
		if (hasNumInput(&t->num)) {
			removeAspectRatio(t, t->values);
		}
		applySnapping(t, t->values);
		t->con.applyVec(t, NULL, t->values, tvec, pvec);
		copy_v3_v3(t->values, tvec);
		headerTranslation(t, pvec, str);
	}
	else {
		snapGrid(t, t->values);
		applyNumInput(&t->num, t->values);
		if (hasNumInput(&t->num)) {
			removeAspectRatio(t, t->values);
		}
		applySnapping(t, t->values);
		headerTranslation(t, t->values, str);
	}

	applyTranslation(t, t->values);

	/* evil hack - redo translation if clipping needed */
	if (t->flag & T_CLIP_UV && clipUVTransform(t, t->values, 0))
		applyTranslation(t, t->values);

	recalcData(t);

	ED_area_headerprint(t->sa, str);

	return 1;
}

/* ************************** SHRINK/FATTEN *************************** */

void initShrinkFatten(TransInfo *t)
{
	// If not in mesh edit mode, fallback to Resize
	if (t->obedit==NULL || t->obedit->type != OB_MESH) {
		initResize(t);
	}
	else {
		t->mode = TFM_SHRINKFATTEN;
		t->transform = ShrinkFatten;

		initMouseInputMode(t, &t->mouse, INPUT_VERTICAL_ABSOLUTE);

		t->idx_max = 0;
		t->num.idx_max = 0;
		t->snap[0] = 0.0f;
		t->snap[1] = 1.0f;
		t->snap[2] = t->snap[1] * 0.1f;

		t->num.increment = t->snap[1];

		t->flag |= T_NO_CONSTRAINT;
	}
}



int ShrinkFatten(TransInfo *t, const int UNUSED(mval[2]))
{
	float vec[3];
	float distance;
	int i;
	char str[64];
	TransData *td = t->data;

	distance = -t->values[0];

	snapGrid(t, &distance);

	applyNumInput(&t->num, &distance);

	/* header print for NumInput */
	if (hasNumInput(&t->num)) {
		char c[20];

		outputNumInput(&(t->num), c);

		sprintf(str, "Shrink/Fatten: %s %s", c, t->proptext);
	}
	else {
		/* default header print */
		sprintf(str, "Shrink/Fatten: %.4f %s", distance, t->proptext);
	}


	for(i = 0 ; i < t->total; i++, td++) {
		if (td->flag & TD_NOACTION)
			break;

		if (td->flag & TD_SKIP)
			continue;

		copy_v3_v3(vec, td->axismtx[2]);
		mul_v3_fl(vec, distance);
		mul_v3_fl(vec, td->factor);

		add_v3_v3v3(td->loc, td->iloc, vec);
	}

	recalcData(t);

	ED_area_headerprint(t->sa, str);

	return 1;
}

/* ************************** TILT *************************** */

void initTilt(TransInfo *t)
{
	t->mode = TFM_TILT;
	t->transform = Tilt;

	initMouseInputMode(t, &t->mouse, INPUT_ANGLE);

	t->idx_max = 0;
	t->num.idx_max = 0;
	t->snap[0] = 0.0f;
	t->snap[1] = (float)((5.0/180)*M_PI);
	t->snap[2] = t->snap[1] * 0.2f;

	t->num.increment = t->snap[1];

	t->flag |= T_NO_CONSTRAINT|T_NO_PROJECT;
}



int Tilt(TransInfo *t, const int UNUSED(mval[2]))
{
	TransData *td = t->data;
	int i;
	char str[50];

	float final;

	final = t->values[0];

	snapGrid(t, &final);

	if (hasNumInput(&t->num)) {
		char c[20];

		applyNumInput(&t->num, &final);

		outputNumInput(&(t->num), c);

		sprintf(str, "Tilt: %s %s", &c[0], t->proptext);

		final = DEG2RADF(final);
	}
	else {
		sprintf(str, "Tilt: %.2f %s", RAD2DEGF(final), t->proptext);
	}

	for(i = 0 ; i < t->total; i++, td++) {
		if (td->flag & TD_NOACTION)
			break;

		if (td->flag & TD_SKIP)
			continue;

		if (td->val) {
			*td->val = td->ival + final * td->factor;
		}
	}

	recalcData(t);

	ED_area_headerprint(t->sa, str);

	return 1;
}


/* ******************** Curve Shrink/Fatten *************** */

void initCurveShrinkFatten(TransInfo *t)
{
	t->mode = TFM_CURVE_SHRINKFATTEN;
	t->transform = CurveShrinkFatten;

	initMouseInputMode(t, &t->mouse, INPUT_SPRING);

	t->idx_max = 0;
	t->num.idx_max = 0;
	t->snap[0] = 0.0f;
	t->snap[1] = 0.1f;
	t->snap[2] = t->snap[1] * 0.1f;

	t->num.increment = t->snap[1];

	t->flag |= T_NO_ZERO;
	t->num.flag |= NUM_NO_ZERO;

	t->flag |= T_NO_CONSTRAINT;
}

int CurveShrinkFatten(TransInfo *t, const int UNUSED(mval[2]))
{
	TransData *td = t->data;
	float ratio;
	int i;
	char str[50];

	ratio = t->values[0];

	snapGrid(t, &ratio);

	applyNumInput(&t->num, &ratio);

	/* header print for NumInput */
	if (hasNumInput(&t->num)) {
		char c[20];

		outputNumInput(&(t->num), c);
		sprintf(str, "Shrink/Fatten: %s", c);
	}
	else {
		sprintf(str, "Shrink/Fatten: %3f", ratio);
	}

	for(i = 0 ; i < t->total; i++, td++) {
		if (td->flag & TD_NOACTION)
			break;

		if (td->flag & TD_SKIP)
			continue;

		if(td->val) {
			//*td->val= ratio;
			*td->val= td->ival*ratio;
			if (*td->val <= 0.0f) *td->val = 0.001f;
		}
	}

	recalcData(t);

	ED_area_headerprint(t->sa, str);

	return 1;
}

/* ************************** PUSH/PULL *************************** */

void initPushPull(TransInfo *t)
{
	t->mode = TFM_PUSHPULL;
	t->transform = PushPull;

	initMouseInputMode(t, &t->mouse, INPUT_VERTICAL_ABSOLUTE);

	t->idx_max = 0;
	t->num.idx_max = 0;
	t->snap[0] = 0.0f;
	t->snap[1] = 1.0f;
	t->snap[2] = t->snap[1] * 0.1f;

	t->num.increment = t->snap[1];
}


int PushPull(TransInfo *t, const int UNUSED(mval[2]))
{
	float vec[3], axis[3];
	float distance;
	int i;
	char str[128];
	TransData *td = t->data;

	distance = t->values[0];

	snapGrid(t, &distance);

	applyNumInput(&t->num, &distance);

	/* header print for NumInput */
	if (hasNumInput(&t->num)) {
		char c[20];

		outputNumInput(&(t->num), c);

		sprintf(str, "Push/Pull: %s%s %s", c, t->con.text, t->proptext);
	}
	else {
		/* default header print */
		sprintf(str, "Push/Pull: %.4f%s %s", distance, t->con.text, t->proptext);
	}

	if (t->con.applyRot && t->con.mode & CON_APPLY) {
		t->con.applyRot(t, NULL, axis, NULL);
	}

	for(i = 0 ; i < t->total; i++, td++) {
		if (td->flag & TD_NOACTION)
			break;

		if (td->flag & TD_SKIP)
			continue;

		sub_v3_v3v3(vec, t->center, td->center);
		if (t->con.applyRot && t->con.mode & CON_APPLY) {
			t->con.applyRot(t, td, axis, NULL);
			if (isLockConstraint(t)) {
				float dvec[3];
				project_v3_v3v3(dvec, vec, axis);
				sub_v3_v3(vec, dvec);
			}
			else {
				project_v3_v3v3(vec, vec, axis);
			}
		}
		normalize_v3(vec);
		mul_v3_fl(vec, distance);
		mul_v3_fl(vec, td->factor);

		add_v3_v3v3(td->loc, td->iloc, vec);
	}

	recalcData(t);

	ED_area_headerprint(t->sa, str);

	return 1;
}

/* ************************** BEVEL **************************** */

void initBevel(TransInfo *t)
{
	t->transform = Bevel;
	t->handleEvent = handleEventBevel;

	initMouseInputMode(t, &t->mouse, INPUT_HORIZONTAL_ABSOLUTE);

	t->mode = TFM_BEVEL;
	t->flag |= T_NO_CONSTRAINT;
	t->num.flag |= NUM_NO_NEGATIVE;

	t->idx_max = 0;
	t->num.idx_max = 0;
	t->snap[0] = 0.0f;
	t->snap[1] = 0.1f;
	t->snap[2] = t->snap[1] * 0.1f;

	t->num.increment = t->snap[1];

	/* DON'T KNOW WHY THIS IS NEEDED */
	if (G.editBMesh->imval[0] == 0 && G.editBMesh->imval[1] == 0) {
		/* save the initial mouse co */
		G.editBMesh->imval[0] = t->imval[0];
		G.editBMesh->imval[1] = t->imval[1];
	}
	else {
		/* restore the mouse co from a previous call to initTransform() */
		t->imval[0] = G.editBMesh->imval[0];
		t->imval[1] = G.editBMesh->imval[1];
	}
}

int handleEventBevel(TransInfo *t, wmEvent *event)
{
	if (event->val==KM_PRESS) {
		if(!G.editBMesh) return 0;

		switch (event->type) {
		case MIDDLEMOUSE:
			G.editBMesh->options ^= BME_BEVEL_VERT;
			t->state = TRANS_CANCEL;
			return 1;
		//case PADPLUSKEY:
		//	G.editBMesh->options ^= BME_BEVEL_RES;
		//	G.editBMesh->res += 1;
		//	if (G.editBMesh->res > 4) {
		//		G.editBMesh->res = 4;
		//	}
		//	t->state = TRANS_CANCEL;
		//	return 1;
		//case PADMINUS:
		//	G.editBMesh->options ^= BME_BEVEL_RES;
		//	G.editBMesh->res -= 1;
		//	if (G.editBMesh->res < 0) {
		//		G.editBMesh->res = 0;
		//	}
		//	t->state = TRANS_CANCEL;
		//	return 1;
		default:
			return 0;
		}
	}
	return 0;
}

int Bevel(TransInfo *t, const int UNUSED(mval[2]))
{
	float distance,d;
	int i;
	char str[128];
	const char *mode;
	TransData *td = t->data;

	mode = (G.editBMesh->options & BME_BEVEL_VERT) ? "verts only" : "normal";
	distance = t->values[0] / 4; /* 4 just seemed a nice value to me, nothing special */

	distance = fabs(distance);

	snapGrid(t, &distance);

	applyNumInput(&t->num, &distance);

	/* header print for NumInput */
	if (hasNumInput(&t->num)) {
		char c[20];

		outputNumInput(&(t->num), c);

		sprintf(str, "Bevel - Dist: %s, Mode: %s (MMB to toggle))", c, mode);
	}
	else {
		/* default header print */
		sprintf(str, "Bevel - Dist: %.4f, Mode: %s (MMB to toggle))", distance, mode);
	}

	if (distance < 0) distance = -distance;
	for(i = 0 ; i < t->total; i++, td++) {
		if (td->axismtx[1][0] > 0 && distance > td->axismtx[1][0]) {
			d = td->axismtx[1][0];
		}
		else {
			d = distance;
		}
		madd_v3_v3v3fl(td->loc, td->center, td->axismtx[0], (*td->val) * d);
	}

	recalcData(t);

	ED_area_headerprint(t->sa, str);

	return 1;
}

/* ************************** BEVEL WEIGHT *************************** */

void initBevelWeight(TransInfo *t)
{
	t->mode = TFM_BWEIGHT;
	t->transform = BevelWeight;

	initMouseInputMode(t, &t->mouse, INPUT_SPRING);

	t->idx_max = 0;
	t->num.idx_max = 0;
	t->snap[0] = 0.0f;
	t->snap[1] = 0.1f;
	t->snap[2] = t->snap[1] * 0.1f;

	t->num.increment = t->snap[1];

	t->flag |= T_NO_CONSTRAINT|T_NO_PROJECT;
}

int BevelWeight(TransInfo *t, const int UNUSED(mval[2]))
{
	TransData *td = t->data;
	float weight;
	int i;
	char str[50];

	weight = t->values[0];

	weight -= 1.0f;
	if (weight > 1.0f) weight = 1.0f;

	snapGrid(t, &weight);

	applyNumInput(&t->num, &weight);

	/* header print for NumInput */
	if (hasNumInput(&t->num)) {
		char c[20];

		outputNumInput(&(t->num), c);

		if (weight >= 0.0f)
			sprintf(str, "Bevel Weight: +%s %s", c, t->proptext);
		else
			sprintf(str, "Bevel Weight: %s %s", c, t->proptext);
	}
	else {
		/* default header print */
		if (weight >= 0.0f)
			sprintf(str, "Bevel Weight: +%.3f %s", weight, t->proptext);
		else
			sprintf(str, "Bevel Weight: %.3f %s", weight, t->proptext);
	}

	for(i = 0 ; i < t->total; i++, td++) {
		if (td->flag & TD_NOACTION)
			break;

		if (td->val) {
			*td->val = td->ival + weight * td->factor;
			if (*td->val < 0.0f) *td->val = 0.0f;
			if (*td->val > 1.0f) *td->val = 1.0f;
		}
	}

	recalcData(t);

	ED_area_headerprint(t->sa, str);

	return 1;
}

/* ************************** CREASE *************************** */

void initCrease(TransInfo *t)
{
	t->mode = TFM_CREASE;
	t->transform = Crease;

	initMouseInputMode(t, &t->mouse, INPUT_SPRING);

	t->idx_max = 0;
	t->num.idx_max = 0;
	t->snap[0] = 0.0f;
	t->snap[1] = 0.1f;
	t->snap[2] = t->snap[1] * 0.1f;

	t->num.increment = t->snap[1];

	t->flag |= T_NO_CONSTRAINT|T_NO_PROJECT;
}

int Crease(TransInfo *t, const int UNUSED(mval[2]))
{
	TransData *td = t->data;
	float crease;
	int i;
	char str[50];

	crease = t->values[0];

	crease -= 1.0f;
	if (crease > 1.0f) crease = 1.0f;

	snapGrid(t, &crease);

	applyNumInput(&t->num, &crease);

	/* header print for NumInput */
	if (hasNumInput(&t->num)) {
		char c[20];

		outputNumInput(&(t->num), c);

		if (crease >= 0.0f)
			sprintf(str, "Crease: +%s %s", c, t->proptext);
		else
			sprintf(str, "Crease: %s %s", c, t->proptext);
	}
	else {
		/* default header print */
		if (crease >= 0.0f)
			sprintf(str, "Crease: +%.3f %s", crease, t->proptext);
		else
			sprintf(str, "Crease: %.3f %s", crease, t->proptext);
	}

	for(i = 0 ; i < t->total; i++, td++) {
		if (td->flag & TD_NOACTION)
			break;

		if (td->flag & TD_SKIP)
			continue;

		if (td->val) {
			*td->val = td->ival + crease * td->factor;
			if (*td->val < 0.0f) *td->val = 0.0f;
			if (*td->val > 1.0f) *td->val = 1.0f;
		}
	}

	recalcData(t);

	ED_area_headerprint(t->sa, str);

	return 1;
}

/* ******************** EditBone (B-bone) width scaling *************** */

void initBoneSize(TransInfo *t)
{
	t->mode = TFM_BONESIZE;
	t->transform = BoneSize;

	initMouseInputMode(t, &t->mouse, INPUT_SPRING_FLIP);

	t->idx_max = 2;
	t->num.idx_max = 2;
	t->num.flag |= NUM_NULL_ONE;
	t->num.flag |= NUM_AFFECT_ALL;
	t->snap[0] = 0.0f;
	t->snap[1] = 0.1f;
	t->snap[2] = t->snap[1] * 0.1f;

	t->num.increment = t->snap[1];
}

static void headerBoneSize(TransInfo *t, float vec[3], char *str) {
	char tvec[60];
	if (hasNumInput(&t->num)) {
		outputNumInput(&(t->num), tvec);
	}
	else {
		sprintf(&tvec[0], "%.4f", vec[0]);
		sprintf(&tvec[20], "%.4f", vec[1]);
		sprintf(&tvec[40], "%.4f", vec[2]);
	}

	/* hmm... perhaps the y-axis values don't need to be shown? */
	if (t->con.mode & CON_APPLY) {
		if (t->num.idx_max == 0)
			sprintf(str, "ScaleB: %s%s %s", &tvec[0], t->con.text, t->proptext);
		else
			sprintf(str, "ScaleB: %s : %s : %s%s %s", &tvec[0], &tvec[20], &tvec[40], t->con.text, t->proptext);
	}
	else {
		sprintf(str, "ScaleB X: %s  Y: %s  Z: %s%s %s", &tvec[0], &tvec[20], &tvec[40], t->con.text, t->proptext);
	}
}

static void ElementBoneSize(TransInfo *t, TransData *td, float mat[3][3])
{
	float tmat[3][3], smat[3][3], oldy;
	float sizemat[3][3];

	mul_m3_m3m3(smat, mat, td->mtx);
	mul_m3_m3m3(tmat, td->smtx, smat);

	if (t->con.applySize) {
		t->con.applySize(t, td, tmat);
	}

	/* we've tucked the scale in loc */
	oldy= td->iloc[1];
	size_to_mat3( sizemat,td->iloc);
	mul_m3_m3m3(tmat, tmat, sizemat);
	mat3_to_size( td->loc,tmat);
	td->loc[1]= oldy;
}

int BoneSize(TransInfo *t, const int mval[2])
{
	TransData *td = t->data;
	float size[3], mat[3][3];
	float ratio;
	int i;
	char str[60];
	
	// TRANSFORM_FIX_ME MOVE TO MOUSE INPUT
	/* for manipulator, center handle, the scaling can't be done relative to center */
	if( (t->flag & T_USES_MANIPULATOR) && t->con.mode==0)
	{
		ratio = 1.0f - ((t->imval[0] - mval[0]) + (t->imval[1] - mval[1]))/100.0f;
	}
	else
	{
		ratio = t->values[0];
	}
	
	size[0] = size[1] = size[2] = ratio;
	
	snapGrid(t, size);
	
	if (hasNumInput(&t->num)) {
		applyNumInput(&t->num, size);
		constraintNumInput(t, size);
	}
	
	size_to_mat3( mat,size);
	
	if (t->con.applySize) {
		t->con.applySize(t, NULL, mat);
	}
	
	copy_m3_m3(t->mat, mat);	// used in manipulator
	
	headerBoneSize(t, size, str);
	
	for(i = 0 ; i < t->total; i++, td++) {
		if (td->flag & TD_NOACTION)
			break;
		
		if (td->flag & TD_SKIP)
			continue;
		
		ElementBoneSize(t, td, mat);
	}
	
	recalcData(t);
	
	ED_area_headerprint(t->sa, str);
	
	return 1;
}


/* ******************** EditBone envelope *************** */

void initBoneEnvelope(TransInfo *t)
{
	t->mode = TFM_BONE_ENVELOPE;
	t->transform = BoneEnvelope;
	
	initMouseInputMode(t, &t->mouse, INPUT_SPRING);
	
	t->idx_max = 0;
	t->num.idx_max = 0;
	t->snap[0] = 0.0f;
	t->snap[1] = 0.1f;
	t->snap[2] = t->snap[1] * 0.1f;
	
	t->num.increment = t->snap[1];

	t->flag |= T_NO_CONSTRAINT|T_NO_PROJECT;
}

int BoneEnvelope(TransInfo *t, const int UNUSED(mval[2]))
{
	TransData *td = t->data;
	float ratio;
	int i;
	char str[50];
	
	ratio = t->values[0];
	
	snapGrid(t, &ratio);
	
	applyNumInput(&t->num, &ratio);
	
	/* header print for NumInput */
	if (hasNumInput(&t->num)) {
		char c[20];
		
		outputNumInput(&(t->num), c);
		sprintf(str, "Envelope: %s", c);
	}
	else {
		sprintf(str, "Envelope: %3f", ratio);
	}
	
	for(i = 0 ; i < t->total; i++, td++) {
		if (td->flag & TD_NOACTION)
			break;
		
		if (td->flag & TD_SKIP)
			continue;
		
		if (td->val) {
			/* if the old/original value was 0.0f, then just use ratio */
			if (td->ival)
				*td->val= td->ival*ratio;
			else
				*td->val= ratio;
		}
	}
	
	recalcData(t);
	
	ED_area_headerprint(t->sa, str);
	
	return 1;
}

/* ********************  Edge Slide   *************** */
static BMEdge *get_other_edge(BMesh *bm, BMVert *v, BMEdge *e)
{
	BMIter iter;
	BMEdge *e2;

	BM_ITER(e2, &iter, bm, BM_EDGES_OF_VERT, v) {
		if (BM_TestHFlag(e2, BM_SELECT) && e2 != e)
			return e2;
	}

	return NULL;
}

static BMLoop *get_next_loop(BMesh *UNUSED(bm), BMVert *v, BMLoop *l, 
                             BMEdge *olde, BMEdge *nexte, float vec[3])
{
	BMLoop *firstl;
	float a[3] = {0.0f, 0.0f, 0.0f}, n[3] = {0.0f, 0.0f, 0.0f};
	int i=0;

	firstl = l;
	do {
		l = BM_OtherFaceLoop(l->e, l->f, v);
		if (l->radial_next == l)
			return NULL;
		
		if (l->e == nexte) {
			if (i) {
				mul_v3_fl(a, 1.0f / (float)i);
			} else {
				float f1[3], f2[3], f3[3];

				sub_v3_v3v3(f1, BM_OtherEdgeVert(olde, v)->co, v->co);
				sub_v3_v3v3(f2, BM_OtherEdgeVert(nexte, v)->co, v->co);

				cross_v3_v3v3(f3, f1, l->f->no);
				cross_v3_v3v3(a, f2, l->f->no);
				mul_v3_fl(a, -1.0f);

				add_v3_v3(a, f3);
				mul_v3_fl(a, 0.5f);
			}
			
			copy_v3_v3(vec, a);
			return l;
		} else {
			sub_v3_v3v3(n, BM_OtherEdgeVert(l->e, v)->co, v->co);
			add_v3_v3v3(a, a, n);
			i += 1;
		}

		if (BM_OtherFaceLoop(l->e, l->f, v)->e == nexte) {
			if (i)
				mul_v3_fl(a, 1.0f / (float)i);
			
			copy_v3_v3(vec, a);
			return BM_OtherFaceLoop(l->e, l->f, v);
		}
		
		l = l->radial_next;
	} while (l != firstl); 

	if (i)
		mul_v3_fl(a, 1.0f / (float)i);
	
	copy_v3_v3(vec, a);
	
	return NULL;
}

static int createSlideVerts(TransInfo *t)
{
	Mesh *me = t->obedit->data;
	BMEditMesh *em = me->edit_btmesh;
	BMesh *bm = em->bm;
	BMIter iter, iter2;
	BMEdge *e, *e1, *ee, *le;
	BMVert *v, *v2, *first;
	BMLoop *l, *l1, *l2;
	TransDataSlideVert *tempsv;
	BMBVHTree *btree = BMBVH_NewBVH(em, 0, NULL, NULL);
	SmallHash table;
	SlideData *sld = MEM_callocN(sizeof(*sld), "sld");
	View3D *v3d = t->sa ? t->sa->spacedata.first : NULL;
	RegionView3D *rv3d = t->ar ? t->ar->regiondata : NULL; /* background mode support */
	ARegion *ar = t->ar;
	float projectMat[4][4];
	float start[3] = {0.0f, 0.0f, 0.0f}, dir[3], end[3] = {0.0f, 0.0f, 0.0f};
	float vec[3], vec2[3], lastvec[3], size, dis=0.0, z;
	int numsel, i, j;

	if (!v3d) {
		/*ok, let's try to survive this*/
		unit_m4(projectMat);
	} else {
		ED_view3d_ob_project_mat_get(rv3d, t->obedit, projectMat);
	}
	
	BLI_smallhash_init(&sld->vhash);
	BLI_smallhash_init(&sld->origfaces);
	BLI_smallhash_init(&table);
	
	/*ensure valid selection*/
	BM_ITER(v, &iter, em->bm, BM_VERTS_OF_MESH, NULL) {
		if (BM_TestHFlag(v, BM_SELECT)) {
			numsel = 0;
			BM_ITER(e, &iter2, em->bm, BM_EDGES_OF_VERT, v) {
				if (BM_TestHFlag(e, BM_SELECT)) {
					/*BMESH_TODO: this is probably very evil,
					  set v->e to a selected edge*/
					v->e = e;

					numsel++;
				}
			}

			if (numsel == 0 || numsel > 2) {
				return 0; //invalid edge selection
			}
		}
	}

	BM_ITER(e, &iter, em->bm, BM_EDGES_OF_MESH, NULL) {
		if (BM_TestHFlag(e, BM_SELECT)) {
			if (BM_Edge_FaceCount(e) != 2)
				return 0; //can only handle exactly 2 faces around each edge
		}
	}

	j = 0;
	BM_ITER(v, &iter, em->bm, BM_VERTS_OF_MESH, NULL) {
		if (BM_TestHFlag(v, BM_SELECT)) {
			BM_SetHFlag(v, BM_TMP_TAG);
			BLI_smallhash_insert(&table, (uintptr_t)v, SET_INT_IN_POINTER(j));
			j += 1;
		}
		else {
			BM_ClearHFlag(v, BM_TMP_TAG);
		}
	}

	if (!j)
		return 0;

	tempsv = MEM_callocN(sizeof(TransDataSlideVert)*j, "tempsv");

	j = 0;
	while (1) {
		v = NULL;
		BM_ITER(v, &iter, em->bm, BM_VERTS_OF_MESH, NULL) {
			if (BM_TestHFlag(v, BM_TMP_TAG))
				break;

		}

		if (!v)
			break;

		if (!v->e)
			continue;
		
		first = v;

		/*walk along the edge loop*/
		e = v->e;

		/*first, rewind*/
		numsel = 0;
		do {
			e = get_other_edge(bm, v, e);
			if (!e) {
				e = v->e;
				break;
			}

			numsel += 1;

			if (!BM_TestHFlag(BM_OtherEdgeVert(e, v), BM_TMP_TAG))
				break;

			v = BM_OtherEdgeVert(e, v);
		} while (e != first->e);

		BM_ClearHFlag(v, BM_TMP_TAG);

		l1 = l2 = l = NULL;
		l1 = e->l;
		l2 = e->l->radial_next;

		l = BM_OtherFaceLoop(l1->e, l1->f, v);
		sub_v3_v3v3(vec, BM_OtherEdgeVert(l->e, v)->co, v->co);

		if (l2 != l1) {
			l = BM_OtherFaceLoop(l2->e, l2->f, v);
			sub_v3_v3v3(vec2, BM_OtherEdgeVert(l->e, v)->co, v->co);
		} else {
			l2 = NULL;
		}

		/*iterate over the loop*/
		first = v;
		do {
			TransDataSlideVert *sv = tempsv + j;

			sv->v = v;
			sv->origvert = *v;
			VECCOPY(sv->upvec, vec);
			if (l2)
				VECCOPY(sv->downvec, vec2);

			l = BM_OtherFaceLoop(l1->e, l1->f, v);
			sv->up = BM_OtherEdgeVert(l->e, v);

			if (l2) {
				l = BM_OtherFaceLoop(l2->e, l2->f, v);
				sv->down = BM_OtherEdgeVert(l->e, v);
			}

			v2=v, v = BM_OtherEdgeVert(e, v);

			e1 = e;
			e = get_other_edge(bm, v, e);
			if (!e) {
				//v2=v, v = BM_OtherEdgeVert(l1->e, v);

				sv = tempsv + j + 1;
				sv->v = v;
				sv->origvert = *v;
				
				l = BM_OtherFaceLoop(l1->e, l1->f, v);
				sv->up = BM_OtherEdgeVert(l->e, v);
				sub_v3_v3v3(sv->upvec, BM_OtherEdgeVert(l->e, v)->co, v->co);

				if (l2) {
					l = BM_OtherFaceLoop(l2->e, l2->f, v);
					sv->down = BM_OtherEdgeVert(l->e, v);
					sub_v3_v3v3(sv->downvec, BM_OtherEdgeVert(l->e, v)->co, v->co);
				}

				BM_ClearHFlag(v, BM_TMP_TAG);
				BM_ClearHFlag(v2, BM_TMP_TAG);
				
				j += 2;
				break;
			}

			l1 = get_next_loop(bm, v, l1, e1, e, vec);
			l2 = l2 ? get_next_loop(bm, v, l2, e1, e, vec2) : NULL;

			j += 1;

			BM_ClearHFlag(v, BM_TMP_TAG);
			BM_ClearHFlag(v2, BM_TMP_TAG);
		} while (e != first->e && l1);
	}

	//EDBM_clear_flag_all(em, BM_SELECT);

	sld->sv = tempsv;
	sld->totsv = j;
	
	/*find mouse vector*/
	dis = z = -1.0f;
	size = 50.0;
	zero_v3(lastvec); zero_v3(dir);
	ee = le = NULL;
	BM_ITER(e, &iter, em->bm, BM_EDGES_OF_MESH, NULL) {
		if (BM_TestHFlag(e, BM_SELECT)) {
			BMIter iter2;
			BMEdge *e2;
			float vec1[3], dis2, mval[2] = {t->mval[0], t->mval[1]}, d;
						
			/*search cross edges for visible edge to the mouse cursor,
              then use the shared vertex to calculate screen vector*/
			dis2 = -1.0f;
			for (i=0; i<2; i++) {
				v = i?e->v1:e->v2;
				BM_ITER(e2, &iter2, em->bm, BM_EDGES_OF_VERT, v) {
					if (BM_TestHFlag(e2, BM_SELECT))
						continue;
					
					if (!BMBVH_EdgeVisible(btree, e2, ar, v3d, t->obedit))
						continue;
					
					j = GET_INT_FROM_POINTER(BLI_smallhash_lookup(&table, (uintptr_t)v));

					if (tempsv[j].down) {
						ED_view3d_project_float_v3(ar, tempsv[j].down->co, vec1, projectMat);
					} else {
						add_v3_v3v3(vec1, v->co, tempsv[j].downvec);
						ED_view3d_project_float_v3(ar, vec1, vec1, projectMat);
					}
					
					if (tempsv[j].up) {
						ED_view3d_project_float_v3(ar, tempsv[j].up->co, vec2, projectMat);
					} else {
						add_v3_v3v3(vec1, v->co, tempsv[j].upvec);
						ED_view3d_project_float_v3(ar, vec2, vec2, projectMat);
					}

					d = dist_to_line_segment_v2(mval, vec1, vec2);
					if (dis2 == -1.0f || d < dis2) {
						dis2 = d;
						ee = e2;
						size = len_v3v3(vec1, vec2);
						sub_v3_v3v3(dir, vec1, vec2);
					}
				}
			}
		}
	}
	
	em->bm->ob = t->obedit;
	bmesh_begin_edit(em->bm, BMOP_UNTAN_MULTIRES);

	/*create copies of faces for customdata projection*/
	tempsv = sld->sv;
	for (i=0; i<sld->totsv; i++, tempsv++) {
		BMIter fiter, liter;
		BMFace *f;
		BMLoop *l;
		
		BM_ITER(f, &fiter, em->bm, BM_FACES_OF_VERT, tempsv->v) {
			
			if (!BLI_smallhash_haskey(&sld->origfaces, (uintptr_t)f)) {
				BMFace *copyf = BM_Copy_Face(em->bm, f, 1, 1);
				
				BM_Select(em->bm, copyf, 0);
				BM_SetHFlag(copyf, BM_HIDDEN);
				BM_ITER(l, &liter, em->bm, BM_LOOPS_OF_FACE, copyf) {
					BM_Select(em->bm, l->v, 0);
					BM_SetHFlag(l->v, BM_HIDDEN);
					BM_Select(em->bm, l->e, 0);
					BM_SetHFlag(l->e, BM_HIDDEN);
				}

				BLI_smallhash_insert(&sld->origfaces, (uintptr_t)f, copyf);
			}
		}

		BLI_smallhash_insert(&sld->vhash, (uintptr_t)tempsv->v, tempsv);
	}
	
	sld->em = em;
	
	/*zero out start*/
	zero_v3(start);
	
	/*dir holds a vector along edge loop*/
	copy_v3_v3(end, dir);
	mul_v3_fl(end, 0.5);
	
	sld->start[0] = t->mval[0] + start[0];
	sld->start[1] = t->mval[1] + start[1];

	sld->end[0] = t->mval[0] + end[0];
	sld->end[1] = t->mval[1] + end[1];
	
	sld->perc = 0.0f;
	
	t->customData = sld;
	
	BLI_smallhash_release(&table);
	BMBVH_FreeBVH(btree);
	
	return 1;
}

void projectSVData(TransInfo *t, int final)
{
	SlideData *sld = t->customData;
	TransDataSlideVert *tempsv;
	BMEditMesh *em = sld->em;
	SmallHash visit;
	int i;
	
	if (!em)
		return;
	
	/* BMESH_TODO, (t->settings->uvcalc_flag & UVCALC_TRANSFORM_CORRECT)
	 * currently all vertex data is interpolated which is nice mostly
	 * except for shape keys where you dont want to modify UVs for eg.
	 * current BMesh code doesnt make it easy to pick which data we interpolate
	 * - campbell */

	BLI_smallhash_init(&visit);
	
		for (i=0, tempsv=sld->sv; i<sld->totsv; i++, tempsv++) {
		BMIter fiter;
		BMFace *f;
		
		BM_ITER(f, &fiter, em->bm, BM_FACES_OF_VERT, tempsv->v) {
			BMIter liter2;
			BMFace *copyf, *copyf2;
			BMLoop *l2;
			int sel, hide, do_vdata;
			
			if (BLI_smallhash_haskey(&visit, (uintptr_t)f))
				continue;
			
			BLI_smallhash_insert(&visit, (uintptr_t)f, NULL);
			
			/*the face attributes of the copied face will get
			  copied over, so its necessary to save the selection
			  and hidden state*/
			sel = BM_TestHFlag(f, BM_SELECT);
			hide = BM_TestHFlag(f, BM_HIDDEN);
			
			copyf2 = BLI_smallhash_lookup(&sld->origfaces, (uintptr_t)f);
			
			/*project onto copied projection face*/
			BM_ITER(l2, &liter2, em->bm, BM_LOOPS_OF_FACE, f) {
				copyf = copyf2;
				do_vdata = l2->v==tempsv->v;
				
				if (BM_TestHFlag(l2->e, BM_SELECT) || BM_TestHFlag(l2->prev->e, BM_SELECT)) {
					BMLoop *l3 = l2;
					
					do_vdata = 1;
					
					if (!BM_TestHFlag(l2->e, BM_SELECT))
						l3 = l3->prev;
					
					if (sld->perc < 0.0 && BM_Vert_In_Face(l3->radial_next->f, tempsv->down)) {
						copyf = BLI_smallhash_lookup(&sld->origfaces, (uintptr_t)l3->radial_next->f);
					} else if (sld->perc > 0.0 && BM_Vert_In_Face(l3->radial_next->f, tempsv->up)) {
						copyf = BLI_smallhash_lookup(&sld->origfaces, (uintptr_t)l3->radial_next->f);
					}
					if (!copyf)
						continue;  /* shouldn't happen, but protection */
				}
				
				BM_loop_interp_from_face(em->bm, l2, copyf, do_vdata, 0);

				if (final) {
					BM_loop_interp_multires(em->bm, l2, copyf);	
					if (copyf2 != copyf) {
						BM_loop_interp_multires(em->bm, l2, copyf2);
					}
				}
			}
			
			/*make sure face-attributes are correct (e.g. MTexPoly)*/
			BM_Copy_Attributes(em->bm, em->bm, copyf2, f);
			
			/*restore selection and hidden flags*/
			BM_Select(em->bm, f, sel);
			BM_Hide(em->bm, f, hide);
		}
	}
	
	BLI_smallhash_release(&visit);
}

void freeSlideVerts(TransInfo *t)
{
	SlideData *sld = t->customData;
	SmallHashIter hiter;
	BMFace *copyf;
	
#if 0 /*BMESH_TODO*/
	if(me->drawflag & ME_DRAWEXTRA_EDGELEN) {
		TransDataSlideVert *tempsv;
		LinkNode *look = sld->vertlist;
		GHash *vertgh = sld->vhash;
		while(look) {
			tempsv  = BLI_ghash_lookup(vertgh,(EditVert*)look->link);
			if(tempsv != NULL) {
				tempsv->up->f &= !SELECT;
				tempsv->down->f &= !SELECT;
			}
			look = look->next;
		}
	}
#endif
	
	if (!sld)
		return;
	
	/*handle multires reprojection, done
      on transform completion since it's
      really slow -joeedh*/
	if (t->state != TRANS_CANCEL) {
		projectSVData(t, 1);
	} else {
		sld->perc = 0.0;
		projectSVData(t, 0);
	}
	
	copyf = BLI_smallhash_iternew(&sld->origfaces, &hiter, NULL);
	for (; copyf; copyf=BLI_smallhash_iternext(&hiter, NULL)) {
		BM_Kill_Face_Verts(sld->em->bm, copyf);
	}
	
	sld->em->bm->ob = t->obedit;
	bmesh_end_edit(sld->em->bm, BMOP_UNTAN_MULTIRES);

	BLI_smallhash_release(&sld->vhash);
	BLI_smallhash_release(&sld->origfaces);
	
	MEM_freeN(sld->sv);
	MEM_freeN(sld);
	
	t->customData = NULL;
	
	recalcData(t);
}

void initEdgeSlide(TransInfo *t)
{
	SlideData *sld;

	t->mode = TFM_EDGE_SLIDE;
	t->transform = EdgeSlide;
	
	if(!createSlideVerts(t)) {
		t->state= TRANS_CANCEL;
		return;
	}
	
	sld = t->customData;

	if (!sld)
		return;

	t->customFree = freeSlideVerts;

	/* set custom point first if you want value to be initialized by init */
	setCustomPoints(t, &t->mouse, sld->end, sld->start);
	initMouseInputMode(t, &t->mouse, INPUT_CUSTOM_RATIO);
	
	t->idx_max = 0;
	t->num.idx_max = 0;
	t->snap[0] = 0.0f;
	t->snap[1] = 0.1f;
	t->snap[2] = t->snap[1] * 0.1f;

	t->num.increment = t->snap[1];

	t->flag |= T_NO_CONSTRAINT|T_NO_PROJECT;
}

int doEdgeSlide(TransInfo *t, float perc)
{
	SlideData *sld = t->customData;
<<<<<<< HEAD
	TransDataSlideVert *svlist = sld->sv, *sv;
	float vec[3];
	int i;

	sld->perc = perc;
=======
	EditVert *ev, *nearest = sld->nearest;
	EditVert *centerVert, *upVert, *downVert;
	LinkNode *vertlist=sld->vertlist, *look;
	GHash *vertgh = sld->vhash;
	TransDataSlideVert *tempsv;
	float len;
	int prop=1, flip=0;
	/* UV correction vars */
	GHash **uvarray= sld->uvhash;
	const int  uvlay_tot= sld->uvlay_tot;
	int uvlay_idx;
	TransDataSlideUv *suv;
	float uv_tmp[2];
	LinkNode *fuv_link;

	tempsv = BLI_ghash_lookup(vertgh,nearest);

	centerVert = editedge_getSharedVert(tempsv->up, tempsv->down);
	upVert = editedge_getOtherVert(tempsv->up, centerVert);
	downVert = editedge_getOtherVert(tempsv->down, centerVert);

	len = MIN2(perc, len_v3v3(upVert->co,downVert->co));
	len = MAX2(len, 0);

	//Adjust Edgeloop
	if(prop) {
		look = vertlist;
		while(look) {
			EditVert *tempev;
			ev = look->link;
			tempsv = BLI_ghash_lookup(vertgh,ev);

			tempev = editedge_getOtherVert((perc>=0)?tempsv->up:tempsv->down, ev);
			interp_v3_v3v3(ev->co, tempsv->origvert.co, tempev->co, fabs(perc));

			if (uvlay_tot) {
				for (uvlay_idx=0; uvlay_idx<uvlay_tot; uvlay_idx++) {
					suv = BLI_ghash_lookup( uvarray[uvlay_idx], ev );
					if (suv && suv->fuv_list && suv->uv_up && suv->uv_down) {
						interp_v2_v2v2(uv_tmp, suv->origuv,  (perc>=0)?suv->uv_up:suv->uv_down, fabs(perc));
						fuv_link = suv->fuv_list;
						while (fuv_link) {
							copy_v2_v2(((float *)fuv_link->link), uv_tmp);
							fuv_link = fuv_link->next;
						}
					}
				}
			}

			look = look->next;
		}
	}
	else {
		//Non prop code
		look = vertlist;
		while(look) {
			float newlen, edgelen;
			ev = look->link;
			tempsv = BLI_ghash_lookup(vertgh,ev);
			edgelen = len_v3v3(editedge_getOtherVert(tempsv->up,ev)->co,editedge_getOtherVert(tempsv->down,ev)->co);
			newlen = (edgelen != 0.0f)? (len / edgelen): 0.0f;
			if(newlen > 1.0f) {newlen = 1.0;}
			if(newlen < 0.0f) {newlen = 0.0;}
			if(flip == 0) {
				interp_v3_v3v3(ev->co, editedge_getOtherVert(tempsv->down,ev)->co, editedge_getOtherVert(tempsv->up,ev)->co, fabs(newlen));
				if (uvlay_tot) {
					/* dont do anything if no UVs */
					for (uvlay_idx=0; uvlay_idx<uvlay_tot; uvlay_idx++) {
						suv = BLI_ghash_lookup( uvarray[uvlay_idx], ev );
						if (suv && suv->fuv_list && suv->uv_up && suv->uv_down) {
							interp_v2_v2v2(uv_tmp, suv->uv_down, suv->uv_up, fabs(newlen));
							fuv_link = suv->fuv_list;
							while (fuv_link) {
								copy_v2_v2(((float *)fuv_link->link), uv_tmp);
								fuv_link = fuv_link->next;
							}
						}
					}
				}
			} else{
				interp_v3_v3v3(ev->co, editedge_getOtherVert(tempsv->up,ev)->co, editedge_getOtherVert(tempsv->down,ev)->co, fabs(newlen));

				if (uvlay_tot) {
					/* dont do anything if no UVs */
					for (uvlay_idx=0; uvlay_idx<uvlay_tot; uvlay_idx++) {
						suv = BLI_ghash_lookup( uvarray[uvlay_idx], ev );
						if (suv && suv->fuv_list && suv->uv_up && suv->uv_down) {
							interp_v2_v2v2(uv_tmp, suv->uv_up, suv->uv_down, fabs(newlen));
							fuv_link = suv->fuv_list;
							while (fuv_link) {
								copy_v2_v2(((float *)fuv_link->link), uv_tmp);
								fuv_link = fuv_link->next;
							}
						}
					}
				}
			}
			look = look->next;
		}
>>>>>>> 4b3cc63f

	sv = svlist;
	for (i=0; i<sld->totsv; i++, sv++) {
		if (perc > 0.0f) {
			copy_v3_v3(vec, sv->upvec);
			mul_v3_fl(vec, perc);
			add_v3_v3v3(sv->v->co, sv->origvert.co, vec);
		} else {
			copy_v3_v3(vec, sv->downvec);
			mul_v3_fl(vec, -perc);
			add_v3_v3v3(sv->v->co, sv->origvert.co, vec);
		}
	}
	
	projectSVData(t, 0);
	
	return 1;
}

int EdgeSlide(TransInfo *t, const int UNUSED(mval[2]))
{
	char str[50];
	float final;

	final = t->values[0];

	snapGrid(t, &final);

	/* only do this so out of range values are not displayed */
	CLAMP(final, -1.0f, 1.0f);

	if (hasNumInput(&t->num)) {
		char c[20];

		applyNumInput(&t->num, &final);

		outputNumInput(&(t->num), c);

		sprintf(str, "Edge Slide: %s", &c[0]);
	}
	else {
		sprintf(str, "Edge Slide: %.2f", final);
	}

	CLAMP(final, -1.0f, 1.0f);

	/*do stuff here*/
	if (t->customData)
		doEdgeSlide(t, final);
	else {
		strcpy(str, "Invalid Edge Selection");
		t->state = TRANS_CANCEL;
	}

	recalcData(t);

	ED_area_headerprint(t->sa, str);

	return 1;
}

/* ******************** EditBone roll *************** */

void initBoneRoll(TransInfo *t)
{
	t->mode = TFM_BONE_ROLL;
	t->transform = BoneRoll;

	initMouseInputMode(t, &t->mouse, INPUT_ANGLE);

	t->idx_max = 0;
	t->num.idx_max = 0;
	t->snap[0] = 0.0f;
	t->snap[1] = (float)((5.0/180)*M_PI);
	t->snap[2] = t->snap[1] * 0.2f;

	t->num.increment = 1.0f;

	t->flag |= T_NO_CONSTRAINT|T_NO_PROJECT;
}

int BoneRoll(TransInfo *t, const int UNUSED(mval[2]))
{
	TransData *td = t->data;
	int i;
	char str[50];

	float final;

	final = t->values[0];

	snapGrid(t, &final);

	if (hasNumInput(&t->num)) {
		char c[20];

		applyNumInput(&t->num, &final);

		outputNumInput(&(t->num), c);

		sprintf(str, "Roll: %s", &c[0]);

		final = DEG2RADF(final);
	}
	else {
		sprintf(str, "Roll: %.2f", RAD2DEGF(final));
	}

	/* set roll values */
	for (i = 0; i < t->total; i++, td++) {
		if (td->flag & TD_NOACTION)
			break;

		if (td->flag & TD_SKIP)
			continue;

		*(td->val) = td->ival - final;
	}

	recalcData(t);

	ED_area_headerprint(t->sa, str);

	return 1;
}

/* ************************** BAKE TIME ******************* */

void initBakeTime(TransInfo *t)
{
	t->transform = BakeTime;
	initMouseInputMode(t, &t->mouse, INPUT_NONE);

	t->idx_max = 0;
	t->num.idx_max = 0;
	t->snap[0] = 0.0f;
	t->snap[1] = 1.0f;
	t->snap[2] = t->snap[1] * 0.1f;

	t->num.increment = t->snap[1];
}

int BakeTime(TransInfo *t, const int mval[2])
{
	TransData *td = t->data;
	float time;
	int i;
	char str[50];

	float fac = 0.1f;

	if(t->mouse.precision) {
		/* calculate ratio for shiftkey pos, and for total, and blend these for precision */
		time= (float)(t->center2d[0] - t->mouse.precision_mval[0]) * fac;
		time+= 0.1f*((float)(t->center2d[0]*fac - mval[0]) -time);
	}
	else {
		time = (float)(t->center2d[0] - mval[0])*fac;
	}

	snapGrid(t, &time);

	applyNumInput(&t->num, &time);

	/* header print for NumInput */
	if (hasNumInput(&t->num)) {
		char c[20];

		outputNumInput(&(t->num), c);

		if (time >= 0.0f)
			sprintf(str, "Time: +%s %s", c, t->proptext);
		else
			sprintf(str, "Time: %s %s", c, t->proptext);
	}
	else {
		/* default header print */
		if (time >= 0.0f)
			sprintf(str, "Time: +%.3f %s", time, t->proptext);
		else
			sprintf(str, "Time: %.3f %s", time, t->proptext);
	}

	for(i = 0 ; i < t->total; i++, td++) {
		if (td->flag & TD_NOACTION)
			break;

		if (td->flag & TD_SKIP)
			continue;

		if (td->val) {
			*td->val = td->ival + time * td->factor;
			if (td->ext->size && *td->val < *td->ext->size) *td->val = *td->ext->size;
			if (td->ext->quat && *td->val > *td->ext->quat) *td->val = *td->ext->quat;
		}
	}

	recalcData(t);

	ED_area_headerprint(t->sa, str);

	return 1;
}

/* ************************** MIRROR *************************** */

void initMirror(TransInfo *t)
{
	t->transform = Mirror;
	initMouseInputMode(t, &t->mouse, INPUT_NONE);

	t->flag |= T_NULL_ONE;
	if (!t->obedit) {
		t->flag |= T_NO_ZERO;
	}
}

int Mirror(TransInfo *t, const int UNUSED(mval[2]))
{
	TransData *td;
	float size[3], mat[3][3];
	int i;
	char str[200];

	/*
	 * OPTIMISATION:
	 * This still recalcs transformation on mouse move
	 * while it should only recalc on constraint change
	 * */

	/* if an axis has been selected */
	if (t->con.mode & CON_APPLY) {
		size[0] = size[1] = size[2] = -1;

		size_to_mat3( mat,size);

		if (t->con.applySize) {
			t->con.applySize(t, NULL, mat);
		}

		sprintf(str, "Mirror%s", t->con.text);

		for(i = 0, td=t->data; i < t->total; i++, td++) {
			if (td->flag & TD_NOACTION)
				break;

			if (td->flag & TD_SKIP)
				continue;

			ElementResize(t, td, mat);
		}

		recalcData(t);

		ED_area_headerprint(t->sa, str);
	}
	else
	{
		size[0] = size[1] = size[2] = 1;

		size_to_mat3( mat,size);

		for(i = 0, td=t->data; i < t->total; i++, td++) {
			if (td->flag & TD_NOACTION)
				break;

			if (td->flag & TD_SKIP)
				continue;

			ElementResize(t, td, mat);
		}

		recalcData(t);

		if(t->flag & T_2D_EDIT)
			ED_area_headerprint(t->sa, "Select a mirror axis (X, Y)");
		else
			ED_area_headerprint(t->sa, "Select a mirror axis (X, Y, Z)");
	}

	return 1;
}

/* ************************** ALIGN *************************** */

void initAlign(TransInfo *t)
{
	t->flag |= T_NO_CONSTRAINT;

	t->transform = Align;

	initMouseInputMode(t, &t->mouse, INPUT_NONE);
}

int Align(TransInfo *t, const int UNUSED(mval[2]))
{
	TransData *td = t->data;
	float center[3];
	int i;

	/* saving original center */
	copy_v3_v3(center, t->center);

	for(i = 0 ; i < t->total; i++, td++)
	{
		float mat[3][3], invmat[3][3];

		if (td->flag & TD_NOACTION)
			break;

		if (td->flag & TD_SKIP)
			continue;

		/* around local centers */
		if (t->flag & (T_OBJECT|T_POSE)) {
			copy_v3_v3(t->center, td->center);
		}
		else {
			if(t->settings->selectmode & SCE_SELECT_FACE) {
				copy_v3_v3(t->center, td->center);
			}
		}

		invert_m3_m3(invmat, td->axismtx);

		mul_m3_m3m3(mat, t->spacemtx, invmat);

		ElementRotation(t, td, mat, t->around);
	}

	/* restoring original center */
	copy_v3_v3(t->center, center);

	recalcData(t);

	ED_area_headerprint(t->sa, "Align");

	return 1;
}

/* ************************** SEQ SLIDE *************************** */

void initSeqSlide(TransInfo *t)
{
	t->transform = SeqSlide;

	initMouseInputMode(t, &t->mouse, INPUT_VECTOR);

	t->idx_max = 1;
	t->num.flag = 0;
	t->num.idx_max = t->idx_max;

	t->snap[0] = 0.0f;
	t->snap[1] = floor(t->scene->r.frs_sec / t->scene->r.frs_sec_base);
	t->snap[2] = 10.0f;

	t->num.increment = t->snap[1];
}

static void headerSeqSlide(TransInfo *t, float val[2], char *str)
{
	char tvec[60];

	if (hasNumInput(&t->num)) {
		outputNumInput(&(t->num), tvec);
	}
	else {
		sprintf(&tvec[0], "%.0f, %.0f", val[0], val[1]);
	}

	sprintf(str, "Sequence Slide: %s%s", &tvec[0], t->con.text);
}

static void applySeqSlide(TransInfo *t, float val[2]) {
	TransData *td = t->data;
	int i;

	for(i = 0 ; i < t->total; i++, td++) {
		float tvec[2];

		if (td->flag & TD_NOACTION)
			break;

		if (td->flag & TD_SKIP)
			continue;

		copy_v2_v2(tvec, val);

		mul_v2_fl(tvec, td->factor);

		td->loc[0] = td->iloc[0] + tvec[0];
		td->loc[1] = td->iloc[1] + tvec[1];
	}
}

int SeqSlide(TransInfo *t, const int UNUSED(mval[2]))
{
	char str[200];

	if (t->con.mode & CON_APPLY) {
		float pvec[3] = {0.0f, 0.0f, 0.0f};
		float tvec[3];
		t->con.applyVec(t, NULL, t->values, tvec, pvec);
		copy_v3_v3(t->values, tvec);
	}
	else {
		snapGrid(t, t->values);
		applyNumInput(&t->num, t->values);
	}

	t->values[0] = floor(t->values[0] + 0.5f);
	t->values[1] = floor(t->values[1] + 0.5f);

	headerSeqSlide(t, t->values, str);
	applySeqSlide(t, t->values);

	recalcData(t);

	ED_area_headerprint(t->sa, str);

	return 1;
}

/* ************************** ANIM EDITORS - TRANSFORM TOOLS *************************** */

/* ---------------- Special Helpers for Various Settings ------------- */


/* This function returns the snapping 'mode' for Animation Editors only
 * We cannot use the standard snapping due to NLA-strip scaling complexities.
 */
// XXX these modifier checks should be keymappable
static short getAnimEdit_SnapMode(TransInfo *t)
{
	short autosnap= SACTSNAP_OFF;
	
	if (t->spacetype == SPACE_ACTION) {
		SpaceAction *saction= (SpaceAction *)t->sa->spacedata.first;
		
		if (saction)
			autosnap= saction->autosnap;
	}
	else if (t->spacetype == SPACE_IPO) {
		SpaceIpo *sipo= (SpaceIpo *)t->sa->spacedata.first;
		
		if (sipo)
			autosnap= sipo->autosnap;
	}
	else if (t->spacetype == SPACE_NLA) {
		SpaceNla *snla= (SpaceNla *)t->sa->spacedata.first;
		
		if (snla)
			autosnap= snla->autosnap;
	}
	else {
		autosnap= SACTSNAP_OFF;
	}
	
	/* toggle autosnap on/off 
	 * 	- when toggling on, prefer nearest frame over 1.0 frame increments
	 */
	if (t->modifiers & MOD_SNAP_INVERT) {
		if (autosnap)
			autosnap= SACTSNAP_OFF;
		else
			autosnap= SACTSNAP_FRAME;
	}

	return autosnap;
}

/* This function is used for testing if an Animation Editor is displaying
 * its data in frames or seconds (and the data needing to be edited as such).
 * Returns 1 if in seconds, 0 if in frames
 */
static short getAnimEdit_DrawTime(TransInfo *t)
{
	short drawtime;

	if (t->spacetype == SPACE_ACTION) {
		SpaceAction *saction= (SpaceAction *)t->sa->spacedata.first;
		
		drawtime = (saction->flag & SACTION_DRAWTIME)? 1 : 0;
	}
	else if (t->spacetype == SPACE_NLA) {
		SpaceNla *snla= (SpaceNla *)t->sa->spacedata.first;
		
		drawtime = (snla->flag & SNLA_DRAWTIME)? 1 : 0;
	}
	else if (t->spacetype == SPACE_IPO) {
		SpaceIpo *sipo= (SpaceIpo *)t->sa->spacedata.first;
		
		drawtime = (sipo->flag & SIPO_DRAWTIME)? 1 : 0;
	}	
	else {
		drawtime = 0;
	}

	return drawtime;
}


/* This function is used by Animation Editor specific transform functions to do
 * the Snap Keyframe to Nearest Frame/Marker
 */
static void doAnimEdit_SnapFrame(TransInfo *t, TransData *td, TransData2D *td2d, AnimData *adt, short autosnap)
{
	/* snap key to nearest frame? */
	if (autosnap == SACTSNAP_FRAME) {

#if 0   /* 'doTime' disabled for now */

		const Scene *scene= t->scene;
		const short doTime= 0; //getAnimEdit_DrawTime(t); // NOTE: this works, but may be confusing behaviour given the option's label, hence disabled
		const double secf= FPS;
#endif
		double val;
		
		/* convert frame to nla-action time (if needed) */
		if (adt)
			val= BKE_nla_tweakedit_remap(adt, *(td->val), NLATIME_CONVERT_MAP);
		else
			val= *(td->val);
		
#if 0	/* 'doTime' disabled for now */

		/* do the snapping to nearest frame/second */
		if (doTime) {
			val= (float)( floor((val/secf) + 0.5f) * secf );
		}
		else
#endif
		{
			val= (float)( floor(val+0.5f) );
		}
		
		/* convert frame out of nla-action time */
		if (adt)
			*(td->val)= BKE_nla_tweakedit_remap(adt, val, NLATIME_CONVERT_UNMAP);
		else
			*(td->val)= val;
	}
	/* snap key to nearest marker? */
	else if (autosnap == SACTSNAP_MARKER) {
		float val;
		
		/* convert frame to nla-action time (if needed) */
		if (adt)
			val= BKE_nla_tweakedit_remap(adt, *(td->val), NLATIME_CONVERT_MAP);
		else
			val= *(td->val);
		
		/* snap to nearest marker */
		// TODO: need some more careful checks for where data comes from
		val= (float)ED_markers_find_nearest_marker_time(&t->scene->markers, val);
		
		/* convert frame out of nla-action time */
		if (adt)
			*(td->val)= BKE_nla_tweakedit_remap(adt, val, NLATIME_CONVERT_UNMAP);
		else
			*(td->val)= val;
	}
	
	/* if the handles are to be moved too (as side-effect of keyframes moving, to keep the general effect) 
	 * offset them by the same amount so that the general angles are maintained (i.e. won't change while 
	 * handles are free-to-roam and keyframes are snap-locked)
	 */
	if ((td->flag & TD_MOVEHANDLE1) && td2d->h1) {
		td2d->h1[0] = td2d->ih1[0] + *td->val - td->ival;
	}
	if ((td->flag & TD_MOVEHANDLE2) && td2d->h2) {
		td2d->h2[0] = td2d->ih2[0] + *td->val - td->ival;
	}
}

/* ----------------- Translation ----------------------- */

void initTimeTranslate(TransInfo *t)
{
	/* this tool is only really available in the Action Editor... */
	if (!ELEM(t->spacetype, SPACE_ACTION, SPACE_SEQ)) {
		t->state = TRANS_CANCEL;
	}

	t->mode = TFM_TIME_TRANSLATE;
	t->transform = TimeTranslate;

	initMouseInputMode(t, &t->mouse, INPUT_NONE);

	/* num-input has max of (n-1) */
	t->idx_max = 0;
	t->num.flag = 0;
	t->num.idx_max = t->idx_max;

	/* initialise snap like for everything else */
	t->snap[0] = 0.0f;
	t->snap[1] = t->snap[2] = 1.0f;

	t->num.increment = t->snap[1];
}

static void headerTimeTranslate(TransInfo *t, char *str)
{
	char tvec[60];

	/* if numeric input is active, use results from that, otherwise apply snapping to result */
	if (hasNumInput(&t->num)) {
		outputNumInput(&(t->num), tvec);
	}
	else {
		const Scene *scene = t->scene;
		const short autosnap= getAnimEdit_SnapMode(t);
		const short doTime = getAnimEdit_DrawTime(t);
		const double secf= FPS;
		float val = t->values[0];
		
		/* apply snapping + frame->seconds conversions */
		if (autosnap == SACTSNAP_STEP) {
			if (doTime)
				val= floor(val/secf + 0.5f);
			else
				val= floor(val + 0.5f);
		}
		else {
			if (doTime)
				val= val / secf;
		}
		
		if (autosnap == SACTSNAP_FRAME)
			sprintf(&tvec[0], "%d.00 (%.4f)", (int)val, val);
		else
			sprintf(&tvec[0], "%.4f", val);
	}

	sprintf(str, "DeltaX: %s", &tvec[0]);
}

static void applyTimeTranslate(TransInfo *t, float UNUSED(sval))
{
	TransData *td = t->data;
	TransData2D *td2d = t->data2d;
	Scene *scene = t->scene;
	int i;

	const short doTime= getAnimEdit_DrawTime(t);
	const double secf= FPS;

	const short autosnap= getAnimEdit_SnapMode(t);

	float deltax, val /* , valprev */;

	/* it doesn't matter whether we apply to t->data or t->data2d, but t->data2d is more convenient */
	for (i = 0 ; i < t->total; i++, td++, td2d++) {
		/* it is assumed that td->extra is a pointer to the AnimData,
		 * whose active action is where this keyframe comes from
		 * (this is only valid when not in NLA)
		 */
		AnimData *adt= (t->spacetype != SPACE_NLA) ? td->extra : NULL;

		/* valprev = *td->val; */ /* UNUSED */

		/* check if any need to apply nla-mapping */
		if (adt && t->spacetype != SPACE_SEQ) {
			deltax = t->values[0];

			if (autosnap == SACTSNAP_STEP) {
				if (doTime)
					deltax= (float)( floor((deltax/secf) + 0.5f) * secf );
				else
					deltax= (float)( floor(deltax + 0.5f) );
			}

			val = BKE_nla_tweakedit_remap(adt, td->ival, NLATIME_CONVERT_MAP);
			val += deltax;
			*(td->val) = BKE_nla_tweakedit_remap(adt, val, NLATIME_CONVERT_UNMAP);
		}
		else {
			deltax = val = t->values[0];

			if (autosnap == SACTSNAP_STEP) {
				if (doTime)
					val= (float)( floor((deltax/secf) + 0.5f) * secf );
				else
					val= (float)( floor(val + 0.5f) );
			}

			*(td->val) = td->ival + val;
		}

		/* apply nearest snapping */
		doAnimEdit_SnapFrame(t, td, td2d, adt, autosnap);
	}
}

int TimeTranslate(TransInfo *t, const int mval[2])
{
	View2D *v2d = (View2D *)t->view;
	float cval[2], sval[2];
	char str[200];

	/* calculate translation amount from mouse movement - in 'time-grid space' */
	UI_view2d_region_to_view(v2d, mval[0], mval[0], &cval[0], &cval[1]);
	UI_view2d_region_to_view(v2d, t->imval[0], t->imval[0], &sval[0], &sval[1]);

	/* we only need to calculate effect for time (applyTimeTranslate only needs that) */
	t->values[0] = cval[0] - sval[0];

	/* handle numeric-input stuff */
	t->vec[0] = t->values[0];
	applyNumInput(&t->num, &t->vec[0]);
	t->values[0] = t->vec[0];
	headerTimeTranslate(t, str);

	applyTimeTranslate(t, sval[0]);

	recalcData(t);

	ED_area_headerprint(t->sa, str);

	return 1;
}

/* ----------------- Time Slide ----------------------- */

void initTimeSlide(TransInfo *t)
{
	/* this tool is only really available in the Action Editor... */
	if (t->spacetype == SPACE_ACTION) {
		SpaceAction *saction= (SpaceAction *)t->sa->spacedata.first;

		/* set flag for drawing stuff */
		saction->flag |= SACTION_MOVING;
	} else {
		t->state = TRANS_CANCEL;
	}


	t->mode = TFM_TIME_SLIDE;
	t->transform = TimeSlide;
	t->flag |= T_FREE_CUSTOMDATA;

	initMouseInputMode(t, &t->mouse, INPUT_NONE);

	/* num-input has max of (n-1) */
	t->idx_max = 0;
	t->num.flag = 0;
	t->num.idx_max = t->idx_max;

	/* initialise snap like for everything else */
	t->snap[0] = 0.0f;
	t->snap[1] = t->snap[2] = 1.0f;

	t->num.increment = t->snap[1];
}

static void headerTimeSlide(TransInfo *t, float sval, char *str)
{
	char tvec[60];

	if (hasNumInput(&t->num)) {
		outputNumInput(&(t->num), tvec);
	}
	else {
		float minx= *((float *)(t->customData));
		float maxx= *((float *)(t->customData) + 1);
		float cval= t->values[0];
		float val;

		val= 2.0f*(cval-sval) / (maxx-minx);
		CLAMP(val, -1.0f, 1.0f);

		sprintf(&tvec[0], "%.4f", val);
	}

	sprintf(str, "TimeSlide: %s", &tvec[0]);
}

static void applyTimeSlide(TransInfo *t, float sval)
{
	TransData *td = t->data;
	int i;

	float minx= *((float *)(t->customData));
	float maxx= *((float *)(t->customData) + 1);

	/* set value for drawing black line */
	if (t->spacetype == SPACE_ACTION) {
		SpaceAction *saction= (SpaceAction *)t->sa->spacedata.first;
		float cvalf = t->values[0];

		saction->timeslide= cvalf;
	}

	/* it doesn't matter whether we apply to t->data or t->data2d, but t->data2d is more convenient */
	for (i = 0 ; i < t->total; i++, td++) {
		/* it is assumed that td->extra is a pointer to the AnimData,
		 * whose active action is where this keyframe comes from
		 * (this is only valid when not in NLA)
		 */
		AnimData *adt= (t->spacetype != SPACE_NLA) ? td->extra : NULL;
		float cval = t->values[0];

		/* apply NLA-mapping to necessary values */
		if (adt)
			cval= BKE_nla_tweakedit_remap(adt, cval, NLATIME_CONVERT_UNMAP);

		/* only apply to data if in range */
		if ((sval > minx) && (sval < maxx)) {
			float cvalc= CLAMPIS(cval, minx, maxx);
			float timefac;

			/* left half? */
			if (td->ival < sval) {
				timefac= (sval - td->ival) / (sval - minx);
				*(td->val)= cvalc - timefac * (cvalc - minx);
			}
			else {
				timefac= (td->ival - sval) / (maxx - sval);
				*(td->val)= cvalc + timefac * (maxx - cvalc);
			}
		}
	}
}

int TimeSlide(TransInfo *t, const int mval[2])
{
	View2D *v2d = (View2D *)t->view;
	float cval[2], sval[2];
	float minx= *((float *)(t->customData));
	float maxx= *((float *)(t->customData) + 1);
	char str[200];

	/* calculate mouse co-ordinates */
	UI_view2d_region_to_view(v2d, mval[0], mval[1], &cval[0], &cval[1]);
	UI_view2d_region_to_view(v2d, t->imval[0], t->imval[1], &sval[0], &sval[1]);

	/* t->values[0] stores cval[0], which is the current mouse-pointer location (in frames) */
	// XXX Need to be able to repeat this
	t->values[0] = cval[0];

	/* handle numeric-input stuff */
	t->vec[0] = 2.0f*(cval[0]-sval[0]) / (maxx-minx);
	applyNumInput(&t->num, &t->vec[0]);
	t->values[0] = (maxx-minx) * t->vec[0] / 2.0f + sval[0];

	headerTimeSlide(t, sval[0], str);
	applyTimeSlide(t, sval[0]);

	recalcData(t);

	ED_area_headerprint(t->sa, str);

	return 1;
}

/* ----------------- Scaling ----------------------- */

void initTimeScale(TransInfo *t)
{
	int center[2];

	/* this tool is only really available in the Action Editor
	 * AND NLA Editor (for strip scaling)
	 */
	if (ELEM(t->spacetype, SPACE_ACTION, SPACE_NLA) == 0) {
		t->state = TRANS_CANCEL;
	}

	t->mode = TFM_TIME_SCALE;
	t->transform = TimeScale;

	/* recalculate center2d to use CFRA and mouse Y, since that's
	 * what is used in time scale */
	t->center[0] = t->scene->r.cfra;
	projectIntView(t, t->center, center);
	center[1] = t->imval[1];

	/* force a reinit with the center2d used here */
	initMouseInput(t, &t->mouse, center, t->imval);

	initMouseInputMode(t, &t->mouse, INPUT_SPRING_FLIP);

	t->flag |= T_NULL_ONE;
	t->num.flag |= NUM_NULL_ONE;

	/* num-input has max of (n-1) */
	t->idx_max = 0;
	t->num.flag = 0;
	t->num.idx_max = t->idx_max;

	/* initialise snap like for everything else */
	t->snap[0] = 0.0f;
	t->snap[1] = t->snap[2] = 1.0f;

	t->num.increment = t->snap[1];
}

static void headerTimeScale(TransInfo *t, char *str) {
	char tvec[60];

	if (hasNumInput(&t->num))
		outputNumInput(&(t->num), tvec);
	else
		sprintf(&tvec[0], "%.4f", t->values[0]);

	sprintf(str, "ScaleX: %s", &tvec[0]);
}

static void applyTimeScale(TransInfo *t) {
	Scene *scene = t->scene;
	TransData *td = t->data;
	TransData2D *td2d = t->data2d;
	int i;

	const short autosnap= getAnimEdit_SnapMode(t);
	const short doTime= getAnimEdit_DrawTime(t);
	const double secf= FPS;


	for (i = 0 ; i < t->total; i++, td++, td2d++) {
		/* it is assumed that td->extra is a pointer to the AnimData,
		 * whose active action is where this keyframe comes from
		 * (this is only valid when not in NLA)
		 */
		AnimData *adt= (t->spacetype != SPACE_NLA) ? td->extra : NULL;
		float startx= CFRA;
		float fac= t->values[0];

		if (autosnap == SACTSNAP_STEP) {
			if (doTime)
				fac= (float)( floor(fac/secf + 0.5f) * secf );
			else
				fac= (float)( floor(fac + 0.5f) );
		}

		/* check if any need to apply nla-mapping */
		if (adt)
			startx= BKE_nla_tweakedit_remap(adt, startx, NLATIME_CONVERT_UNMAP);

		/* now, calculate the new value */
		*(td->val) = td->ival - startx;
		*(td->val) *= fac;
		*(td->val) += startx;

		/* apply nearest snapping */
		doAnimEdit_SnapFrame(t, td, td2d, adt, autosnap);
	}
}

int TimeScale(TransInfo *t, const int UNUSED(mval[2]))
{
	char str[200];
	
	/* handle numeric-input stuff */
	t->vec[0] = t->values[0];
	applyNumInput(&t->num, &t->vec[0]);
	t->values[0] = t->vec[0];
	headerTimeScale(t, str);

	applyTimeScale(t);

	recalcData(t);

	ED_area_headerprint(t->sa, str);

	return 1;
}

/* ************************************ */

void BIF_TransformSetUndo(const char *UNUSED(str))
{
	// TRANSFORM_FIX_ME
	//Trans.undostr= str;
}<|MERGE_RESOLUTION|>--- conflicted
+++ resolved
@@ -4439,9 +4439,9 @@
 
 			sv->v = v;
 			sv->origvert = *v;
-			VECCOPY(sv->upvec, vec);
+			copy_v3_v3(sv->upvec, vec);
 			if (l2)
-				VECCOPY(sv->downvec, vec2);
+				copy_v3_v3(sv->downvec, vec2);
 
 			l = BM_OtherFaceLoop(l1->e, l1->f, v);
 			sv->up = BM_OtherEdgeVert(l->e, v);
@@ -4778,113 +4778,11 @@
 int doEdgeSlide(TransInfo *t, float perc)
 {
 	SlideData *sld = t->customData;
-<<<<<<< HEAD
 	TransDataSlideVert *svlist = sld->sv, *sv;
 	float vec[3];
 	int i;
 
 	sld->perc = perc;
-=======
-	EditVert *ev, *nearest = sld->nearest;
-	EditVert *centerVert, *upVert, *downVert;
-	LinkNode *vertlist=sld->vertlist, *look;
-	GHash *vertgh = sld->vhash;
-	TransDataSlideVert *tempsv;
-	float len;
-	int prop=1, flip=0;
-	/* UV correction vars */
-	GHash **uvarray= sld->uvhash;
-	const int  uvlay_tot= sld->uvlay_tot;
-	int uvlay_idx;
-	TransDataSlideUv *suv;
-	float uv_tmp[2];
-	LinkNode *fuv_link;
-
-	tempsv = BLI_ghash_lookup(vertgh,nearest);
-
-	centerVert = editedge_getSharedVert(tempsv->up, tempsv->down);
-	upVert = editedge_getOtherVert(tempsv->up, centerVert);
-	downVert = editedge_getOtherVert(tempsv->down, centerVert);
-
-	len = MIN2(perc, len_v3v3(upVert->co,downVert->co));
-	len = MAX2(len, 0);
-
-	//Adjust Edgeloop
-	if(prop) {
-		look = vertlist;
-		while(look) {
-			EditVert *tempev;
-			ev = look->link;
-			tempsv = BLI_ghash_lookup(vertgh,ev);
-
-			tempev = editedge_getOtherVert((perc>=0)?tempsv->up:tempsv->down, ev);
-			interp_v3_v3v3(ev->co, tempsv->origvert.co, tempev->co, fabs(perc));
-
-			if (uvlay_tot) {
-				for (uvlay_idx=0; uvlay_idx<uvlay_tot; uvlay_idx++) {
-					suv = BLI_ghash_lookup( uvarray[uvlay_idx], ev );
-					if (suv && suv->fuv_list && suv->uv_up && suv->uv_down) {
-						interp_v2_v2v2(uv_tmp, suv->origuv,  (perc>=0)?suv->uv_up:suv->uv_down, fabs(perc));
-						fuv_link = suv->fuv_list;
-						while (fuv_link) {
-							copy_v2_v2(((float *)fuv_link->link), uv_tmp);
-							fuv_link = fuv_link->next;
-						}
-					}
-				}
-			}
-
-			look = look->next;
-		}
-	}
-	else {
-		//Non prop code
-		look = vertlist;
-		while(look) {
-			float newlen, edgelen;
-			ev = look->link;
-			tempsv = BLI_ghash_lookup(vertgh,ev);
-			edgelen = len_v3v3(editedge_getOtherVert(tempsv->up,ev)->co,editedge_getOtherVert(tempsv->down,ev)->co);
-			newlen = (edgelen != 0.0f)? (len / edgelen): 0.0f;
-			if(newlen > 1.0f) {newlen = 1.0;}
-			if(newlen < 0.0f) {newlen = 0.0;}
-			if(flip == 0) {
-				interp_v3_v3v3(ev->co, editedge_getOtherVert(tempsv->down,ev)->co, editedge_getOtherVert(tempsv->up,ev)->co, fabs(newlen));
-				if (uvlay_tot) {
-					/* dont do anything if no UVs */
-					for (uvlay_idx=0; uvlay_idx<uvlay_tot; uvlay_idx++) {
-						suv = BLI_ghash_lookup( uvarray[uvlay_idx], ev );
-						if (suv && suv->fuv_list && suv->uv_up && suv->uv_down) {
-							interp_v2_v2v2(uv_tmp, suv->uv_down, suv->uv_up, fabs(newlen));
-							fuv_link = suv->fuv_list;
-							while (fuv_link) {
-								copy_v2_v2(((float *)fuv_link->link), uv_tmp);
-								fuv_link = fuv_link->next;
-							}
-						}
-					}
-				}
-			} else{
-				interp_v3_v3v3(ev->co, editedge_getOtherVert(tempsv->up,ev)->co, editedge_getOtherVert(tempsv->down,ev)->co, fabs(newlen));
-
-				if (uvlay_tot) {
-					/* dont do anything if no UVs */
-					for (uvlay_idx=0; uvlay_idx<uvlay_tot; uvlay_idx++) {
-						suv = BLI_ghash_lookup( uvarray[uvlay_idx], ev );
-						if (suv && suv->fuv_list && suv->uv_up && suv->uv_down) {
-							interp_v2_v2v2(uv_tmp, suv->uv_up, suv->uv_down, fabs(newlen));
-							fuv_link = suv->fuv_list;
-							while (fuv_link) {
-								copy_v2_v2(((float *)fuv_link->link), uv_tmp);
-								fuv_link = fuv_link->next;
-							}
-						}
-					}
-				}
-			}
-			look = look->next;
-		}
->>>>>>> 4b3cc63f
 
 	sv = svlist;
 	for (i=0; i<sld->totsv; i++, sv++) {
