/*
 * ***** BEGIN GPL LICENSE BLOCK *****
 *
 * This program is free software; you can redistribute it and/or
 * modify it under the terms of the GNU General Public License
 * as published by the Free Software Foundation; either version 2
 * of the License, or (at your option) any later version.
 *
 * This program is distributed in the hope that it will be useful,
 * but WITHOUT ANY WARRANTY; without even the implied warranty of
 * MERCHANTABILITY or FITNESS FOR A PARTICULAR PURPOSE.  See the
 * GNU General Public License for more details.
 *
 * You should have received a copy of the GNU General Public License
 * along with this program; if not, write to the Free Software Foundation,
 * Inc., 51 Franklin Street, Fifth Floor, Boston, MA 02110-1301, USA.
 *
 * Contributor(s): Martin Poirier
 *
 * ***** END GPL LICENSE BLOCK *****
 */

/** \file blender/editors/transform/transform_orientations.c
 *  \ingroup edtransform
 */


#include <string.h>
#include <ctype.h>

#include "MEM_guardedalloc.h"

#include "DNA_armature_types.h"
#include "DNA_curve_types.h"
#include "DNA_mesh_types.h"
#include "DNA_object_types.h"
#include "DNA_scene_types.h"
#include "DNA_screen_types.h"
#include "DNA_view3d_types.h"

#include "BLI_math.h"
#include "BLI_blenlib.h"
#include "BLI_utildefines.h"

#include "BKE_armature.h"
#include "BKE_curve.h"
#include "BKE_context.h"
#include "BKE_tessmesh.h"
#include "BKE_report.h"

#include "BLF_translation.h"

//#include "BIF_editmesh.h"
//#include "BIF_interface.h"
//#include "BIF_space.h"
//#include "BIF_toolbox.h"

#include "ED_armature.h"
#include "ED_mesh.h"

#include "RNA_define.h"

#include "UI_interface.h"

#include "transform.h"

/* *********************** TransSpace ************************** */

void BIF_clearTransformOrientation(bContext *C)
{
	View3D *v3d = CTX_wm_view3d(C);

	ListBase *transform_spaces = &CTX_data_scene(C)->transform_spaces;
	BLI_freelistN(transform_spaces);
	
	// Need to loop over all view3d
	if (v3d && v3d->twmode >= V3D_MANIP_CUSTOM) {
		v3d->twmode = V3D_MANIP_GLOBAL; /* fallback to global	*/
	}
}

static TransformOrientation *findOrientationName(ListBase *lb, const char *name)
{
	TransformOrientation *ts = NULL;

	for (ts = lb->first; ts; ts = ts->next) {
		if (strncmp(ts->name, name, sizeof(ts->name) - 1) == 0) {
			return ts;
		}
	}
	
	return NULL;
}

static int uniqueOrientationNameCheck(void *arg, const char *name)
{
	return findOrientationName((ListBase *)arg, name) != NULL;
}

static void uniqueOrientationName(ListBase *lb, char *name)
{
	BLI_uniquename_cb(uniqueOrientationNameCheck, lb, "Space", '.', name, sizeof(((TransformOrientation *)NULL)->name));
}

void BIF_createTransformOrientation(bContext *C, ReportList *reports, char *name, int use, int overwrite)
{
	Object *obedit = CTX_data_edit_object(C);
	Object *ob = CTX_data_active_object(C);
	TransformOrientation *ts = NULL;
	
	if (obedit) {
		if (obedit->type == OB_MESH)
			ts = createMeshSpace(C, reports, name, overwrite);
		else if (obedit->type == OB_ARMATURE)
			ts = createBoneSpace(C, reports, name, overwrite);
	}
	else if (ob && (ob->mode & OB_MODE_POSE)) {
		ts = createBoneSpace(C, reports, name, overwrite);
	}
	else {
		ts = createObjectSpace(C, reports, name, overwrite);
	}
	
	if (use && ts != NULL) {
		BIF_selectTransformOrientation(C, ts);
	}
}

TransformOrientation *createObjectSpace(bContext *C, ReportList *UNUSED(reports), char *name, int overwrite)
{
	Base *base = CTX_data_active_base(C);
	Object *ob;
	float mat[3][3];

	if (base == NULL)
		return NULL;


	ob = base->object;
	
	copy_m3_m4(mat, ob->obmat);
	normalize_m3(mat);

	/* use object name if no name is given */
	if (name[0] == 0) {
		strncpy(name, ob->id.name + 2, MAX_ID_NAME - 2);
	}

	return addMatrixSpace(C, mat, name, overwrite);	
}

TransformOrientation *createBoneSpace(bContext *C, ReportList *reports, char *name, int overwrite)
{
	float mat[3][3];
	float normal[3], plane[3];

	getTransformOrientation(C, normal, plane, 0);

	if (createSpaceNormalTangent(mat, normal, plane) == 0) {
		BKE_reports_prepend(reports, "Cannot use zero-length bone");
		return NULL;
	}

	if (name[0] == 0) {
		strcpy(name, "Bone");
	}

	return addMatrixSpace(C, mat, name, overwrite);
}

TransformOrientation *createMeshSpace(bContext *C, ReportList *reports, char *name, int overwrite)
{
	float mat[3][3];
	float normal[3], plane[3];
	int type;

	type = getTransformOrientation(C, normal, plane, 0);
	
	switch (type) {
		case ORIENTATION_VERT:
			if (createSpaceNormal(mat, normal) == 0) {
				BKE_reports_prepend(reports, "Cannot use vertex with zero-length normal");
				return NULL;
			}
	
			if (name[0] == 0) {
				strcpy(name, "Vertex");
			}
			break;
		case ORIENTATION_EDGE:
			if (createSpaceNormalTangent(mat, normal, plane) == 0) {
				BKE_reports_prepend(reports, "Cannot use zero-length edge");
				return NULL;
			}
	
			if (name[0] == 0) {
				strcpy(name, "Edge");
			}
			break;
		case ORIENTATION_FACE:
			if (createSpaceNormalTangent(mat, normal, plane) == 0) {
				BKE_reports_prepend(reports, "Cannot use zero-area face");
				return NULL;
			}
	
			if (name[0] == 0) {
				strcpy(name, "Face");
			}
			break;
		default:
			return NULL;
			break;
	}

	return addMatrixSpace(C, mat, name, overwrite);
}

int createSpaceNormal(float mat[3][3], float normal[3])
{
	float tangent[3] = {0.0f, 0.0f, 1.0f};
	
	copy_v3_v3(mat[2], normal);
	if (normalize_v3(mat[2]) == 0.0f) {
		return 0; /* error return */
	}

	cross_v3_v3v3(mat[0], mat[2], tangent);
	if (dot_v3v3(mat[0], mat[0]) == 0.0f) {
		tangent[0] = 1.0f;
		tangent[1] = tangent[2] = 0.0f;
		cross_v3_v3v3(mat[0], tangent, mat[2]);
	}

	cross_v3_v3v3(mat[1], mat[2], mat[0]);

	normalize_m3(mat);
	
	return 1;
}

int createSpaceNormalTangent(float mat[3][3], float normal[3], float tangent[3])
{
	copy_v3_v3(mat[2], normal);
	if (normalize_v3(mat[2]) == 0.0f) {
		return 0; /* error return */
	}
	
	/* preempt zero length tangent from causing trouble */
	if (tangent[0] == 0 && tangent[1] == 0 && tangent[2] == 0) {
		tangent[2] = 1;
	}

	cross_v3_v3v3(mat[0], mat[2], tangent);
	if (normalize_v3(mat[0]) == 0.0f) {
		return 0; /* error return */
	}
	
	cross_v3_v3v3(mat[1], mat[2], mat[0]);

	normalize_m3(mat);
	
	return 1;
}

TransformOrientation *addMatrixSpace(bContext *C, float mat[3][3], char name[], int overwrite)
{
	ListBase *transform_spaces = &CTX_data_scene(C)->transform_spaces;
	TransformOrientation *ts = NULL;

	if (overwrite) {
		ts = findOrientationName(transform_spaces, name);
	}
	else {
		uniqueOrientationName(transform_spaces, name);
	}

	/* if not, create a new one */
	if (ts == NULL) {
		ts = MEM_callocN(sizeof(TransformOrientation), "UserTransSpace from matrix");
		BLI_addtail(transform_spaces, ts);
		strncpy(ts->name, name, sizeof(ts->name));
	}

	/* copy matrix into transform space */
	copy_m3_m3(ts->mat, mat);

	return ts;
}

void BIF_removeTransformOrientation(bContext *C, TransformOrientation *target)
{
	ListBase *transform_spaces = &CTX_data_scene(C)->transform_spaces;
	TransformOrientation *ts;
	int i;
	
	for (i = 0, ts = transform_spaces->first; ts; ts = ts->next, i++) {
		if (ts == target) {
			View3D *v3d = CTX_wm_view3d(C);
			if (v3d) {
				int selected_index = (v3d->twmode - V3D_MANIP_CUSTOM);
				
				// Transform_fix_me NEED TO DO THIS FOR ALL VIEW3D
				if (selected_index == i) {
					v3d->twmode = V3D_MANIP_GLOBAL; /* fallback to global	*/
				}
				else if (selected_index > i) {
					v3d->twmode--;
				}
				
			}

			BLI_freelinkN(transform_spaces, ts);
			break;
		}
	}
}

void BIF_removeTransformOrientationIndex(bContext *C, int index)
{
	ListBase *transform_spaces = &CTX_data_scene(C)->transform_spaces;
	TransformOrientation *ts = BLI_findlink(transform_spaces, index);

	if (ts) {
		View3D *v3d = CTX_wm_view3d(C);
		if (v3d) {
			int selected_index = (v3d->twmode - V3D_MANIP_CUSTOM);
			
			// Transform_fix_me NEED TO DO THIS FOR ALL VIEW3D
			if (selected_index == index) {
				v3d->twmode = V3D_MANIP_GLOBAL; /* fallback to global	*/
			}
			else if (selected_index > index) {
				v3d->twmode--;
			}
			
		}

		BLI_freelinkN(transform_spaces, ts);
	}
}

void BIF_selectTransformOrientation(bContext *C, TransformOrientation *target)
{
	ListBase *transform_spaces = &CTX_data_scene(C)->transform_spaces;
	View3D *v3d = CTX_wm_view3d(C);
	TransformOrientation *ts;
	int i;
	
	for (i = 0, ts = transform_spaces->first; ts; ts = ts->next, i++) {
		if (ts == target) {
			v3d->twmode = V3D_MANIP_CUSTOM + i;
			break;
		}
	}
}

void BIF_selectTransformOrientationValue(bContext *C, int orientation)
{
	View3D *v3d = CTX_wm_view3d(C);
	if (v3d) /* currently using generic poll */
		v3d->twmode = orientation;
}

EnumPropertyItem *BIF_enumTransformOrientation(bContext *C)
{
	Scene *scene;
	ListBase *transform_spaces;
	TransformOrientation *ts = NULL;

	EnumPropertyItem global = {V3D_MANIP_GLOBAL, "GLOBAL", 0, "Global", ""};
	EnumPropertyItem normal = {V3D_MANIP_NORMAL, "NORMAL", 0, "Normal", ""};
	EnumPropertyItem local = {V3D_MANIP_LOCAL, "LOCAL", 0, "Local", ""};
	EnumPropertyItem view = {V3D_MANIP_VIEW, "VIEW", 0, "View", ""};
	EnumPropertyItem tmp = {0, "", 0, "", ""};
	EnumPropertyItem *item = NULL;
	int i = V3D_MANIP_CUSTOM, totitem = 0;

	RNA_enum_item_add(&item, &totitem, &global);
	RNA_enum_item_add(&item, &totitem, &normal);
	RNA_enum_item_add(&item, &totitem, &local);
	RNA_enum_item_add(&item, &totitem, &view);

	if (C) {
		scene = CTX_data_scene(C);

		if (scene) {
			transform_spaces = &scene->transform_spaces;
			ts = transform_spaces->first;
		}
	}
		
	if (ts)
		RNA_enum_item_add_separator(&item, &totitem);

	for (; ts; ts = ts->next) {
		tmp.identifier = "CUSTOM";
		tmp.name = ts->name;
		tmp.value = i++;
		RNA_enum_item_add(&item, &totitem, &tmp);
	}

	RNA_enum_item_end(&item, &totitem);

	return item;
}

const char *BIF_menustringTransformOrientation(const bContext *C, const char *title)
{
	const char *menu = IFACE_("%t|Global%x0|Local%x1|Gimbal%x4|Normal%x2|View%x3");
	ListBase *transform_spaces = &CTX_data_scene(C)->transform_spaces;
	TransformOrientation *ts;
	int i = V3D_MANIP_CUSTOM;
	char *str_menu, *p;
	const int elem_size = MAX_NAME + 4;

	title = IFACE_(title);

	str_menu = MEM_callocN(strlen(menu) + strlen(title) + 1 + elem_size * BIF_countTransformOrientation(C), TIP_("UserTransSpace from matrix"));
	p = str_menu;
	
	p += sprintf(str_menu, "%s", title);
	p += sprintf(p, "%s", menu);
	
	for (ts = transform_spaces->first; ts; ts = ts->next) {
		p += sprintf(p, "|%s%%x%d", ts->name, i++);
	}
	
	return str_menu;
}

int BIF_countTransformOrientation(const bContext *C)
{
	ListBase *transform_spaces = &CTX_data_scene(C)->transform_spaces;
	TransformOrientation *ts;
	int count = 0;

	for (ts = transform_spaces->first; ts; ts = ts->next) {
		count++;
	}
	
	return count;
}

void applyTransformOrientation(const bContext *C, float mat[3][3], char *name)
{
	TransformOrientation *ts;
	View3D *v3d = CTX_wm_view3d(C);
	int selected_index = (v3d->twmode - V3D_MANIP_CUSTOM);
	int i;
	
	if (selected_index >= 0) {
		for (i = 0, ts = CTX_data_scene(C)->transform_spaces.first; ts; ts = ts->next, i++) {
			if (selected_index == i) {
				
				if (name)
					strcpy(name, ts->name);
				
				copy_m3_m3(mat, ts->mat);
				break;
			}
		}
	}
}

static int count_bone_select(bArmature *arm, ListBase *lb, int do_it) 
{
	Bone *bone;
	int do_next;
	int total = 0;
	
	for (bone = lb->first; bone; bone = bone->next) {
		bone->flag &= ~BONE_TRANSFORM;
		do_next = do_it;
		if (do_it) {
			if (bone->layer & arm->layer) {
				if (bone->flag & BONE_SELECTED) {
					bone->flag |= BONE_TRANSFORM;
					total++;
					do_next = FALSE;    // no transform on children if one parent bone is selected
				}
			}
		}
		total += count_bone_select(arm, &bone->childbase, do_next);
	}
	
	return total;
}

void initTransformOrientation(bContext *C, TransInfo *t)
{
	View3D *v3d = CTX_wm_view3d(C);
	Object *ob = CTX_data_active_object(C);
	Object *obedit = CTX_data_active_object(C);

	switch (t->current_orientation) {
<<<<<<< HEAD
	case V3D_MANIP_GLOBAL:
		strcpy(t->spacename, "global");
		break;

	case V3D_MANIP_GIMBAL:
		unit_m3(t->spacemtx);
		if (gimbal_axis(ob, t->spacemtx)) {
			strcpy(t->spacename, "gimbal");
=======
		case V3D_MANIP_GLOBAL:
			unit_m3(t->spacemtx);
			strcpy(t->spacename, "global");
>>>>>>> a2d4fddf
			break;

		case V3D_MANIP_GIMBAL:
			unit_m3(t->spacemtx);
			if (gimbal_axis(ob, t->spacemtx)) {
				strcpy(t->spacename, "gimbal");
				break;
			}
		/* no gimbal fallthrough to normal */
		case V3D_MANIP_NORMAL:
			if (obedit || (ob && ob->mode & OB_MODE_POSE)) {
				strcpy(t->spacename, "normal");
				ED_getTransformOrientationMatrix(C, t->spacemtx, (v3d->around == V3D_ACTIVE));
				break;
			}
		/* no break we define 'normal' as 'local' in Object mode */
		case V3D_MANIP_LOCAL:
			strcpy(t->spacename, "local");
		
			if (ob) {
				copy_m3_m4(t->spacemtx, ob->obmat);
				normalize_m3(t->spacemtx);
			}
			else {
				unit_m3(t->spacemtx);
			}
		
			break;
		
		case V3D_MANIP_VIEW:
			if (t->ar->regiontype == RGN_TYPE_WINDOW) {
				RegionView3D *rv3d = t->ar->regiondata;
				float mat[3][3];

				strcpy(t->spacename, "view");
				copy_m3_m4(mat, rv3d->viewinv);
				normalize_m3(mat);
				copy_m3_m3(t->spacemtx, mat);
			}
			else {
				unit_m3(t->spacemtx);
			}
			break;
		default: /* V3D_MANIP_CUSTOM */
			applyTransformOrientation(C, t->spacemtx, t->spacename);
			break;
	}
}

int getTransformOrientation(const bContext *C, float normal[3], float plane[3], int activeOnly)
{
	Scene *scene = CTX_data_scene(C);
	View3D *v3d = CTX_wm_view3d(C);
	Object *obedit = CTX_data_edit_object(C);
	Base *base;
	Object *ob = OBACT;
	int result = ORIENTATION_NONE;

	normal[0] = normal[1] = normal[2] = 0;
	plane[0] = plane[1] = plane[2] = 0;

	if (obedit) {
		float imat[3][3], mat[3][3];
		
		/* we need the transpose of the inverse for a normal... */
		copy_m3_m4(imat, ob->obmat);
		
		invert_m3_m3(mat, imat);
		transpose_m3(mat);

		ob = obedit;

		if (ob->type == OB_MESH) {
			Mesh *me = ob->data;
			BMEditMesh *em = me->edit_btmesh;
			BMVert *eve;
			BMEditSelection ese;
			float vec[3] = {0, 0, 0};
			
			/* USE LAST SELECTED WITH ACTIVE */
			if (activeOnly && BM_select_history_active_get(em->bm, &ese)) {
				BM_editselection_normal(&ese, normal);
				BM_editselection_plane(&ese, plane);
				
				switch (ese.htype) {
					case BM_VERT:
						result = ORIENTATION_VERT;
						break;
					case BM_EDGE:
						result = ORIENTATION_EDGE;
						break;
					case BM_FACE:
						result = ORIENTATION_FACE;
						break;
				}
			}
			else {
				if (em->bm->totfacesel >= 1) {
					BMFace *efa;
					BMIter iter;

					BM_ITER_MESH (efa, &iter, em->bm, BM_FACES_OF_MESH) {
						if (BM_elem_flag_test(efa, BM_ELEM_SELECT)) {
							add_v3_v3(normal, efa->no);
							sub_v3_v3v3(vec,
							            BM_FACE_FIRST_LOOP(efa)->v->co,
							            BM_FACE_FIRST_LOOP(efa)->next->v->co);
							add_v3_v3(plane, vec);
						}
					}
					
					result = ORIENTATION_FACE;
				}
				else if (em->bm->totvertsel == 3) {
					BMVert *v1 = NULL, *v2 = NULL, *v3 = NULL;
					BMIter iter;
					float cotangent[3];
					
					BM_ITER_MESH (eve, &iter, em->bm, BM_VERTS_OF_MESH) {
						if (BM_elem_flag_test(eve, BM_ELEM_SELECT)) {
							if (v1 == NULL) {
								v1 = eve; 
							}
							else if (v2 == NULL) {
								v2 = eve;
							}
							else {
								v3 = eve;

								sub_v3_v3v3(plane, v2->co, v1->co);
								sub_v3_v3v3(cotangent, v3->co, v2->co);
								cross_v3_v3v3(normal, cotangent, plane);
								break;
							}
						}
					}

					/* if there's an edge available, use that for the tangent */
					if (em->bm->totedgesel >= 1) {
						BMEdge *eed = NULL;
						BMIter iter;
						
						BM_ITER_MESH (eed, &iter, em->bm, BM_EDGES_OF_MESH) {
							if (BM_elem_flag_test(eed, BM_ELEM_SELECT)) {
								sub_v3_v3v3(plane, eed->v2->co, eed->v1->co);
								break;
							}
						}
					}

					result = ORIENTATION_FACE;
				}
				else if (em->bm->totedgesel == 1) {
					BMEdge *eed = NULL;
					BMIter iter;
					
					BM_ITER_MESH (eed, &iter, em->bm, BM_EDGES_OF_MESH) {
						if (BM_elem_flag_test(eed, BM_ELEM_SELECT)) {
							/* use average vert normals as plane and edge vector as normal */
							copy_v3_v3(plane, eed->v1->no);
							add_v3_v3(plane, eed->v2->no);
							sub_v3_v3v3(normal, eed->v2->co, eed->v1->co);
							break;
						}
					}
					result = ORIENTATION_EDGE;
				}
				else if (em->bm->totvertsel == 2) {
					BMVert *v1 = NULL, *v2 = NULL;
					BMIter iter;

					BM_ITER_MESH (eve, &iter, em->bm, BM_VERTS_OF_MESH) {
						if (BM_elem_flag_test(eve, BM_ELEM_SELECT)) {
							if (v1 == NULL) {
								v1 = eve; 
							}
							else {
								v2 = eve;
								
								copy_v3_v3(plane, v1->no);
								add_v3_v3(plane, v2->no);
								sub_v3_v3v3(normal, v2->co, v1->co);
								break; 
							}
						}
					}
					result = ORIENTATION_EDGE;
				}
				else if (em->bm->totvertsel == 1) {
					BMIter iter;

					BM_ITER_MESH (eve, &iter, em->bm, BM_VERTS_OF_MESH) {
						if (BM_elem_flag_test(eve, BM_ELEM_SELECT)) {
							copy_v3_v3(normal, eve->no);
							break;
						}
					}
					result = ORIENTATION_VERT;
				}
				else if (em->bm->totvertsel > 3) {
					BMIter iter;

					zero_v3(normal);

					BM_ITER_MESH (eve, &iter, em->bm, BM_VERTS_OF_MESH) {
						if (BM_elem_flag_test(eve, BM_ELEM_SELECT)) {
							add_v3_v3(normal, eve->no);
						}
					}
					normalize_v3(normal);
					result = ORIENTATION_VERT;
				}
			}
		} /* end editmesh */
		else if (ELEM(obedit->type, OB_CURVE, OB_SURF)) {
			Curve *cu = obedit->data;
			Nurb *nu;
			BezTriple *bezt;
			int a;
			ListBase *nurbs = BKE_curve_editNurbs_get(cu);

			for (nu = nurbs->first; nu; nu = nu->next) {
				/* only bezier has a normal */
				if (nu->type == CU_BEZIER) {
					bezt = nu->bezt;
					a = nu->pntsu;
					while (a--) {
						/* exception */
						if ((bezt->f1 & SELECT) + (bezt->f2 & SELECT) + (bezt->f3 & SELECT) > SELECT) {
							sub_v3_v3v3(normal, bezt->vec[0], bezt->vec[2]);
						}
						else {
							if (bezt->f1) {
								sub_v3_v3v3(normal, bezt->vec[0], bezt->vec[1]);
							}
							if (bezt->f2) {
								sub_v3_v3v3(normal, bezt->vec[0], bezt->vec[2]);
							}
							if (bezt->f3) {
								sub_v3_v3v3(normal, bezt->vec[1], bezt->vec[2]);
							}
						}
						bezt++;
					}
				}
			}
			
			if (normal[0] != 0 || normal[1] != 0 || normal[2] != 0) {
				result = ORIENTATION_NORMAL;
			}
		}
		else if (obedit->type == OB_MBALL) {
#if 0 // XXX
			/* editmball.c */
			MetaElem *ml, *ml_sel = NULL;
	
			/* loop and check that only one element is selected */	
			for (ml = editelems.first; ml; ml = ml->next) {
				if (ml->flag & SELECT) {
					if (ml_sel == NULL) {
						ml_sel = ml;
					}
					else {
						ml_sel = NULL;
						break;
					}
				}
			}
			
			if (ml_sel) {	
				float mat[4][4];

				/* Rotation of MetaElem is stored in quat */
				quat_to_mat4(mat, ml_sel->quat);

				copy_v3_v3(normal, mat[2]);

				negate_v3_v3(plane, mat[1]);
				
				result = ORIENTATION_NORMAL;
			}
#endif
			
		}
		else if (obedit->type == OB_ARMATURE) {
			bArmature *arm = obedit->data;
			EditBone *ebone;
			
			for (ebone = arm->edbo->first; ebone; ebone = ebone->next) {
				if (arm->layer & ebone->layer) {
					if (ebone->flag & BONE_SELECTED) {
						float tmat[3][3];
						float vec[3];
						sub_v3_v3v3(vec, ebone->tail, ebone->head);
						normalize_v3(vec);
						add_v3_v3(normal, vec);
						
						vec_roll_to_mat3(vec, ebone->roll, tmat);
						add_v3_v3(plane, tmat[2]);
					}
				}
			}
			
			normalize_v3(normal);
			normalize_v3(plane);

			if (plane[0] != 0 || plane[1] != 0 || plane[2] != 0) {
				result = ORIENTATION_EDGE;
			}

		}

		/* Vectors from edges don't need the special transpose inverse multiplication */
		if (result == ORIENTATION_EDGE) {
			mul_mat3_m4_v3(ob->obmat, normal);
			mul_mat3_m4_v3(ob->obmat, plane);
		}
		else {
			mul_m3_v3(mat, normal);
			mul_m3_v3(mat, plane);
		}
	}
	else if (ob && (ob->mode & OB_MODE_POSE)) {
		bArmature *arm = ob->data;
		bPoseChannel *pchan;
		int totsel;
		
		totsel = count_bone_select(arm, &arm->bonebase, 1);
		if (totsel) {
			float imat[3][3], mat[3][3];

			/* use channels to get stats */
			for (pchan = ob->pose->chanbase.first; pchan; pchan = pchan->next) {
				if (pchan->bone && pchan->bone->flag & BONE_TRANSFORM) {
					add_v3_v3(normal, pchan->pose_mat[2]);
					add_v3_v3(plane, pchan->pose_mat[1]);
				}
			}
			negate_v3(plane);
			
			/* we need the transpose of the inverse for a normal... */
			copy_m3_m4(imat, ob->obmat);
			
			invert_m3_m3(mat, imat);
			transpose_m3(mat);
			mul_m3_v3(mat, normal);
			mul_m3_v3(mat, plane);
			
			result = ORIENTATION_EDGE;
		}
	}
	else if (ob && (ob->mode & (OB_MODE_ALL_PAINT | OB_MODE_PARTICLE_EDIT))) {
		/* pass */
	}
	else {
		/* we need the one selected object, if its not active */
		ob = OBACT;
		if (ob && !(ob->flag & SELECT)) ob = NULL;
		
		for (base = scene->base.first; base; base = base->next) {
			if (TESTBASELIB(v3d, base)) {
				if (ob == NULL) {
					ob = base->object;
					break;
				}
			}
		}
		
		if (ob) {
			copy_v3_v3(normal, ob->obmat[2]);
			copy_v3_v3(plane, ob->obmat[1]);
		}
		result = ORIENTATION_NORMAL;
	}
	
	return result;
}

void ED_getTransformOrientationMatrix(const bContext *C, float orientation_mat[][3], int activeOnly)
{
	float normal[3] = {0.0, 0.0, 0.0};
	float plane[3] = {0.0, 0.0, 0.0};

	int type;

	type = getTransformOrientation(C, normal, plane, activeOnly);

	switch (type) {
		case ORIENTATION_NORMAL:
			if (createSpaceNormalTangent(orientation_mat, normal, plane) == 0) {
				type = ORIENTATION_NONE;
			}
			break;
		case ORIENTATION_VERT:
			if (createSpaceNormal(orientation_mat, normal) == 0) {
				type = ORIENTATION_NONE;
			}
			break;
		case ORIENTATION_EDGE:
			if (createSpaceNormalTangent(orientation_mat, normal, plane) == 0) {
				type = ORIENTATION_NONE;
			}
			break;
		case ORIENTATION_FACE:
			if (createSpaceNormalTangent(orientation_mat, normal, plane) == 0) {
				type = ORIENTATION_NONE;
			}
			break;
	}

	if (type == ORIENTATION_NONE) {
		unit_m3(orientation_mat);
	}
}<|MERGE_RESOLUTION|>--- conflicted
+++ resolved
@@ -493,20 +493,9 @@
 	Object *obedit = CTX_data_active_object(C);
 
 	switch (t->current_orientation) {
-<<<<<<< HEAD
-	case V3D_MANIP_GLOBAL:
-		strcpy(t->spacename, "global");
-		break;
-
-	case V3D_MANIP_GIMBAL:
-		unit_m3(t->spacemtx);
-		if (gimbal_axis(ob, t->spacemtx)) {
-			strcpy(t->spacename, "gimbal");
-=======
 		case V3D_MANIP_GLOBAL:
 			unit_m3(t->spacemtx);
 			strcpy(t->spacename, "global");
->>>>>>> a2d4fddf
 			break;
 
 		case V3D_MANIP_GIMBAL:
