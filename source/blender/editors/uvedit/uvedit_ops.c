--- conflicted
+++ resolved
@@ -1666,15 +1666,10 @@
 			if (BLI_array_len(eve_line) > 2) {
 
 				/* we know the returns from these must be valid */
-<<<<<<< HEAD
 				const float *uv_start = uv_sel_co_from_eve(
 				        scene, obedit, ima, em, eve_line[0]);
 				const float *uv_end   = uv_sel_co_from_eve(
-				        scene, obedit, ima, em, eve_line[BLI_array_count(eve_line) - 1]);
-=======
-				const float *uv_start = uv_sel_co_from_eve(scene, ima, em, eve_line[0]);
-				const float *uv_end   = uv_sel_co_from_eve(scene, ima, em, eve_line[BLI_array_len(eve_line) - 1]);
->>>>>>> b0823962
+				        scene, obedit, ima, em, eve_line[BLI_array_len(eve_line) - 1]);
 				/* For t & u modes */
 				float a = 0.0f;
 
