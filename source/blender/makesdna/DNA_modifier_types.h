--- conflicted
+++ resolved
@@ -88,12 +88,9 @@
   eModifierType_MeshSequenceCache = 52,
   eModifierType_SurfaceDeform = 53,
   eModifierType_WeightedNormal = 54,
-<<<<<<< HEAD
-  eModifierType_OpenMeshEffect = 55,
-=======
   eModifierType_Weld = 55,
   eModifierType_Fluid = 56,
->>>>>>> 5b416ffb
+  eModifierType_OpenMeshEffect = 57,
   NUM_MODIFIER_TYPES,
 } ModifierType;
 
