--- conflicted
+++ resolved
@@ -1681,14 +1681,6 @@
 	/* Physics simulation settings */
 	struct PhysicsSettings physics_settings;
 
-<<<<<<< HEAD
-=======
-	/* Movie Tracking */
-	struct MovieClip *clip;			/* active movie clip */
-
-	void *pad4;
-
->>>>>>> 675cef0a
 	uint64_t customdata_mask;	/* XXX. runtime flag for drawing, actually belongs in the window, only used by BKE_object_handle_update() */
 	uint64_t customdata_mask_modal; /* XXX. same as above but for temp operator use (gl renders) */
 
