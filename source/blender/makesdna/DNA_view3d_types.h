/*
 * ***** BEGIN GPL LICENSE BLOCK *****
 *
 * This program is free software; you can redistribute it and/or
 * modify it under the terms of the GNU General Public License
 * as published by the Free Software Foundation; either version 2
 * of the License, or (at your option) any later version.
 *
 * This program is distributed in the hope that it will be useful,
 * but WITHOUT ANY WARRANTY; without even the implied warranty of
 * MERCHANTABILITY or FITNESS FOR A PARTICULAR PURPOSE.  See the
 * GNU General Public License for more details.
 *
 * You should have received a copy of the GNU General Public License
 * along with this program; if not, write to the Free Software Foundation,
 * Inc., 51 Franklin Street, Fifth Floor, Boston, MA 02110-1301, USA.
 *
 * The Original Code is Copyright (C) 2001-2002 by NaN Holding BV.
 * All rights reserved.
 *
 * The Original Code is: all of this file.
 *
 * Contributor(s): none yet.
 *
 * ***** END GPL LICENSE BLOCK *****
 */

/** \file DNA_view3d_types.h
 *  \ingroup DNA
 */

#ifndef __DNA_VIEW3D_TYPES_H__
#define __DNA_VIEW3D_TYPES_H__

struct ViewDepths;
struct Object;
struct Image;
struct SpaceLink;
struct BoundBox;
struct MovieClip;
struct MovieClipUser;
struct RenderEngine;
struct bGPdata;
struct SmoothView3DStore;
struct wmTimer;
struct Material;
struct GPUViewport;

#include "DNA_defs.h"
#include "DNA_listBase.h"
#include "DNA_image_types.h"
#include "DNA_movieclip_types.h"
#include "DNA_gpu_types.h"

/* ******************************** */

<<<<<<< HEAD
/* The near/far thing is a Win EXCEPTION. Thus, leave near/far in the
 * code, and patch for windows. */
=======
/* The near/far thing is a Win EXCEPTION, caused by indirect includes from <windows.h>.
 * Thus, leave near/far in the code, and undef for windows. */
#ifdef _WIN32
#  undef near
#  undef far
#endif

/* Background Picture in 3D-View */
typedef struct BGpic {
	struct BGpic *next, *prev;

	struct Image *ima;
	struct ImageUser iuser;
	struct MovieClip *clip;
	struct MovieClipUser cuser;
	float xof, yof, size, blend, rotation;
	short view;
	short flag;
	short source;
	char pad[6];
} BGpic;

/* ********************************* */
>>>>>>> b59b8124

typedef struct RegionView3D {
	
	float winmat[4][4];			/* GL_PROJECTION matrix */
	float viewmat[4][4];		/* GL_MODELVIEW matrix */
	float viewinv[4][4];		/* inverse of viewmat */
	float persmat[4][4];		/* viewmat*winmat */
	float persinv[4][4];		/* inverse of persmat */
	float viewcamtexcofac[4];	/* offset/scale for camera glsl texcoords */

	/* viewmat/persmat multiplied with object matrix, while drawing and selection */
	float viewmatob[4][4];
	float persmatob[4][4];

	/* user defined clipping planes */
	float clip[6][4];
	float clip_local[6][4]; /* clip in object space, means we can test for clipping in editmode without first going into worldspace */
	struct BoundBox *clipbb;

	struct RegionView3D *localvd; /* allocated backup of its self while in localview */
	struct RenderEngine *render_engine;
	struct ViewDepths *depths;
	void *gpuoffscreen;

	/* animated smooth view */
	struct SmoothView3DStore *sms;
	struct wmTimer *smooth_timer;


	/* transform manipulator matrix */
	float twmat[4][4];
	/* min/max dot product on twmat xyz axis. */
	float tw_axis_min[3], tw_axis_max[3];
	float tw_axis_matrix[3][3];

	float gridview;

	float viewquat[4];			/* view rotation, must be kept normalized */
	float dist;					/* distance from 'ofs' along -viewinv[2] vector, where result is negative as is 'ofs' */
	float camdx, camdy;			/* camera view offsets, 1.0 = viewplane moves entire width/height */
	float pixsize;				/* runtime only */
	float ofs[3];				/* view center & orbit pivot, negative of worldspace location,
								 * also matches -viewinv[3][0:3] in ortho mode.*/
	float camzoom;				/* viewport zoom on the camera frame, see BKE_screen_view3d_zoom_to_fac */
	char is_persp;				/* check if persp/ortho view, since 'persp' cant be used for this since
								 * it can have cameras assigned as well. (only set in view3d_winmatrix_set) */
	char persp;
	char view;
	char viewlock;
	char viewlock_quad;			/* options for quadview (store while out of quad view) */
	char pad[3];
	float ofs_lock[2];			/* normalized offset for locked view: (-1, -1) bottom left, (1, 1) upper right */

	short twdrawflag; /* XXX can easily get rid of this (Julian) */
	short rflag;


	/* last view (use when switching out of camera view) */
	float lviewquat[4];
	short lpersp, lview; /* lpersp can never be set to 'RV3D_CAMOB' */

	/* active rotation from NDOF or elsewhere */
	float rot_angle;
	float rot_axis[3];
} RegionView3D;

typedef struct View3DCursor {
	float location[3];
	float rotation[4];
	char _pad[4];
} View3DCursor;

/* 3D Viewport Shading setings */
typedef struct View3DShading {
	short flag;
	short color_type;

	short light;
	short studio_light;

	float shadow_intensity;
	float single_color[3];
} View3DShading;

/* 3D Viewport Overlay setings */
typedef struct View3DOverlay {
	int flag;

	/* Edit mode settings */
	int edit_flag;
	float normals_length;
	float backwire_opacity;

	/* Paint mode settings */
	int paint_flag;

	/* Armature edit/pose mode settings */
	int arm_flag;
} View3DOverlay;

/* 3D ViewPort Struct */
typedef struct View3D {
	struct SpaceLink *next, *prev;
	ListBase regionbase;		/* storage of regions for inactive spaces */
	int spacetype;
	float blockscale;
	short blockhandler[8];

	float viewquat[4]  DNA_DEPRECATED;
	float dist         DNA_DEPRECATED;

	float bundle_size;			/* size of bundles in reconstructed data */
	char bundle_drawtype;		/* display style for bundle */
	char pad[3];

	unsigned int lay_prev; /* for active layer toggle */
	unsigned int lay_used; /* used while drawing */
	
	short persp  DNA_DEPRECATED;
	short view   DNA_DEPRECATED;
	
	struct Object *camera, *ob_centre;
	rctf render_border;

	struct View3D *localvd; /* allocated backup of its self while in localview */
	
	char ob_centre_bone[64];		/* optional string for armature bone to define center, MAXBONENAME */
	
	unsigned int lay;
	int layact;
	
	short ob_centre_cursor;		/* optional bool for 3d cursor to define center */
	short scenelock, around;
	short flag, flag2, pad2;
	
	float lens, grid;
	float near, far;
	float ofs[3]  DNA_DEPRECATED;			/* XXX deprecated */

	View3DCursor cursor;

	char _pad[4];

	short matcap_icon;			/* icon id */

	short gridlines;
	short gridsubdiv;	/* Number of subdivisions in the grid between each highlighted grid line */
	char gridflag;

	/* transform manipulator info */
	char twtype, _pad5, twflag;
	
	short flag3;

	/* drawflags, denoting state */
	char zbuf, transp, xray;

	char multiview_eye;				/* multiview current eye - for internal use */

	char pad3[4];

	/* note, 'fx_settings.dof' is currently _not_ allocated,
	 * instead set (temporarily) from camera */
	struct GPUFXSettings fx_settings;

	void *properties_storage;		/* Nkey panel stores stuff here (runtime only!) */

	/* XXX deprecated? */
	struct bGPdata *gpd  DNA_DEPRECATED;		/* Grease-Pencil Data (annotation layers) */

	/* Stereoscopy settings */
	short stereo3d_flag;
	char stereo3d_camera;
	char pad4;
	float stereo3d_convergence_factor;
	float stereo3d_volume_alpha;
	float stereo3d_convergence_alpha;

	/* Display settings */
	short drawtype;         /* Shading mode (OB_SOLID, OB_TEXTURE, ..) */
	short prev_drawtype;    /* Runtime, for toggle between rendered viewport. */
	int pad5;

	View3DShading shading;
	View3DOverlay overlay;
} View3D;


/* View3D->stereo_flag (short) */
#define V3D_S3D_DISPCAMERAS		(1 << 0)
#define V3D_S3D_DISPPLANE		(1 << 1)
#define V3D_S3D_DISPVOLUME		(1 << 2)

/* View3D->flag (short) */
/*#define V3D_DISPIMAGE		1*/ /*UNUSED*/
/*#define V3D_DISPBGPICS		2*/ /* UNUSED */
#define V3D_HIDE_HELPLINES	4
#define V3D_INVALID_BACKBUF	8

#define V3D_ALIGN			1024
#define V3D_SELECT_OUTLINE	2048
#define V3D_ZBUF_SELECT		4096
#define V3D_GLOBAL_STATS	8192
#define V3D_DRAW_CENTERS	32768

/* RegionView3d->persp */
#define RV3D_ORTHO				0
#define RV3D_PERSP				1
#define RV3D_CAMOB				2

/* RegionView3d->rflag */
#define RV3D_CLIPPING				4
#define RV3D_NAVIGATING				8
#define RV3D_GPULIGHT_UPDATE		16
/*#define RV3D_IS_GAME_ENGINE			32 *//* UNUSED */
/**
 * Disable zbuffer offset, skip calls to #ED_view3d_polygon_offset.
 * Use when precise surface depth is needed and picking bias isn't, see T45434).
 */
#define RV3D_ZOFFSET_DISABLED		64

/* RegionView3d->viewlock */
#define RV3D_LOCKED			(1 << 0)
#define RV3D_BOXVIEW		(1 << 1)
#define RV3D_BOXCLIP		(1 << 2)
/* RegionView3d->viewlock_quad */
#define RV3D_VIEWLOCK_INIT	(1 << 7)

/* RegionView3d->view */
#define RV3D_VIEW_USER			 0
#define RV3D_VIEW_FRONT			 1
#define RV3D_VIEW_BACK			 2
#define RV3D_VIEW_LEFT			 3
#define RV3D_VIEW_RIGHT			 4
#define RV3D_VIEW_TOP			 5
#define RV3D_VIEW_BOTTOM		 6
#define RV3D_VIEW_CAMERA		 8

#define RV3D_VIEW_IS_AXIS(view) \
	(((view) >= RV3D_VIEW_FRONT) && ((view) <= RV3D_VIEW_BOTTOM))

/* View3d->flag2 (short) */
#define V3D_RENDER_OVERRIDE		(1 << 2)
#define V3D_SOLID_TEX			(1 << 3)
#define V3D_SHOW_GPENCIL		(1 << 4)
#define V3D_LOCK_CAMERA			(1 << 5)
#define V3D_RENDER_SHADOW		(1 << 6)		/* This is a runtime only flag that's used to tell draw_mesh_object() that we're doing a shadow pass instead of a regular draw */
#define V3D_SHOW_RECONSTRUCTION	(1 << 7)
#define V3D_SHOW_CAMERAPATH		(1 << 8)
#define V3D_SHOW_BUNDLENAME		(1 << 9)
#define V3D_BACKFACE_CULLING	(1 << 10)
#define V3D_RENDER_BORDER		(1 << 11)
#define V3D_SOLID_MATCAP		(1 << 12)	/* user flag */
#define V3D_SHOW_SOLID_MATCAP	(1 << 13)	/* runtime flag */
#define V3D_OCCLUDE_WIRE		(1 << 14)
#define V3D_SHOW_MODE_SHADE_OVERRIDE	(1 << 15)


/* View3d->flag3 (short) */
#define V3D_SHOW_WORLD			(1 << 0)

/* View3DShading->light */
enum {
	V3D_LIGHTING_FLAT   = 0,
	V3D_LIGHTING_STUDIO = 1,
	V3D_LIGHTING_SCENE  = 2
};

/* View3DShading->flag */
enum {
	V3D_SHADING_OBJECT_OVERLAP = (1 << 0),
	V3D_SHADING_SHADOW         = (1 << 2),
};

/* View3DShading->single_color_type */
enum {
	V3D_SHADING_MATERIAL_COLOR = 0,
	V3D_SHADING_RANDOM_COLOR   = 1,
	V3D_SHADING_SINGLE_COLOR   = 2,
	V3D_SHADING_OBJECT_COLOR   = 3,
};

/* View3DOverlay->flag */
enum {
	V3D_OVERLAY_FACE_ORIENTATION  = (1 << 0),
	V3D_OVERLAY_HIDE_CURSOR       = (1 << 1),
};

/* View3DOverlay->edit_flag */
enum {
	V3D_OVERLAY_EDIT_VERT_NORMALS = (1 << 0),
	V3D_OVERLAY_EDIT_LOOP_NORMALS = (1 << 1),
	V3D_OVERLAY_EDIT_FACE_NORMALS = (1 << 2),

	V3D_OVERLAY_EDIT_OCCLUDE_WIRE = (1 << 3),

	V3D_OVERLAY_EDIT_WEIGHT       = (1 << 4),
};

/* View3DOverlay->arm_flag */
enum {
	V3D_OVERLAY_ARM_TRANSP_BONES  = (1 << 0),
};

/* View3DOverlay->paint_flag */
enum {
	V3D_OVERLAY_PAINT_WIRE        = (1 << 0),
};

/* View3D->around */
enum {
	/* center of the bounding box */
	V3D_AROUND_CENTER_BOUNDS	= 0,
	/* center from the sum of all points divided by the total */
	V3D_AROUND_CENTER_MEAN		= 3,
	/* pivot around the 2D/3D cursor */
	V3D_AROUND_CURSOR			= 1,
	/* pivot around each items own origin */
	V3D_AROUND_LOCAL_ORIGINS	= 2,
	/* pivot around the active items origin */
	V3D_AROUND_ACTIVE			= 4,
};

/*View3D types (only used in tools, not actually saved)*/
#define V3D_VIEW_STEPLEFT		 1
#define V3D_VIEW_STEPRIGHT		 2
#define V3D_VIEW_STEPDOWN		 3
#define V3D_VIEW_STEPUP		 4
#define V3D_VIEW_PANLEFT		 5
#define V3D_VIEW_PANRIGHT		 6
#define V3D_VIEW_PANDOWN		 7
#define V3D_VIEW_PANUP			 8

/* View3d->gridflag */
#define V3D_SHOW_FLOOR			1
#define V3D_SHOW_X				2
#define V3D_SHOW_Y				4
#define V3D_SHOW_Z				8

/* Scene.orientation_type */
#define V3D_MANIP_GLOBAL		0
#define V3D_MANIP_LOCAL			1
#define V3D_MANIP_NORMAL		2
#define V3D_MANIP_VIEW			3
#define V3D_MANIP_GIMBAL		4
#define V3D_MANIP_CURSOR		5
#define V3D_MANIP_CUSTOM		1024

/* View3d->twflag (also) */
enum {
	V3D_MANIPULATOR_DRAW        = (1 << 0),
};

#define RV3D_CAMZOOM_MIN -30
#define RV3D_CAMZOOM_MAX 600

/* #BKE_screen_view3d_zoom_to_fac() values above */
#define RV3D_CAMZOOM_MIN_FACTOR  0.1657359312880714853f
#define RV3D_CAMZOOM_MAX_FACTOR 44.9852813742385702928f

#endif
<|MERGE_RESOLUTION|>--- conflicted
+++ resolved
@@ -54,34 +54,12 @@
 
 /* ******************************** */
 
-<<<<<<< HEAD
-/* The near/far thing is a Win EXCEPTION. Thus, leave near/far in the
- * code, and patch for windows. */
-=======
 /* The near/far thing is a Win EXCEPTION, caused by indirect includes from <windows.h>.
  * Thus, leave near/far in the code, and undef for windows. */
 #ifdef _WIN32
 #  undef near
 #  undef far
 #endif
-
-/* Background Picture in 3D-View */
-typedef struct BGpic {
-	struct BGpic *next, *prev;
-
-	struct Image *ima;
-	struct ImageUser iuser;
-	struct MovieClip *clip;
-	struct MovieClipUser cuser;
-	float xof, yof, size, blend, rotation;
-	short view;
-	short flag;
-	short source;
-	char pad[6];
-} BGpic;
-
-/* ********************************* */
->>>>>>> b59b8124
 
 typedef struct RegionView3D {
 	
