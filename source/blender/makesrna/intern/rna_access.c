/**
 * $Id$
 *
 * ***** BEGIN GPL LICENSE BLOCK *****
 *
 * This program is free software; you can redistribute it and/or
 * modify it under the terms of the GNU General Public License
 * as published by the Free Software Foundation; either version 2
 * of the License, or (at your option) any later version.
 *
 * This program is distributed in the hope that it will be useful,
 * but WITHOUT ANY WARRANTY; without even the implied warranty of
 * MERCHANTABILITY or FITNESS FOR A PARTICULAR PURPOSE.  See the
 * GNU General Public License for more details.
 *
 * You should have received a copy of the GNU General Public License
 * along with this program; if not, write to the Free Software Foundation,
 * Inc., 59 Temple Place - Suite 330, Boston, MA  02111-1307, USA.
 *
 * Contributor(s): Blender Foundation (2008).
 *
 * ***** END GPL LICENSE BLOCK *****
 */

#include <stdlib.h>
#include <string.h>

#include "MEM_guardedalloc.h"

#include "DNA_ID.h"
#include "DNA_windowmanager_types.h"

#include "BLI_blenlib.h"
#include "BLI_dynstr.h"

#include "BKE_context.h"
#include "BKE_idprop.h"
#include "BKE_report.h"
#include "BKE_utildefines.h"

#include "WM_api.h"

#include "RNA_access.h"
#include "RNA_define.h"
#include "RNA_types.h"

#include "rna_internal.h"

/* Exit */

void RNA_exit()
{
	RNA_free(&BLENDER_RNA);
}

/* Pointer */

PointerRNA PointerRNA_NULL = {{0}, 0, 0};

void RNA_main_pointer_create(struct Main *main, PointerRNA *r_ptr)
{
	r_ptr->id.data= NULL;
	r_ptr->type= &RNA_Main;
	r_ptr->data= main;
}

void RNA_id_pointer_create(ID *id, PointerRNA *r_ptr)
{
	PointerRNA tmp;
	StructRNA *type, *idtype= NULL;

	if(id) {
		memset(&tmp, 0, sizeof(tmp));
		tmp.data= id;
		idtype= rna_ID_refine(&tmp);
		
		while(idtype->refine) {
			type= idtype->refine(&tmp);

			if(type == idtype)
				break;
			else
				idtype= type;
		}
	}
	
	r_ptr->id.data= id;
	r_ptr->type= idtype;
	r_ptr->data= id;
}

void RNA_pointer_create(ID *id, StructRNA *type, void *data, PointerRNA *r_ptr)
{
	PointerRNA tmp;
	StructRNA *idtype= NULL;

	if(id) {
		memset(&tmp, 0, sizeof(tmp));
		tmp.data= id;
		idtype= rna_ID_refine(&tmp);
	}

	r_ptr->id.data= id;
	r_ptr->type= type;
	r_ptr->data= data;

	if(data) {
		while(r_ptr->type && r_ptr->type->refine) {
			StructRNA *rtype= r_ptr->type->refine(r_ptr);

			if(rtype == r_ptr->type)
				break;
			else
				r_ptr->type= rtype;
		}
	}
}

static void rna_pointer_inherit_id(StructRNA *type, PointerRNA *parent, PointerRNA *ptr)
{
	if(type && type->flag & STRUCT_ID) {
		ptr->id.data= ptr->data;
	}
	else {
		ptr->id.data= parent->id.data;
	}
}

void RNA_blender_rna_pointer_create(PointerRNA *r_ptr)
{
	r_ptr->id.data= NULL;
	r_ptr->type= &RNA_BlenderRNA;
	r_ptr->data= &BLENDER_RNA;
}

PointerRNA rna_pointer_inherit_refine(PointerRNA *ptr, StructRNA *type, void *data)
{
	PointerRNA result;

	if(data) {
		result.data= data;
		result.type= type;
		rna_pointer_inherit_id(type, ptr, &result);

		while(result.type->refine) {
			type= result.type->refine(&result);

			if(type == result.type)
				break;
			else
				result.type= type;
		}
	}
	else
		memset(&result, 0, sizeof(result));
	
	return result;
}

/* ID Properties */

IDProperty *RNA_struct_idproperties(PointerRNA *ptr, int create)
{
	StructRNA *type= ptr->type;

	if(type && type->idproperties)
		return type->idproperties(ptr, create);
	
	return NULL;
}

static IDProperty *rna_idproperty_find(PointerRNA *ptr, const char *name)
{
	IDProperty *group= RNA_struct_idproperties(ptr, 0);
	IDProperty *idprop;

	if(group) {
		for(idprop=group->data.group.first; idprop; idprop=idprop->next)
			if(strcmp(idprop->name, name) == 0)
				return idprop;
	}
	
	return NULL;
}

static int rna_idproperty_verify_valid(PropertyRNA *prop, IDProperty *idprop)
{
	/* this verifies if the idproperty actually matches the property
	 * description and otherwise removes it. this is to ensure that
	 * rna property access is type safe, e.g. if you defined the rna
	 * to have a certain array length you can count on that staying so */
	
	switch(idprop->type) {
		case IDP_IDPARRAY:
			if(prop->type != PROP_COLLECTION)
				return 0;
			break;
		case IDP_ARRAY:
			if(prop->arraylength != idprop->len)
				return 0;

			if(idprop->subtype == IDP_FLOAT && prop->type != PROP_FLOAT)
				return 0;
			if(idprop->subtype == IDP_INT && !ELEM3(prop->type, PROP_BOOLEAN, PROP_INT, PROP_ENUM))
				return 0;

			break;
		case IDP_INT:
			if(!ELEM3(prop->type, PROP_BOOLEAN, PROP_INT, PROP_ENUM))
				return 0;
			break;
		case IDP_FLOAT:
		case IDP_DOUBLE:
			if(prop->type != PROP_FLOAT)
				return 0;
			break;
		case IDP_STRING:
			if(prop->type != PROP_STRING)
				return 0;
			break;
		case IDP_GROUP:
			if(prop->type != PROP_POINTER)
				return 0;
			break;
		default:
			return 0;
	}

	return 1;
}

static PropertyRNA *typemap[IDP_NUMTYPES] =
	{(PropertyRNA*)&rna_IDProperty_string,
	 (PropertyRNA*)&rna_IDProperty_int,
	 (PropertyRNA*)&rna_IDProperty_float,
	 NULL, NULL, NULL,
	 (PropertyRNA*)&rna_IDProperty_group, NULL,
	 (PropertyRNA*)&rna_IDProperty_double};

static PropertyRNA *arraytypemap[IDP_NUMTYPES] =
	{NULL, (PropertyRNA*)&rna_IDProperty_int_array,
	 (PropertyRNA*)&rna_IDProperty_float_array,
	 NULL, NULL, NULL,
	 (PropertyRNA*)&rna_IDProperty_collection, NULL,
	 (PropertyRNA*)&rna_IDProperty_double_array};

IDProperty *rna_idproperty_check(PropertyRNA **prop, PointerRNA *ptr)
{
	/* This is quite a hack, but avoids some complexity in the API. we
	 * pass IDProperty structs as PropertyRNA pointers to the outside.
	 * We store some bytes in PropertyRNA structs that allows us to
	 * distinguish it from IDProperty structs. If it is an ID property,
	 * we look up an IDP PropertyRNA based on the type, and set the data
	 * pointer to the IDProperty. */

	if((*prop)->magic == RNA_MAGIC) {
		if((*prop)->flag & PROP_IDPROPERTY) {
			IDProperty *idprop= rna_idproperty_find(ptr, (*prop)->identifier);

			if(idprop && !rna_idproperty_verify_valid(*prop, idprop)) {
				IDProperty *group= RNA_struct_idproperties(ptr, 0);

				IDP_RemFromGroup(group, idprop);
				IDP_FreeProperty(idprop);
				MEM_freeN(idprop);
				return NULL;
			}

			return idprop;
		}
		else
			return NULL;
	}

	{
		IDProperty *idprop= (IDProperty*)(*prop);

		if(idprop->type == IDP_ARRAY)
			*prop= arraytypemap[(int)(idprop->subtype)];
		else 
			*prop= typemap[(int)(idprop->type)];

		return idprop;
	}
}

PropertyRNA *rna_ensure_property(PropertyRNA *prop)
{
	/* the quick version if we don't need the idproperty */

	if(prop->magic == RNA_MAGIC)
		return prop;

	{
		IDProperty *idprop= (IDProperty*)prop;

		if(idprop->type == IDP_ARRAY)
			return arraytypemap[(int)(idprop->subtype)];
		else 
			return typemap[(int)(idprop->type)];
	}
}

const char *rna_ensure_property_identifier(PropertyRNA *prop)
{
	if(prop->magic == RNA_MAGIC)
		return prop->identifier;
	else
		return ((IDProperty*)prop)->name;
}

const char *rna_ensure_property_name(PropertyRNA *prop)
{
	if(prop->magic == RNA_MAGIC)
		return prop->name;
	else
		return ((IDProperty*)prop)->name;
}

int rna_ensure_property_array_length(PropertyRNA *prop)
{
	if(prop->magic == RNA_MAGIC)
		return prop->arraylength;
	else {
		IDProperty *idprop= (IDProperty*)prop;

		if(idprop->type == IDP_ARRAY)
			return idprop->len;
		else
			return 0;
	}
}

/* Structs */

const char *RNA_struct_identifier(StructRNA *type)
{
	return type->identifier;
}

const char *RNA_struct_ui_name(StructRNA *type)
{
	return type->name;
}

int RNA_struct_ui_icon(StructRNA *type)
{
	if(type)
		return type->icon;
	else
		return ICON_DOT;
}

const char *RNA_struct_ui_description(StructRNA *type)
{
	return type->description;
}

PropertyRNA *RNA_struct_name_property(StructRNA *type)
{
	return type->nameproperty;
}

PropertyRNA *RNA_struct_iterator_property(StructRNA *type)
{
	return type->iteratorproperty;
}

int RNA_struct_is_ID(StructRNA *type)
{
	return (type->flag & STRUCT_ID) != 0;
}

int RNA_struct_is_a(StructRNA *type, StructRNA *srna)
{
	StructRNA *base;

	if(!type)
		return 0;

	/* ptr->type is always maximally refined */
	for(base=type; base; base=base->base)
		if(base == srna)
			return 1;
	
	return 0;
}

PropertyRNA *RNA_struct_find_property(PointerRNA *ptr, const char *identifier)
{
	CollectionPropertyIterator iter;
	PropertyRNA *iterprop, *prop;
	int i = 0;

	iterprop= RNA_struct_iterator_property(ptr->type);
	RNA_property_collection_begin(ptr, iterprop, &iter);
	prop= NULL;

	for(; iter.valid; RNA_property_collection_next(&iter), i++) {
		if(strcmp(identifier, RNA_property_identifier(iter.ptr.data)) == 0) {
			prop= iter.ptr.data;
			break;
		}
	}

	RNA_property_collection_end(&iter);

	return prop;
}

/* Find the property which uses the given nested struct */
PropertyRNA *RNA_struct_find_nested(PointerRNA *ptr, StructRNA *srna)
{
	CollectionPropertyIterator iter;
	PropertyRNA *iterprop, *prop;
	int i = 0;

	iterprop= RNA_struct_iterator_property(ptr->type);
	RNA_property_collection_begin(ptr, iterprop, &iter);
	prop= NULL;

	for(; iter.valid; RNA_property_collection_next(&iter), i++) {
		/* This assumes that there can only be one user of this nested struct */
		if (RNA_property_pointer_type(ptr, iter.ptr.data) == srna) {
			prop= iter.ptr.data;
			break;
		}
	}

	RNA_property_collection_end(&iter);

	return prop;
}

const struct ListBase *RNA_struct_defined_properties(StructRNA *srna)
{
	return &srna->cont.properties;
}

FunctionRNA *RNA_struct_find_function(PointerRNA *ptr, const char *identifier)
{
	PointerRNA tptr;
	CollectionPropertyIterator iter;
	PropertyRNA *iterprop;
	FunctionRNA *func;
	int i = 0;

	RNA_pointer_create(NULL, &RNA_Struct, ptr->type, &tptr);
	iterprop= RNA_struct_find_property(&tptr, "functions");

	RNA_property_collection_begin(&tptr, iterprop, &iter);
	func= NULL;

	for(; iter.valid; RNA_property_collection_next(&iter), i++) {
		if(strcmp(identifier, RNA_function_identifier(iter.ptr.data)) == 0) {
			func= iter.ptr.data;
			break;
		}
	}

	RNA_property_collection_end(&iter);

	return func;
}

const struct ListBase *RNA_struct_defined_functions(StructRNA *srna)
{
	return &srna->functions;
}

StructRegisterFunc RNA_struct_register(StructRNA *type)
{
	return type->reg;
}

StructUnregisterFunc RNA_struct_unregister(StructRNA *type)
{
	do {
		if(type->unreg)
			return type->unreg;
	} while((type=type->base));

	return NULL;
}

void *RNA_struct_py_type_get(StructRNA *srna)
{
	return srna->py_type;
}

void RNA_struct_py_type_set(StructRNA *srna, void *py_type)
{
	srna->py_type= py_type;
}

void *RNA_struct_blender_type_get(StructRNA *srna)
{
	return srna->blender_type;
}

void RNA_struct_blender_type_set(StructRNA *srna, void *blender_type)
{
	srna->blender_type= blender_type;
}

/* Property Information */

const char *RNA_property_identifier(PropertyRNA *prop)
{
	return rna_ensure_property_identifier(prop);
}

PropertyType RNA_property_type(PropertyRNA *prop)
{
	return rna_ensure_property(prop)->type;
}

PropertySubType RNA_property_subtype(PropertyRNA *prop)
{
	return rna_ensure_property(prop)->subtype;
}

int RNA_property_flag(PropertyRNA *prop)
{
	return rna_ensure_property(prop)->flag;
}

int RNA_property_array_length(PropertyRNA *prop)
{
	return rna_ensure_property_array_length(prop);
}

void RNA_property_int_range(PointerRNA *ptr, PropertyRNA *prop, int *hardmin, int *hardmax)
{
	IntPropertyRNA *iprop= (IntPropertyRNA*)rna_ensure_property(prop);

	if(iprop->range) {
		iprop->range(ptr, hardmin, hardmax);
	}
	else {
		*hardmin= iprop->hardmin;
		*hardmax= iprop->hardmax;
	}
}

void RNA_property_int_ui_range(PointerRNA *ptr, PropertyRNA *prop, int *softmin, int *softmax, int *step)
{
	IntPropertyRNA *iprop= (IntPropertyRNA*)rna_ensure_property(prop);
	int hardmin, hardmax;
	
	if(iprop->range) {
		iprop->range(ptr, &hardmin, &hardmax);
		*softmin= MAX2(iprop->softmin, hardmin);
		*softmax= MIN2(iprop->softmax, hardmax);
	}
	else {
		*softmin= iprop->softmin;
		*softmax= iprop->softmax;
	}

	*step= iprop->step;
}

void RNA_property_float_range(PointerRNA *ptr, PropertyRNA *prop, float *hardmin, float *hardmax)
{
	FloatPropertyRNA *fprop= (FloatPropertyRNA*)rna_ensure_property(prop);

	if(fprop->range) {
		fprop->range(ptr, hardmin, hardmax);
	}
	else {
		*hardmin= fprop->hardmin;
		*hardmax= fprop->hardmax;
	}
}

void RNA_property_float_ui_range(PointerRNA *ptr, PropertyRNA *prop, float *softmin, float *softmax, float *step, float *precision)
{
	FloatPropertyRNA *fprop= (FloatPropertyRNA*)rna_ensure_property(prop);
	float hardmin, hardmax;

	if(fprop->range) {
		fprop->range(ptr, &hardmin, &hardmax);
		*softmin= MAX2(fprop->softmin, hardmin);
		*softmax= MIN2(fprop->softmax, hardmax);
	}
	else {
		*softmin= fprop->softmin;
		*softmax= fprop->softmax;
	}

	*step= fprop->step;
	*precision= (float)fprop->precision;
}

int RNA_property_string_maxlength(PropertyRNA *prop)
{
	StringPropertyRNA *sprop= (StringPropertyRNA*)rna_ensure_property(prop);
	return sprop->maxlength;
}

StructRNA *RNA_property_pointer_type(PointerRNA *ptr, PropertyRNA *prop)
{
	prop= rna_ensure_property(prop);

	if(prop->type == PROP_POINTER) {
		PointerPropertyRNA *pprop= (PointerPropertyRNA*)prop;

		if(pprop->typef)
			return pprop->typef(ptr);
		else if(pprop->type)
			return pprop->type;
	}
	else if(prop->type == PROP_COLLECTION) {
		CollectionPropertyRNA *cprop= (CollectionPropertyRNA*)prop;

		if(cprop->type)
			return cprop->type;
	}

	return &RNA_UnknownType;
}

void RNA_property_enum_items(PointerRNA *ptr, PropertyRNA *prop, const EnumPropertyItem **item, int *totitem)
{
	EnumPropertyRNA *eprop= (EnumPropertyRNA*)rna_ensure_property(prop);
	int tot;

	if(eprop->itemf) {
		*item= eprop->itemf(ptr);
		for(tot=0; (*item)[tot].identifier; tot++);
		*totitem= tot;
	}
	else {
		*item= eprop->item;
		*totitem= eprop->totitem;
	}
}

int RNA_property_enum_value(PointerRNA *ptr, PropertyRNA *prop, const char *identifier, int *value)
{	
	const EnumPropertyItem *item;
	int totitem, i;
	
	RNA_property_enum_items(ptr, prop, &item, &totitem);
	
	for(i=0; i<totitem; i++) {
		if(strcmp(item[i].identifier, identifier)==0) {
			*value = item[i].value;
			return 1;
		}
	}

	return 0;
}

int RNA_property_enum_identifier(PointerRNA *ptr, PropertyRNA *prop, const int value, const char **identifier)
{	
	const EnumPropertyItem *item;
	int totitem, i;
	
	RNA_property_enum_items(ptr, prop, &item, &totitem);
	
	for(i=0; i<totitem; i++) {
		if(item[i].value==value) {
			*identifier = item[i].identifier;
			return 1;
		}
	}
	
	return 0;
}

const char *RNA_property_ui_name(PropertyRNA *prop)
{
	return rna_ensure_property_name(prop);
}

const char *RNA_property_ui_description(PropertyRNA *prop)
{
	return rna_ensure_property(prop)->description;
}

int RNA_property_ui_icon(PropertyRNA *prop)
{
	return rna_ensure_property(prop)->icon;
}

int RNA_property_editable(PointerRNA *ptr, PropertyRNA *prop)
{
	ID *id;
	int flag;

	prop= rna_ensure_property(prop);

	if(prop->editable)
		flag= prop->editable(ptr);
	else
		flag= prop->flag;
	
	id= ptr->id.data;

	return (flag & PROP_EDITABLE) && (!id || !id->lib);
}

int RNA_property_animateable(PointerRNA *ptr, PropertyRNA *prop)
{
	int flag;

	prop= rna_ensure_property(prop);

	if(!(prop->flag & PROP_ANIMATEABLE))
		return 0;

	if(prop->editable)
		flag= prop->editable(ptr);
	else
		flag= prop->flag;

	return (flag & PROP_EDITABLE);
}

int RNA_property_animated(PointerRNA *ptr, PropertyRNA *prop)
{
	/* would need to ask animation system */

	return 0;
}

void RNA_property_update(bContext *C, PointerRNA *ptr, PropertyRNA *prop)
{
	prop= rna_ensure_property(prop);

	if(prop->update)
		prop->update(C, ptr);
	if(prop->noteflag)
		WM_event_add_notifier(C, prop->noteflag, ptr->id.data);
}

/* Property Data */

int RNA_property_boolean_get(PointerRNA *ptr, PropertyRNA *prop)
{
	BooleanPropertyRNA *bprop= (BooleanPropertyRNA*)prop;
	IDProperty *idprop;

	if((idprop=rna_idproperty_check(&prop, ptr)))
		return IDP_Int(idprop);
	else if(bprop->get)
		return bprop->get(ptr);
	else
		return bprop->defaultvalue;
}

void RNA_property_boolean_set(PointerRNA *ptr, PropertyRNA *prop, int value)
{
	BooleanPropertyRNA *bprop= (BooleanPropertyRNA*)prop;
	IDProperty *idprop;

	if((idprop=rna_idproperty_check(&prop, ptr)))
		IDP_Int(idprop)= value;
	else if(bprop->set)
		bprop->set(ptr, value);
	else if(prop->flag & PROP_EDITABLE) {
		IDPropertyTemplate val = {0};
		IDProperty *group;

		val.i= value;

		group= RNA_struct_idproperties(ptr, 1);
		if(group)
			IDP_AddToGroup(group, IDP_New(IDP_INT, val, (char*)prop->identifier));
	}
}

void RNA_property_boolean_get_array(PointerRNA *ptr, PropertyRNA *prop, int *values)
{
	BooleanPropertyRNA *bprop= (BooleanPropertyRNA*)prop;
	IDProperty *idprop;

	if((idprop=rna_idproperty_check(&prop, ptr))) {
		if(prop->arraylength == 0)
			values[0]= RNA_property_boolean_get(ptr, prop);
		else
			memcpy(values, IDP_Array(idprop), sizeof(int)*idprop->len);
	}
	else if(prop->arraylength == 0)
		values[0]= RNA_property_boolean_get(ptr, prop);
	else if(bprop->getarray)
		bprop->getarray(ptr, values);
	else if(bprop->defaultarray)
		memcpy(values, bprop->defaultarray, sizeof(int)*prop->arraylength);
	else
		memset(values, 0, sizeof(int)*prop->arraylength);
}

int RNA_property_boolean_get_index(PointerRNA *ptr, PropertyRNA *prop, int index)
{
	int tmp[RNA_MAX_ARRAY];

	RNA_property_boolean_get_array(ptr, prop, tmp);
	return tmp[index];
}

void RNA_property_boolean_set_array(PointerRNA *ptr, PropertyRNA *prop, const int *values)
{
	BooleanPropertyRNA *bprop= (BooleanPropertyRNA*)prop;
	IDProperty *idprop;

	if((idprop=rna_idproperty_check(&prop, ptr))) {
		if(prop->arraylength == 0)
			IDP_Int(idprop)= values[0];
		else
			memcpy(IDP_Array(idprop), values, sizeof(int)*idprop->len);
	}
	else if(prop->arraylength == 0)
		RNA_property_boolean_set(ptr, prop, values[0]);
	else if(bprop->setarray)
		bprop->setarray(ptr, values);
	else if(prop->flag & PROP_EDITABLE) {
		IDPropertyTemplate val = {0};
		IDProperty *group;

		val.array.len= prop->arraylength;
		val.array.type= IDP_INT;

		group= RNA_struct_idproperties(ptr, 1);
		if(group) {
			idprop= IDP_New(IDP_ARRAY, val, (char*)prop->identifier);
			IDP_AddToGroup(group, idprop);
			memcpy(IDP_Array(idprop), values, sizeof(int)*idprop->len);
		}
	}
}

void RNA_property_boolean_set_index(PointerRNA *ptr, PropertyRNA *prop, int index, int value)
{
	int tmp[RNA_MAX_ARRAY];

	RNA_property_boolean_get_array(ptr, prop, tmp);
	tmp[index]= value;
	RNA_property_boolean_set_array(ptr, prop, tmp);
}

int RNA_property_int_get(PointerRNA *ptr, PropertyRNA *prop)
{
	IntPropertyRNA *iprop= (IntPropertyRNA*)prop;
	IDProperty *idprop;

	if((idprop=rna_idproperty_check(&prop, ptr)))
		return IDP_Int(idprop);
	else if(iprop->get)
		return iprop->get(ptr);
	else
		return iprop->defaultvalue;
}

void RNA_property_int_set(PointerRNA *ptr, PropertyRNA *prop, int value)
{
	IntPropertyRNA *iprop= (IntPropertyRNA*)prop;
	IDProperty *idprop;

	if((idprop=rna_idproperty_check(&prop, ptr)))
		IDP_Int(idprop)= value;
	else if(iprop->set)
		iprop->set(ptr, value);
	else if(prop->flag & PROP_EDITABLE) {
		IDPropertyTemplate val = {0};
		IDProperty *group;

		val.i= value;

		group= RNA_struct_idproperties(ptr, 1);
		if(group)
			IDP_AddToGroup(group, IDP_New(IDP_INT, val, (char*)prop->identifier));
	}
}

void RNA_property_int_get_array(PointerRNA *ptr, PropertyRNA *prop, int *values)
{
	IntPropertyRNA *iprop= (IntPropertyRNA*)prop;
	IDProperty *idprop;

	if((idprop=rna_idproperty_check(&prop, ptr))) {
		if(prop->arraylength == 0)
			values[0]= RNA_property_int_get(ptr, prop);
		else
			memcpy(values, IDP_Array(idprop), sizeof(int)*idprop->len);
	}
	else if(prop->arraylength == 0)
		values[0]= RNA_property_int_get(ptr, prop);
	else if(iprop->getarray)
		iprop->getarray(ptr, values);
	else if(iprop->defaultarray)
		memcpy(values, iprop->defaultarray, sizeof(int)*prop->arraylength);
	else
		memset(values, 0, sizeof(int)*prop->arraylength);
}

int RNA_property_int_get_index(PointerRNA *ptr, PropertyRNA *prop, int index)
{
	int tmp[RNA_MAX_ARRAY];

	RNA_property_int_get_array(ptr, prop, tmp);
	return tmp[index];
}

void RNA_property_int_set_array(PointerRNA *ptr, PropertyRNA *prop, const int *values)
{
	IntPropertyRNA *iprop= (IntPropertyRNA*)prop;
	IDProperty *idprop;

	if((idprop=rna_idproperty_check(&prop, ptr))) {
		if(prop->arraylength == 0)
			IDP_Int(idprop)= values[0];
		else
			memcpy(IDP_Array(idprop), values, sizeof(int)*idprop->len);\
	}
	else if(prop->arraylength == 0)
		RNA_property_int_set(ptr, prop, values[0]);
	else if(iprop->setarray)
		iprop->setarray(ptr, values);
	else if(prop->flag & PROP_EDITABLE) {
		IDPropertyTemplate val = {0};
		IDProperty *group;

		val.array.len= prop->arraylength;
		val.array.type= IDP_INT;

		group= RNA_struct_idproperties(ptr, 1);
		if(group) {
			idprop= IDP_New(IDP_ARRAY, val, (char*)prop->identifier);
			IDP_AddToGroup(group, idprop);
			memcpy(IDP_Array(idprop), values, sizeof(int)*idprop->len);
		}
	}
}

void RNA_property_int_set_index(PointerRNA *ptr, PropertyRNA *prop, int index, int value)
{
	int tmp[RNA_MAX_ARRAY];

	RNA_property_int_get_array(ptr, prop, tmp);
	tmp[index]= value;
	RNA_property_int_set_array(ptr, prop, tmp);
}

float RNA_property_float_get(PointerRNA *ptr, PropertyRNA *prop)
{
	FloatPropertyRNA *fprop= (FloatPropertyRNA*)prop;
	IDProperty *idprop;

	if((idprop=rna_idproperty_check(&prop, ptr))) {
		if(idprop->type == IDP_FLOAT)
			return IDP_Float(idprop);
		else
			return (float)IDP_Double(idprop);
	}
	else if(fprop->get)
		return fprop->get(ptr);
	else
		return fprop->defaultvalue;
}

void RNA_property_float_set(PointerRNA *ptr, PropertyRNA *prop, float value)
{
	FloatPropertyRNA *fprop= (FloatPropertyRNA*)prop;
	IDProperty *idprop;

	if((idprop=rna_idproperty_check(&prop, ptr))) {
		if(idprop->type == IDP_FLOAT)
			IDP_Float(idprop)= value;
		else
			IDP_Double(idprop)= value;
	}
	else if(fprop->set) {
		fprop->set(ptr, value);
	}
	else if(prop->flag & PROP_EDITABLE) {
		IDPropertyTemplate val = {0};
		IDProperty *group;

		val.f= value;

		group= RNA_struct_idproperties(ptr, 1);
		if(group)
			IDP_AddToGroup(group, IDP_New(IDP_FLOAT, val, (char*)prop->identifier));
	}
}

void RNA_property_float_get_array(PointerRNA *ptr, PropertyRNA *prop, float *values)
{
	FloatPropertyRNA *fprop= (FloatPropertyRNA*)prop;
	IDProperty *idprop;
	int i;

	if((idprop=rna_idproperty_check(&prop, ptr))) {
		if(prop->arraylength == 0)
			values[0]= RNA_property_float_get(ptr, prop);
		else if(idprop->subtype == IDP_FLOAT) {
			memcpy(values, IDP_Array(idprop), sizeof(float)*idprop->len);
		}
		else {
			for(i=0; i<idprop->len; i++)
				values[i]=  (float)(((double*)IDP_Array(idprop))[i]);
		}
	}
	else if(prop->arraylength == 0)
		values[0]= RNA_property_float_get(ptr, prop);
	else if(fprop->getarray)
		fprop->getarray(ptr, values);
	else if(fprop->defaultarray)
		memcpy(values, fprop->defaultarray, sizeof(float)*prop->arraylength);
	else
		memset(values, 0, sizeof(float)*prop->arraylength);
}

float RNA_property_float_get_index(PointerRNA *ptr, PropertyRNA *prop, int index)
{
	float tmp[RNA_MAX_ARRAY];

	RNA_property_float_get_array(ptr, prop, tmp);
	return tmp[index];
}

void RNA_property_float_set_array(PointerRNA *ptr, PropertyRNA *prop, const float *values)
{
	FloatPropertyRNA *fprop= (FloatPropertyRNA*)prop;
	IDProperty *idprop;
	int i;

	if((idprop=rna_idproperty_check(&prop, ptr))) {
		if(prop->arraylength == 0)
			IDP_Double(idprop)= values[0];
		else if(idprop->subtype == IDP_FLOAT) {
			memcpy(IDP_Array(idprop), values, sizeof(float)*idprop->len);
		}
		else {
			for(i=0; i<idprop->len; i++)
				((double*)IDP_Array(idprop))[i]= values[i];
		}
	}
	else if(prop->arraylength == 0)
		RNA_property_float_set(ptr, prop, values[0]);
	else if(fprop->setarray) {
		fprop->setarray(ptr, values);
	}
	else if(prop->flag & PROP_EDITABLE) {
		IDPropertyTemplate val = {0};
		IDProperty *group;

		val.array.len= prop->arraylength;
		val.array.type= IDP_FLOAT;

		group= RNA_struct_idproperties(ptr, 1);
		if(group) {
			idprop= IDP_New(IDP_ARRAY, val, (char*)prop->identifier);
			IDP_AddToGroup(group, idprop);
			memcpy(IDP_Array(idprop), values, sizeof(float)*idprop->len);
		}
	}
}

void RNA_property_float_set_index(PointerRNA *ptr, PropertyRNA *prop, int index, float value)
{
	float tmp[RNA_MAX_ARRAY];

	RNA_property_float_get_array(ptr, prop, tmp);
	tmp[index]= value;
	RNA_property_float_set_array(ptr, prop, tmp);
}

void RNA_property_string_get(PointerRNA *ptr, PropertyRNA *prop, char *value)
{
	StringPropertyRNA *sprop= (StringPropertyRNA*)prop;
	IDProperty *idprop;

	if((idprop=rna_idproperty_check(&prop, ptr)))
		strcpy(value, IDP_String(idprop));
	else if(sprop->get)
		sprop->get(ptr, value);
	else
		strcpy(value, sprop->defaultvalue);
}

char *RNA_property_string_get_alloc(PointerRNA *ptr, PropertyRNA *prop, char *fixedbuf, int fixedlen)
{
	char *buf;
	int length;

	length= RNA_property_string_length(ptr, prop);

	if(length+1 < fixedlen)
		buf= fixedbuf;
	else
		buf= MEM_callocN(sizeof(char)*(length+1), "RNA_string_get_alloc");

	RNA_property_string_get(ptr, prop, buf);

	return buf;
}

int RNA_property_string_length(PointerRNA *ptr, PropertyRNA *prop)
{
	StringPropertyRNA *sprop= (StringPropertyRNA*)prop;
	IDProperty *idprop;

	if((idprop=rna_idproperty_check(&prop, ptr)))
		return strlen(IDP_String(idprop));
	else if(sprop->length)
		return sprop->length(ptr);
	else
		return strlen(sprop->defaultvalue);
}

void RNA_property_string_set(PointerRNA *ptr, PropertyRNA *prop, const char *value)
{
	StringPropertyRNA *sprop= (StringPropertyRNA*)prop;
	IDProperty *idprop;

	if((idprop=rna_idproperty_check(&prop, ptr)))
		IDP_AssignString(idprop, (char*)value);
	else if(sprop->set)
		sprop->set(ptr, value);
	else if(prop->flag & PROP_EDITABLE) {
		IDPropertyTemplate val = {0};
		IDProperty *group;

		val.str= (char*)value;

		group= RNA_struct_idproperties(ptr, 1);
		if(group)
			IDP_AddToGroup(group, IDP_New(IDP_STRING, val, (char*)prop->identifier));
	}
}

int RNA_property_enum_get(PointerRNA *ptr, PropertyRNA *prop)
{
	EnumPropertyRNA *eprop= (EnumPropertyRNA*)prop;
	IDProperty *idprop;

	if((idprop=rna_idproperty_check(&prop, ptr)))
		return IDP_Int(idprop);
	else if(eprop->get)
		return eprop->get(ptr);
	else
		return eprop->defaultvalue;
}


void RNA_property_enum_set(PointerRNA *ptr, PropertyRNA *prop, int value)
{
	EnumPropertyRNA *eprop= (EnumPropertyRNA*)prop;
	IDProperty *idprop;

	if((idprop=rna_idproperty_check(&prop, ptr)))
		IDP_Int(idprop)= value;
	else if(eprop->set) {
		eprop->set(ptr, value);
	}
	else if(prop->flag & PROP_EDITABLE) {
		IDPropertyTemplate val = {0};
		IDProperty *group;

		val.i= value;

		group= RNA_struct_idproperties(ptr, 1);
		if(group)
			IDP_AddToGroup(group, IDP_New(IDP_INT, val, (char*)prop->identifier));
	}
}

PointerRNA RNA_property_pointer_get(PointerRNA *ptr, PropertyRNA *prop)
{
	PointerPropertyRNA *pprop= (PointerPropertyRNA*)prop;
	IDProperty *idprop;

	if((idprop=rna_idproperty_check(&prop, ptr))) {
		pprop= (PointerPropertyRNA*)prop;

		/* for groups, data is idprop itself */
		return rna_pointer_inherit_refine(ptr, pprop->type, idprop);
	}
	else if(pprop->get) {
		return pprop->get(ptr);
	}
	else {
		PointerRNA result;
		memset(&result, 0, sizeof(result));
		return result;
	}
}

void RNA_property_pointer_set(PointerRNA *ptr, PropertyRNA *prop, PointerRNA ptr_value)
{
	PointerPropertyRNA *pprop= (PointerPropertyRNA*)prop;

	if(pprop->set)
		pprop->set(ptr, ptr_value);
}

void RNA_property_pointer_add(PointerRNA *ptr, PropertyRNA *prop)
{
	IDProperty *idprop;

	if((idprop=rna_idproperty_check(&prop, ptr))) {
		/* already exists */
	}
	else if(prop->flag & PROP_IDPROPERTY) {
		IDPropertyTemplate val = {0};
		IDProperty *group;

		val.i= 0;

		group= RNA_struct_idproperties(ptr, 1);
		if(group)
			IDP_AddToGroup(group, IDP_New(IDP_GROUP, val, (char*)prop->identifier));
	}
	else
		printf("RNA_property_pointer_add %s.%s: only supported for id properties.\n", ptr->type->identifier, prop->identifier);
}

void RNA_property_pointer_remove(PointerRNA *ptr, PropertyRNA *prop)
{
	IDProperty *idprop, *group;

	if((idprop=rna_idproperty_check(&prop, ptr))) {
		group= RNA_struct_idproperties(ptr, 0);
		
		if(group) {
			IDP_RemFromGroup(group, idprop);
			IDP_FreeProperty(idprop);
			MEM_freeN(idprop);
		}
	}
	else
		printf("RNA_property_pointer_remove %s.%s: only supported for id properties.\n", ptr->type->identifier, prop->identifier);
}

static void rna_property_collection_get_idp(CollectionPropertyIterator *iter)
{
	CollectionPropertyRNA *cprop= (CollectionPropertyRNA*)iter->prop;

	iter->ptr.data= rna_iterator_array_get(iter);
	iter->ptr.type= cprop->type;
	rna_pointer_inherit_id(cprop->type, &iter->parent, &iter->ptr);
}

void RNA_property_collection_begin(PointerRNA *ptr, PropertyRNA *prop, CollectionPropertyIterator *iter)
{
	IDProperty *idprop;

	memset(iter, 0, sizeof(*iter));

	if((idprop=rna_idproperty_check(&prop, ptr)) || (prop->flag & PROP_IDPROPERTY)) {
		iter->parent= *ptr;
		iter->prop= prop;

		if(idprop)
			rna_iterator_array_begin(iter, IDP_IDPArray(idprop), sizeof(IDProperty), idprop->len, NULL);
		else
			rna_iterator_array_begin(iter, NULL, sizeof(IDProperty), 0, NULL);

		if(iter->valid)
			rna_property_collection_get_idp(iter);

		iter->idprop= 1;
	}
	else {
		CollectionPropertyRNA *cprop= (CollectionPropertyRNA*)prop;
		cprop->begin(iter, ptr);
	}
}

void RNA_property_collection_next(CollectionPropertyIterator *iter)
{
	CollectionPropertyRNA *cprop= (CollectionPropertyRNA*)iter->prop;

	if(iter->idprop) {
		rna_iterator_array_next(iter);

		if(iter->valid)
			rna_property_collection_get_idp(iter);
	}
	else
		cprop->next(iter);
}

void RNA_property_collection_end(CollectionPropertyIterator *iter)
{
	CollectionPropertyRNA *cprop= (CollectionPropertyRNA*)iter->prop;

	if(iter->idprop)
		rna_iterator_array_end(iter);
	else
		cprop->end(iter);
}

int RNA_property_collection_length(PointerRNA *ptr, PropertyRNA *prop)
{
	CollectionPropertyRNA *cprop= (CollectionPropertyRNA*)prop;
	IDProperty *idprop;

	if((idprop=rna_idproperty_check(&prop, ptr))) {
		return idprop->len;
	}
	else if(cprop->length) {
		return cprop->length(ptr);
	}
	else {
		CollectionPropertyIterator iter;
		int length= 0;

		RNA_property_collection_begin(ptr, prop, &iter);
		for(; iter.valid; RNA_property_collection_next(&iter))
			length++;
		RNA_property_collection_end(&iter);

		return length;
	}
}

void RNA_property_collection_add(PointerRNA *ptr, PropertyRNA *prop, PointerRNA *r_ptr)
{
	IDProperty *idprop;
<<<<<<< HEAD
	CollectionPropertyRNA *cprop= (CollectionPropertyRNA*)prop;
=======
	//CollectionPropertyRNA *cprop= (CollectionPropertyRNA*)prop;
>>>>>>> 94dbb3bb

	if((idprop=rna_idproperty_check(&prop, ptr))) {
		IDPropertyTemplate val = {0};
		IDProperty *item;

		item= IDP_New(IDP_GROUP, val, "");
		IDP_AppendArray(idprop, item);
		IDP_FreeProperty(item);
		MEM_freeN(item);
	}
	else if(prop->flag & PROP_IDPROPERTY) {
		IDProperty *group, *item;
		IDPropertyTemplate val = {0};

		group= RNA_struct_idproperties(ptr, 1);
		if(group) {
			idprop= IDP_NewIDPArray(prop->identifier);
			IDP_AddToGroup(group, idprop);

			item= IDP_New(IDP_GROUP, val, "");
			IDP_AppendArray(idprop, item);
			IDP_FreeProperty(item);
			MEM_freeN(item);
		}
	}
<<<<<<< HEAD
	else if(cprop->add){
		cprop->add(ptr, r_ptr);
	}
=======
#if 0
	else if(cprop->add){
		if(!(cprop->add->flag & FUNC_USE_CONTEXT)) { /* XXX check for this somewhere else */
			ParameterList *params= RNA_parameter_list_create(ptr, cprop->add);
			RNA_function_call(NULL, NULL, ptr, cprop->add, params);
			RNA_parameter_list_free(params);
		}
	}
#endif
>>>>>>> 94dbb3bb
	else
		printf("RNA_property_collection_add %s.%s: not implemented for this property.\n", ptr->type->identifier, prop->identifier);

	if(r_ptr) {
		if(idprop) {
			CollectionPropertyRNA *cprop= (CollectionPropertyRNA*)prop;

			r_ptr->data= IDP_GetIndexArray(idprop, idprop->len-1);
			r_ptr->type= cprop->type;
			rna_pointer_inherit_id(NULL, ptr, r_ptr);
		}
		else
			memset(r_ptr, 0, sizeof(*r_ptr));
	}
}

void RNA_property_collection_remove(PointerRNA *ptr, PropertyRNA *prop, int key)
{
	IDProperty *idprop;
	//CollectionPropertyRNA *cprop= (CollectionPropertyRNA*)prop;

	if((idprop=rna_idproperty_check(&prop, ptr))) {
		IDProperty tmp, *array;
		int len;

		len= idprop->len;
		array= IDP_IDPArray(idprop);

		if(key >= 0 && key < len) {
			if(key+1 < len) {
				/* move element to be removed to the back */
				memcpy(&tmp, &array[key], sizeof(IDProperty));
				memmove(array+key, array+key+1, sizeof(IDProperty)*(len-key+1));
				memcpy(&array[len-1], &tmp, sizeof(IDProperty));
			}

			IDP_ResizeIDPArray(idprop, len-1);
		}
	}
	else if(prop->flag & PROP_IDPROPERTY);
#if 0
	else if(cprop->remove){
		if(!(cprop->remove->flag & FUNC_USE_CONTEXT)) { /* XXX check for this somewhere else */
			ParameterList *params= RNA_parameter_list_create(ptr, cprop->remove);
			RNA_function_call(NULL, NULL, ptr, cprop->remove, params);
			RNA_parameter_list_free(params);
		}
	}
#endif
	else
		printf("RNA_property_collection_remove %s.%s: only supported for id properties.\n", ptr->type->identifier, prop->identifier);
}

void RNA_property_collection_clear(PointerRNA *ptr, PropertyRNA *prop)
{
	IDProperty *idprop;

	if((idprop=rna_idproperty_check(&prop, ptr)))
		IDP_ResizeIDPArray(idprop, 0);
}

int RNA_property_collection_lookup_int(PointerRNA *ptr, PropertyRNA *prop, int key, PointerRNA *r_ptr)
{
	CollectionPropertyRNA *cprop= (CollectionPropertyRNA*)prop;

	if(cprop->lookupint) {
		/* we have a callback defined, use it */
		*r_ptr= cprop->lookupint(ptr, key);
		return (r_ptr->data != NULL);
	}
	else {
		/* no callback defined, just iterate and find the nth item */
		CollectionPropertyIterator iter;
		int i;

		RNA_property_collection_begin(ptr, prop, &iter);
		for(i=0; iter.valid; RNA_property_collection_next(&iter), i++) {
			if(i == key) {
				*r_ptr= iter.ptr;
				break;
			}
		}
		RNA_property_collection_end(&iter);

		if(!iter.valid)
			memset(r_ptr, 0, sizeof(*r_ptr));

		return iter.valid;
	}
}

int RNA_property_collection_lookup_string(PointerRNA *ptr, PropertyRNA *prop, const char *key, PointerRNA *r_ptr)
{
	CollectionPropertyRNA *cprop= (CollectionPropertyRNA*)prop;

	if(cprop->lookupstring) {
		/* we have a callback defined, use it */
		*r_ptr= cprop->lookupstring(ptr, key);
		return (r_ptr->data != NULL);
	}
	else {
		/* no callback defined, compare with name properties if they exist */
		CollectionPropertyIterator iter;
		PropertyRNA *nameprop;
		char name[256], *nameptr;
		int found= 0;

		RNA_property_collection_begin(ptr, prop, &iter);
		for(; iter.valid; RNA_property_collection_next(&iter)) {
			if(iter.ptr.data && iter.ptr.type->nameproperty) {
				nameprop= iter.ptr.type->nameproperty;

				nameptr= RNA_property_string_get_alloc(&iter.ptr, nameprop, name, sizeof(name));

				if(strcmp(nameptr, key) == 0) {
					*r_ptr= iter.ptr;
					found= 1;
				}

				if((char *)&name != nameptr)
					MEM_freeN(nameptr);

				if(found)
					break;
			}
		}
		RNA_property_collection_end(&iter);

		if(!iter.valid)
			memset(r_ptr, 0, sizeof(*r_ptr));

		return iter.valid;
	}
}

/* Standard iterator functions */

void rna_iterator_listbase_begin(CollectionPropertyIterator *iter, ListBase *lb, IteratorSkipFunc skip)
{
	ListBaseIterator *internal;

	internal= MEM_callocN(sizeof(ListBaseIterator), "ListBaseIterator");
	internal->link= lb->first;
	internal->skip= skip;

	iter->internal= internal;
	iter->valid= (internal->link != NULL);

	if(skip && iter->valid && skip(iter, internal->link))
		rna_iterator_listbase_next(iter);
}

void rna_iterator_listbase_next(CollectionPropertyIterator *iter)
{
	ListBaseIterator *internal= iter->internal;

	if(internal->skip) {
		do {
			internal->link= internal->link->next;
			iter->valid= (internal->link != NULL);
		} while(iter->valid && internal->skip(iter, internal->link));
	}
	else {
		internal->link= internal->link->next;
		iter->valid= (internal->link != NULL);
	}
}

void *rna_iterator_listbase_get(CollectionPropertyIterator *iter)
{
	ListBaseIterator *internal= iter->internal;

	return internal->link;
}

void rna_iterator_listbase_end(CollectionPropertyIterator *iter)
{
	MEM_freeN(iter->internal);
	iter->internal= NULL;
}

void *rna_iterator_listbase_add(ListBase *lb, void *item)
{
	BLI_addtail(lb, item);

	return item;
}

void rna_iterator_array_begin(CollectionPropertyIterator *iter, void *ptr, int itemsize, int length, IteratorSkipFunc skip)
{
	ArrayIterator *internal;

	if(ptr == NULL)
		length= 0;

	internal= MEM_callocN(sizeof(ArrayIterator), "ArrayIterator");
	internal->ptr= ptr;
	internal->endptr= ((char*)ptr)+length*itemsize;
	internal->itemsize= itemsize;
	internal->skip= skip;

	iter->internal= internal;
	iter->valid= (internal->ptr != internal->endptr);

	if(skip && iter->valid && skip(iter, internal->ptr))
		rna_iterator_array_next(iter);
}

void rna_iterator_array_next(CollectionPropertyIterator *iter)
{
	ArrayIterator *internal= iter->internal;

	if(internal->skip) {
		do {
			internal->ptr += internal->itemsize;
			iter->valid= (internal->ptr != internal->endptr);
		} while(iter->valid && internal->skip(iter, internal->ptr));
	}
	else {
		internal->ptr += internal->itemsize;
		iter->valid= (internal->ptr != internal->endptr);
	}
}

void *rna_iterator_array_get(CollectionPropertyIterator *iter)
{
	ArrayIterator *internal= iter->internal;

	return internal->ptr;
}

void *rna_iterator_array_dereference_get(CollectionPropertyIterator *iter)
{
	ArrayIterator *internal= iter->internal;

	/* for ** arrays */
	return *(void**)(internal->ptr);
}

void rna_iterator_array_end(CollectionPropertyIterator *iter)
{
	MEM_freeN(iter->internal);
	iter->internal= NULL;
}

void *rna_iterator_array_add(void *ptr, int itemsize, int length, void *item)
{
	// alloc new block, copy old data
	void *newptr= MEM_callocN(length * itemsize + itemsize, "RNA collection add");
	memcpy(newptr, ptr, length * itemsize);

	// copy new item
	memcpy(((char*)newptr) + length * itemsize, item, itemsize);

	// free old block
	MEM_freeN(ptr);

	return newptr;
}

/* RNA Path - Experiment */

static char *rna_path_token(const char **path, char *fixedbuf, int fixedlen, int bracket)
{
	const char *p;
	char *buf;
	int i, j, len, escape;

	len= 0;

	if(bracket) {
		/* get data between [], check escaping ] with \] */
		if(**path == '[') (*path)++;
		else return NULL;

		p= *path;

		escape= 0;
		while(*p && (*p != ']' || escape)) {
			escape= (*p == '\\');
			len++;
			p++;
		}

		if(*p != ']') return NULL;
	}
	else {
		/* get data until . or [ */
		p= *path;

		while(*p && *p != '.' && *p != '[') {
			len++;
			p++;
		}
	}
	
	/* empty, return */
	if(len == 0)
		return NULL;
	
	/* try to use fixed buffer if possible */
	if(len+1 < fixedlen)
		buf= fixedbuf;
	else
		buf= MEM_callocN(sizeof(char)*(len+1), "rna_path_token");

	/* copy string, taking into account escaped ] */
	for(p=*path, i=0, j=0; i<len; i++, p++) {
		if(*p == '\\' && *(p+1) == ']');
		else buf[j++]= *p;
	}

	buf[j]= 0;

	/* set path to start of next token */
	if(*p == ']') p++;
	if(*p == '.') p++;
	*path= p;

	return buf;
}

int RNA_path_resolve(PointerRNA *ptr, const char *path, PointerRNA *r_ptr, PropertyRNA **r_prop)
{
	CollectionPropertyIterator iter;
	PropertyRNA *prop, *iterprop;
	PointerRNA curptr, nextptr;
	char fixedbuf[256], *token;
	int len, intkey;

	prop= NULL;
	curptr= *ptr;

	while(*path) {
		/* look up property name in current struct */
		token= rna_path_token(&path, fixedbuf, sizeof(fixedbuf), 0);

		if(!token)
			return 0;

		iterprop= RNA_struct_iterator_property(curptr.type);
		RNA_property_collection_begin(&curptr, iterprop, &iter);
		prop= NULL;

		for(; iter.valid; RNA_property_collection_next(&iter)) {
			if(strcmp(token, RNA_property_identifier(iter.ptr.data)) == 0) {
				prop= iter.ptr.data;
				break;
			}
		}

		RNA_property_collection_end(&iter);

		if(token != fixedbuf)
			MEM_freeN(token);

		if(!prop)
			return 0;

		/* now look up the value of this property if it is a pointer or
		 * collection, otherwise return the property rna so that the
		 * caller can read the value of the property itself */
		if(RNA_property_type(prop) == PROP_POINTER) {
			nextptr= RNA_property_pointer_get(&curptr, prop);

			if(nextptr.data)
				curptr= nextptr;
			else
				return 0;
		}
		else if(RNA_property_type(prop) == PROP_COLLECTION && *path) {
			/* resolve the lookup with [] brackets */
			token= rna_path_token(&path, fixedbuf, sizeof(fixedbuf), 1);

			if(!token)
				return 0;

			len= strlen(token);
			
			/* check for "" to see if it is a string */
			if(len >= 2 && token[0] == '"' && token[len-1] == '"') {
				/* strip away "" */
				token[len-1]= 0;
				RNA_property_collection_lookup_string(&curptr, prop, token+1, &nextptr);
			}
			else {
				/* otherwise do int lookup */
				intkey= atoi(token);
				RNA_property_collection_lookup_int(&curptr, prop, intkey, &nextptr);
			}

			if(token != fixedbuf)
				MEM_freeN(token);

			if(nextptr.data)
				curptr= nextptr;
			else
				return 0;
		}
	}

	*r_ptr= curptr;
	*r_prop= prop;

	return 1;
}

char *RNA_path_append(const char *path, PointerRNA *ptr, PropertyRNA *prop, int intkey, const char *strkey)
{
	DynStr *dynstr;
	const char *s;
	char appendstr[128], *result;
	
	dynstr= BLI_dynstr_new();

	/* add .identifier */
	if(path) {
		BLI_dynstr_append(dynstr, (char*)path);
		if(*path)
			BLI_dynstr_append(dynstr, ".");
	}

	BLI_dynstr_append(dynstr, (char*)RNA_property_identifier(prop));

	if(RNA_property_type(prop) == PROP_COLLECTION) {
		/* add ["strkey"] or [intkey] */
		BLI_dynstr_append(dynstr, "[");

		if(strkey) {
			BLI_dynstr_append(dynstr, "\"");
			for(s=strkey; *s; s++) {
				if(*s == '[') {
					appendstr[0]= '\\';
					appendstr[1]= *s;
					appendstr[2]= 0;
				}
				else {
					appendstr[0]= *s;
					appendstr[1]= 0;
				}
				BLI_dynstr_append(dynstr, appendstr);
			}
			BLI_dynstr_append(dynstr, "\"");
		}
		else {
			sprintf(appendstr, "%d", intkey);
			BLI_dynstr_append(dynstr, appendstr);
		}

		BLI_dynstr_append(dynstr, "]");
	}

	result= BLI_dynstr_get_cstring(dynstr);
	BLI_dynstr_free(dynstr);

	return result;
}

char *RNA_path_back(const char *path)
{
	char fixedbuf[256];
	const char *previous, *current;
	char *result, *token;
	int i;

	if(!path)
		return NULL;

	previous= NULL;
	current= path;

	/* parse token by token until the end, then we back up to the previous
	 * position and strip of the next token to get the path one step back */
	while(*current) {
		token= rna_path_token(&current, fixedbuf, sizeof(fixedbuf), 0);

		if(!token)
			return NULL;
		if(token != fixedbuf)
			MEM_freeN(token);

		/* in case of collection we also need to strip off [] */
		token= rna_path_token(&current, fixedbuf, sizeof(fixedbuf), 1);
		if(token && token != fixedbuf)
			MEM_freeN(token);
		
		if(!*current)
			break;

		previous= current;
	}

	if(!previous)
		return NULL;

	/* copy and strip off last token */
	i= previous - path;
	result= BLI_strdup(path);

	if(i > 0 && result[i-1] == '.') i--;
	result[i]= 0;

	return result;
}

char *RNA_path_from_ID_to_property(PointerRNA *ptr, PropertyRNA *prop)
{
	char *ptrpath=NULL, *path;
	const char *propname;

	if(!ptr->id.data || !ptr->data || !prop)
		return NULL;
	
	if(!RNA_struct_is_ID(ptr->type)) {
		if(ptr->type->path) {
			/* if type has a path to some ID, use it */
			ptrpath= ptr->type->path(ptr);
		}
		else if(ptr->type->nested) {
			PointerRNA parentptr;
			PropertyRNA *userprop;
			
			/* find the property in the struct we're nested in that references this struct, and 
			 * use its identifier as the first part of the path used...
			 */
			RNA_pointer_create(ptr->id.data, ptr->type->nested, ptr->data, &parentptr);
			userprop= RNA_struct_find_nested(&parentptr, ptr->type); 
			
			if(userprop)
				ptrpath= BLI_strdup(RNA_property_identifier(userprop));
			else
				return NULL; // can't do anything about this case yet...
		}
		else
			return NULL;
	}

	propname= RNA_property_identifier(prop);

	if(ptrpath) {
		path= BLI_sprintfN("%s.%s", ptrpath, propname);
		MEM_freeN(ptrpath);
	}
	else
		path= BLI_strdup(propname);
	
	return path;
}

/* Quick name based property access */

int RNA_boolean_get(PointerRNA *ptr, const char *name)
{
	PropertyRNA *prop= RNA_struct_find_property(ptr, name);

	if(prop) {
		return RNA_property_boolean_get(ptr, prop);
	}
	else {
		printf("RNA_boolean_get: %s.%s not found.\n", ptr->type->identifier, name);
		return 0;
	}
}

void RNA_boolean_set(PointerRNA *ptr, const char *name, int value)
{
	PropertyRNA *prop= RNA_struct_find_property(ptr, name);

	if(prop)
		RNA_property_boolean_set(ptr, prop, value);
	else
		printf("RNA_boolean_set: %s.%s not found.\n", ptr->type->identifier, name);
}

void RNA_boolean_get_array(PointerRNA *ptr, const char *name, int *values)
{
	PropertyRNA *prop= RNA_struct_find_property(ptr, name);

	if(prop)
		RNA_property_boolean_get_array(ptr, prop, values);
	else
		printf("RNA_boolean_get_array: %s.%s not found.\n", ptr->type->identifier, name);
}

void RNA_boolean_set_array(PointerRNA *ptr, const char *name, const int *values)
{
	PropertyRNA *prop= RNA_struct_find_property(ptr, name);

	if(prop)
		RNA_property_boolean_set_array(ptr, prop, values);
	else
		printf("RNA_boolean_set_array: %s.%s not found.\n", ptr->type->identifier, name);
}

int RNA_int_get(PointerRNA *ptr, const char *name)
{
	PropertyRNA *prop= RNA_struct_find_property(ptr, name);

	if(prop) {
		return RNA_property_int_get(ptr, prop);
	}
	else {
		printf("RNA_int_get: %s.%s not found.\n", ptr->type->identifier, name);
		return 0;
	}
}

void RNA_int_set(PointerRNA *ptr, const char *name, int value)
{
	PropertyRNA *prop= RNA_struct_find_property(ptr, name);

	if(prop)
		RNA_property_int_set(ptr, prop, value);
	else
		printf("RNA_int_set: %s.%s not found.\n", ptr->type->identifier, name);
}

void RNA_int_get_array(PointerRNA *ptr, const char *name, int *values)
{
	PropertyRNA *prop= RNA_struct_find_property(ptr, name);

	if(prop)
		RNA_property_int_get_array(ptr, prop, values);
	else
		printf("RNA_int_get_array: %s.%s not found.\n", ptr->type->identifier, name);
}

void RNA_int_set_array(PointerRNA *ptr, const char *name, const int *values)
{
	PropertyRNA *prop= RNA_struct_find_property(ptr, name);

	if(prop)
		RNA_property_int_set_array(ptr, prop, values);
	else
		printf("RNA_int_set_array: %s.%s not found.\n", ptr->type->identifier, name);
}

float RNA_float_get(PointerRNA *ptr, const char *name)
{
	PropertyRNA *prop= RNA_struct_find_property(ptr, name);

	if(prop) {
		return RNA_property_float_get(ptr, prop);
	}
	else {
		printf("RNA_float_get: %s.%s not found.\n", ptr->type->identifier, name);
		return 0;
	}
}

void RNA_float_set(PointerRNA *ptr, const char *name, float value)
{
	PropertyRNA *prop= RNA_struct_find_property(ptr, name);

	if(prop)
		RNA_property_float_set(ptr, prop, value);
	else
		printf("RNA_float_set: %s.%s not found.\n", ptr->type->identifier, name);
}

void RNA_float_get_array(PointerRNA *ptr, const char *name, float *values)
{
	PropertyRNA *prop= RNA_struct_find_property(ptr, name);

	if(prop)
		RNA_property_float_get_array(ptr, prop, values);
	else
		printf("RNA_float_get_array: %s.%s not found.\n", ptr->type->identifier, name);
}

void RNA_float_set_array(PointerRNA *ptr, const char *name, const float *values)
{
	PropertyRNA *prop= RNA_struct_find_property(ptr, name);

	if(prop)
		RNA_property_float_set_array(ptr, prop, values);
	else
		printf("RNA_float_set_array: %s.%s not found.\n", ptr->type->identifier, name);
}

int RNA_enum_get(PointerRNA *ptr, const char *name)
{
	PropertyRNA *prop= RNA_struct_find_property(ptr, name);

	if(prop) {
		return RNA_property_enum_get(ptr, prop);
	}
	else {
		printf("RNA_enum_get: %s.%s not found.\n", ptr->type->identifier, name);
		return 0;
	}
}

void RNA_enum_set(PointerRNA *ptr, const char *name, int value)
{
	PropertyRNA *prop= RNA_struct_find_property(ptr, name);

	if(prop)
		RNA_property_enum_set(ptr, prop, value);
	else
		printf("RNA_enum_set: %s.%s not found.\n", ptr->type->identifier, name);
}

int RNA_enum_is_equal(PointerRNA *ptr, const char *name, const char *enumname)
{
	PropertyRNA *prop= RNA_struct_find_property(ptr, name);
	const EnumPropertyItem *item;
	int a, totitem;

	if(prop) {
		RNA_property_enum_items(ptr, prop, &item, &totitem);

		for(a=0; a<totitem; a++)
			if(strcmp(item[a].identifier, enumname) == 0)
				return (item[a].value == RNA_property_enum_get(ptr, prop));

		printf("RNA_enum_is_equal: %s.%s item %s not found.\n", ptr->type->identifier, name, enumname);
		return 0;
	}
	else {
		printf("RNA_enum_is_equal: %s.%s not found.\n", ptr->type->identifier, name);
		return 0;
	}
}

int RNA_enum_value_from_id(const EnumPropertyItem *item, const char *identifier, int *value)
{
	for( ; item->identifier; item++) {
		if(strcmp(item->identifier, identifier)==0) {
			*value= item->value;
			return 1;
		}
	}
	
	return 0;
}

int	RNA_enum_id_from_value(const EnumPropertyItem *item, int value, const char **identifier)
{
	for( ; item->identifier; item++) {
		if(item->value==value) {
			*identifier= item->identifier;
			return 1;
		}
	}

	return 0;
}



void RNA_string_get(PointerRNA *ptr, const char *name, char *value)
{
	PropertyRNA *prop= RNA_struct_find_property(ptr, name);

	if(prop)
		RNA_property_string_get(ptr, prop, value);
	else
		printf("RNA_string_get: %s.%s not found.\n", ptr->type->identifier, name);
}

char *RNA_string_get_alloc(PointerRNA *ptr, const char *name, char *fixedbuf, int fixedlen)
{
	PropertyRNA *prop= RNA_struct_find_property(ptr, name);

	if(prop) {
		return RNA_property_string_get_alloc(ptr, prop, fixedbuf, fixedlen);
	}
	else {
		printf("RNA_string_get_alloc: %s.%s not found.\n", ptr->type->identifier, name);
		return 0;
	}
}

int RNA_string_length(PointerRNA *ptr, const char *name)
{
	PropertyRNA *prop= RNA_struct_find_property(ptr, name);

	if(prop) {
		return RNA_property_string_length(ptr, prop);
	}
	else {
		printf("RNA_string_length: %s.%s not found.\n", ptr->type->identifier, name);
		return 0;
	}
}

void RNA_string_set(PointerRNA *ptr, const char *name, const char *value)
{
	PropertyRNA *prop= RNA_struct_find_property(ptr, name);

	if(prop)
		RNA_property_string_set(ptr, prop, value);
	else
		printf("RNA_string_set: %s.%s not found.\n", ptr->type->identifier, name);
}

PointerRNA RNA_pointer_get(PointerRNA *ptr, const char *name)
{
	PropertyRNA *prop= RNA_struct_find_property(ptr, name);

	if(prop) {
		return RNA_property_pointer_get(ptr, prop);
	}
	else {
		PointerRNA result;

		printf("RNA_pointer_get: %s.%s not found.\n", ptr->type->identifier, name);

		memset(&result, 0, sizeof(result));
		return result;
	}
}

void RNA_pointer_add(PointerRNA *ptr, const char *name)
{
	PropertyRNA *prop= RNA_struct_find_property(ptr, name);

	if(prop)
		RNA_property_pointer_add(ptr, prop);
	else
		printf("RNA_pointer_set: %s.%s not found.\n", ptr->type->identifier, name);
}

void RNA_collection_begin(PointerRNA *ptr, const char *name, CollectionPropertyIterator *iter)
{
	PropertyRNA *prop= RNA_struct_find_property(ptr, name);

	if(prop)
		RNA_property_collection_begin(ptr, prop, iter);
	else
		printf("RNA_collection_begin: %s.%s not found.\n", ptr->type->identifier, name);
}

void RNA_collection_add(PointerRNA *ptr, const char *name, PointerRNA *r_value)
{
	PropertyRNA *prop= RNA_struct_find_property(ptr, name);

	if(prop)
		RNA_property_collection_add(ptr, prop, r_value);
	else
		printf("RNA_collection_add: %s.%s not found.\n", ptr->type->identifier, name);
}

void RNA_collection_clear(PointerRNA *ptr, const char *name)
{
	PropertyRNA *prop= RNA_struct_find_property(ptr, name);

	if(prop)
		RNA_property_collection_clear(ptr, prop);
	else
		printf("RNA_collection_clear: %s.%s not found.\n", ptr->type->identifier, name);
}

int RNA_collection_length(PointerRNA *ptr, const char *name)
{
	PropertyRNA *prop= RNA_struct_find_property(ptr, name);

	if(prop) {
		return RNA_property_collection_length(ptr, prop);
	}
	else {
		printf("RNA_collection_length: %s.%s not found.\n", ptr->type->identifier, name);
		return 0;
	}
}

int RNA_property_is_set(PointerRNA *ptr, const char *name)
{
	PropertyRNA *prop= RNA_struct_find_property(ptr, name);

	if(prop) {
		return (rna_idproperty_find(ptr, name) != NULL);
	}
	else {
		printf("RNA_property_is_set: %s.%s not found.\n", ptr->type->identifier, name);
		return 0;
	}
}

/* string representation of a property, python
 * compatible but can be used for display too*/
char *RNA_pointer_as_string(PointerRNA *ptr)
{
	DynStr *dynstr= BLI_dynstr_new();
	char *cstring;
	
	PropertyRNA *prop, *iterprop;
	CollectionPropertyIterator iter;
	const char *propname;
	int first_time = 1;
	
	BLI_dynstr_append(dynstr, "{");
	
	iterprop= RNA_struct_iterator_property(ptr->type);

	for(RNA_property_collection_begin(ptr, iterprop, &iter); iter.valid; RNA_property_collection_next(&iter)) {
		prop= iter.ptr.data;
		propname = RNA_property_identifier(prop);
		
		if(strcmp(propname, "rna_type")==0)
			continue;
		
		if(first_time==0)
			BLI_dynstr_append(dynstr, ", ");
		first_time= 0;
		
		cstring = RNA_property_as_string(ptr, prop);
		BLI_dynstr_appendf(dynstr, "\"%s\":%s", propname, cstring);
		MEM_freeN(cstring);
	}

	RNA_property_collection_end(&iter);
	BLI_dynstr_append(dynstr, "}");	
	
	
	cstring = BLI_dynstr_get_cstring(dynstr);
	BLI_dynstr_free(dynstr);
	return cstring;
}

char *RNA_property_as_string(PointerRNA *ptr, PropertyRNA *prop)
{
	int type = RNA_property_type(prop);
	int len = RNA_property_array_length(prop);
	int i;

	DynStr *dynstr= BLI_dynstr_new();
	char *cstring;
	

	/* see if we can coorce into a python type - PropertyType */
	switch (type) {
	case PROP_BOOLEAN:
		if(len==0) {
			BLI_dynstr_append(dynstr, RNA_property_boolean_get(ptr, prop) ? "True" : "False");
		}
		else {
			BLI_dynstr_append(dynstr, "(");
			for(i=0; i<len; i++) {
				BLI_dynstr_appendf(dynstr, i?", %s":"%s", RNA_property_boolean_get_index(ptr, prop, i) ? "True" : "False");
			}
			BLI_dynstr_append(dynstr, ")");
		}
		break;
	case PROP_INT:
		if(len==0) {
			BLI_dynstr_appendf(dynstr, "%d", RNA_property_int_get(ptr, prop));
		}
		else {
			BLI_dynstr_append(dynstr, "(");
			for(i=0; i<len; i++) {
				BLI_dynstr_appendf(dynstr, i?", %d":"%d", RNA_property_int_get_index(ptr, prop, i));
			}
			BLI_dynstr_append(dynstr, ")");
		}
		break;
	case PROP_FLOAT:
		if(len==0) {
			BLI_dynstr_appendf(dynstr, "%g", RNA_property_float_get(ptr, prop));
		}
		else {
			BLI_dynstr_append(dynstr, "(");
			for(i=0; i<len; i++) {
				BLI_dynstr_appendf(dynstr, i?", %g":"%g", RNA_property_float_get_index(ptr, prop, i));
			}
			BLI_dynstr_append(dynstr, ")");
		}
		break;
	case PROP_STRING:
	{
		/* string arrays dont exist */
		char *buf;
		buf = RNA_property_string_get_alloc(ptr, prop, NULL, -1);
		BLI_dynstr_appendf(dynstr, "\"%s\"", buf);
		MEM_freeN(buf);
		break;
	}
	case PROP_ENUM:
	{
		/* string arrays dont exist */
		const char *identifier;
		int val = RNA_property_enum_get(ptr, prop);

		if(RNA_property_enum_identifier(ptr, prop, val, &identifier)) {
			BLI_dynstr_appendf(dynstr, "'%s'", identifier);
		}
		else {
			BLI_dynstr_appendf(dynstr, "'<UNKNOWN ENUM>'", identifier);
		}
		break;
	}
	case PROP_POINTER:
	{
		BLI_dynstr_append(dynstr, "'<POINTER>'"); /* TODO */
		break;
	}
	case PROP_COLLECTION:
	{
		int first_time = 1;
		CollectionPropertyIterator collect_iter;
		BLI_dynstr_append(dynstr, "[");
		
		for(RNA_property_collection_begin(ptr, prop, &collect_iter); collect_iter.valid; RNA_property_collection_next(&collect_iter)) {
			PointerRNA itemptr= collect_iter.ptr;
			
			if(first_time==0)
				BLI_dynstr_append(dynstr, ", ");
			first_time= 0;
			
			/* now get every prop of the collection */
			cstring= RNA_pointer_as_string(&itemptr);
			BLI_dynstr_append(dynstr, cstring);
			MEM_freeN(cstring);
		}
		
		RNA_property_collection_end(&collect_iter);
		BLI_dynstr_append(dynstr, "]");
		break;
	}
	default:
		BLI_dynstr_append(dynstr, "'<UNKNOWN TYPE>'"); /* TODO */
		break;
	}

	cstring = BLI_dynstr_get_cstring(dynstr);
	BLI_dynstr_free(dynstr);
	return cstring;
}

/* Function */

const char *RNA_function_identifier(FunctionRNA *func)
{
	return func->identifier;
}

PropertyRNA *RNA_function_return(FunctionRNA *func)
{
	return func->ret;
}

const char *RNA_function_ui_description(FunctionRNA *func)
{
	return func->description;
}

int RNA_function_flag(FunctionRNA *func)
{
	return func->flag;
}

PropertyRNA *RNA_function_get_parameter(PointerRNA *ptr, FunctionRNA *func, int index)
{
	PropertyRNA *parm;
	int i;

	parm= func->cont.properties.first;
	for(i= 0; parm; parm= parm->next, i++)
		if(i==index)
			return parm;

	return NULL;
}

PropertyRNA *RNA_function_find_parameter(PointerRNA *ptr, FunctionRNA *func, const char *identifier)
{
	PropertyRNA *parm;

	parm= func->cont.properties.first;
	for(; parm; parm= parm->next)
		if(strcmp(parm->identifier, identifier)==0)
			return parm;

	return NULL;
}

const struct ListBase *RNA_function_defined_parameters(FunctionRNA *func)
{
	return &func->cont.properties;
}

/* Utility */

ParameterList *RNA_parameter_list_create(PointerRNA *ptr, FunctionRNA *func)
{
	ParameterList *parms;
	PropertyRNA *parm;
	int tot;

	parms= MEM_callocN(sizeof(ParameterList), "ParameterList");

	parm= func->cont.properties.first;
	for(tot= 0; parm; parm= parm->next)
		tot+= rna_parameter_size(parm);

	parms->data= MEM_callocN(tot, "RNA_parameter_list_create");
	parms->func= func;

	return parms;
}

void RNA_parameter_list_free(ParameterList *parms)
{
	MEM_freeN(parms->data);
	parms->data= NULL;

	parms->func= NULL;

	MEM_freeN(parms);
}

void RNA_parameter_list_begin(ParameterList *parms, ParameterIterator *iter)
{
	PropertyType ptype;

	RNA_pointer_create(NULL, &RNA_Function, parms->func, &iter->funcptr);

	iter->parms= parms;
	iter->parm= parms->func->cont.properties.first;
	iter->valid= iter->parm != NULL;
	iter->offset= 0;

	if(iter->valid) {
		iter->size= rna_parameter_size(iter->parm);
		iter->data= (((char*)iter->parms->data)+iter->offset);
		ptype= RNA_property_type(iter->parm);
	}
}

void RNA_parameter_list_next(ParameterIterator *iter)
{
	PropertyType ptype;

	iter->offset+= iter->size;
	iter->parm= iter->parm->next;
	iter->valid= iter->parm != NULL;

	if(iter->valid) {
		iter->size= rna_parameter_size(iter->parm);
		iter->data= (((char*)iter->parms->data)+iter->offset);
		ptype= RNA_property_type(iter->parm);
	}
}

void RNA_parameter_list_end(ParameterIterator *iter)
{
	/* nothing to do */
}

void RNA_parameter_get(ParameterList *parms, PropertyRNA *parm, void **value)
{
	ParameterIterator iter;

	RNA_parameter_list_begin(parms, &iter);

	for(; iter.valid; RNA_parameter_list_next(&iter))
		if(iter.parm==parm) 
			break;

	if(iter.valid)
		*value= iter.data;
	else
		*value= NULL;

	RNA_parameter_list_end(&iter);
}

void RNA_parameter_get_lookup(ParameterList *parms, const char *identifier, void **value)
{
	PropertyRNA *parm;

	parm= parms->func->cont.properties.first;
	for(; parm; parm= parm->next)
		if(strcmp(RNA_property_identifier(parm), identifier)==0)
			break;

	if(parm)
		RNA_parameter_get(parms, parm, value);
}

void RNA_parameter_set(ParameterList *parms, PropertyRNA *parm, void *value)
{
	ParameterIterator iter;

	RNA_parameter_list_begin(parms, &iter);

	for(; iter.valid; RNA_parameter_list_next(&iter))
		if(iter.parm==parm) 
			break;

	if(iter.valid)
		memcpy(iter.data, value, iter.size);

	RNA_parameter_list_end(&iter);
}

void RNA_parameter_set_lookup(ParameterList *parms, const char *identifier, void *value)
{
	PropertyRNA *parm;

	parm= parms->func->cont.properties.first;
	for(; parm; parm= parm->next)
		if(strcmp(RNA_property_identifier(parm), identifier)==0)
			break;

	if(parm)
		RNA_parameter_set(parms, parm, value);
}

int RNA_function_call(bContext *C, ReportList *reports, PointerRNA *ptr, FunctionRNA *func, ParameterList *parms)
{
	if(func->call) {
		func->call(C, reports, ptr, parms);

		return 0;
	}

	return -1;
}

int RNA_function_call_lookup(bContext *C, ReportList *reports, PointerRNA *ptr, const char *identifier, ParameterList *parms)
{
	FunctionRNA *func;

	func= RNA_struct_find_function(ptr, identifier);

	if(func)
		return RNA_function_call(C, reports, ptr, func, parms);

	return -1;
}

int RNA_function_call_direct(bContext *C, ReportList *reports, PointerRNA *ptr, FunctionRNA *func, const char *format, ...)
{
	va_list args;
	int ret;

	va_start(args, format);

	ret= RNA_function_call_direct_va(C, reports, ptr, func, format, args);

	va_end(args);

	return ret;
}

int RNA_function_call_direct_lookup(bContext *C, ReportList *reports, PointerRNA *ptr, const char *identifier, const char *format, ...)
{
	FunctionRNA *func;

	func= RNA_struct_find_function(ptr, identifier);

	if(func) {
		va_list args;
		int ret;

		va_start(args, format);

		ret= RNA_function_call_direct_va(C, reports, ptr, func, format, args);

		va_end(args);

		return ret;
	}

	return -1;
}

static int rna_function_format_array_length(const char *format, int ofs, int flen)
{
	char lenbuf[16];
	int idx= 0;

	if (format[ofs++]=='[')
		for (; ofs<flen && format[ofs]!=']' && idx<sizeof(*lenbuf)-1; idx++, ofs++)
			lenbuf[idx]= format[ofs];

	if (ofs<flen && format[ofs++]==']') {
		/* XXX put better error reporting for ofs>=flen or idx over lenbuf capacity */
		lenbuf[idx]= '\0';
		return atoi(lenbuf);
	}

	return 0;
}

static int rna_function_parameter_parse(PointerRNA *ptr, PropertyRNA *prop, PropertyType type, char ftype, int len, void *dest, void *src, StructRNA *srna, const char *tid, const char *fid, const char *pid)
{
	/* ptr is always a function pointer, prop always a parameter */

	switch (type) {
	case PROP_BOOLEAN:
		{
			if (ftype!='b') {
				fprintf(stderr, "%s.%s: wrong type for parameter %s, a boolean was expected\n", tid, fid, pid);
				return -1;
			}

			if (len==0)
				*((int*)dest)= *((int*)src);
			else
				memcpy(dest, src, len*sizeof(int));

			break;
		}
	case PROP_INT:
		{
			if (ftype!='i') {
				fprintf(stderr, "%s.%s: wrong type for parameter %s, an integer was expected\n", tid, fid, pid);
				return -1;
			}

			if (len==0)
				*((int*)dest)= *((int*)src);
			else
				memcpy(dest, src, len*sizeof(int));

			break;
		}
	case PROP_FLOAT:
		{
			if (ftype!='f') {
				fprintf(stderr, "%s.%s: wrong type for parameter %s, a float was expected\n", tid, fid, pid);
				return -1;
			}

			if (len==0)
				*((float*)dest)= *((float*)src);
			else
				memcpy(dest, src, len*sizeof(float));

			break;
		}
	case PROP_STRING:
		{
			if (ftype!='s') {
				fprintf(stderr, "%s.%s: wrong type for parameter %s, a string was expected\n", tid, fid, pid);
				return -1;
			}

			*((char**)dest)= *((char**)src);

			break;
		}
	case PROP_ENUM:
		{
			if (ftype!='e') {
				fprintf(stderr, "%s.%s: wrong type for parameter %s, an enum was expected\n", tid, fid, pid);
				return -1;
			}

			*((int*)dest)= *((int*)src);

			break;
		}
	case PROP_POINTER:
		{
			StructRNA *ptype;

			if (ftype!='O') {
				fprintf(stderr, "%s.%s: wrong type for parameter %s, an object was expected\n", tid, fid, pid);
				return -1;
			}

			ptype= RNA_property_pointer_type(ptr, prop);

			if(prop->flag & PROP_RNAPTR) {
				*((PointerRNA*)dest)= *((PointerRNA*)src);
			}
			else if (ptype!=srna) {
				if (!RNA_struct_is_a(srna, ptype)) {
					fprintf(stderr, "%s.%s: wrong type for parameter %s, an object of type %s was expected, passed an object of type %s\n", tid, fid, pid, RNA_struct_identifier(ptype), RNA_struct_identifier(ptype));
					return -1;
				}

				*((void**)dest)= *((void**)src);
			}

			break;
		}
	case PROP_COLLECTION:
		{
			/* XXX collections are not supported yet */
			fprintf(stderr, "%s.%s: for parameter %s, collections are not supported yet\n", tid, fid, pid);
			return -1;
		}
	default: 
		{
			if (len==0)
				fprintf(stderr, "%s.%s: unknown type for parameter %s\n", tid, fid, pid);
			else
				fprintf(stderr, "%s.%s: unknown array type for parameter %s\n", tid, fid, pid);

			return -1;
		}
	}

	return 0;
}

int RNA_function_call_direct_va(bContext *C, ReportList *reports, PointerRNA *ptr, FunctionRNA *func, const char *format, va_list args)
{
	PointerRNA funcptr;
	ParameterList *parms;
	ParameterIterator iter;
	PropertyRNA *pret, *parm;
	PropertyType type;
	int i, ofs, flen, flag, len, alen, err= 0;
	const char *tid, *fid, *pid=NULL;
	char ftype;
	void **retdata=NULL;

	RNA_pointer_create(NULL, &RNA_Function, func, &funcptr);

	tid= RNA_struct_identifier(ptr->type);
	fid= RNA_function_identifier(func);
	pret= RNA_function_return(func);
	flen= strlen(format);

	parms= RNA_parameter_list_create(ptr, func);
	RNA_parameter_list_begin(parms, &iter);

	for(i= 0, ofs= 0; iter.valid; RNA_parameter_list_next(&iter), i++) {
		parm= iter.parm;

		if(parm==pret) {
			retdata= iter.data;
			continue;
		}

		pid= RNA_property_identifier(parm);
		flag= RNA_property_flag(parm);

		if (ofs>=flen || format[ofs]=='N') {
			if (flag & PROP_REQUIRED) {
				err= -1;
				fprintf(stderr, "%s.%s: missing required parameter %s\n", tid, fid, pid);
				break;
			}
			ofs++;
			continue;
		}

		type= RNA_property_type(parm);
		ftype= format[ofs++];
		len= RNA_property_array_length(parm);
		alen= rna_function_format_array_length(format, ofs, flen);

		if (len!=alen) {
			err= -1;
			fprintf(stderr, "%s.%s: for parameter %s, was expecting an array of %i elements, passed %i elements instead\n", tid, fid, pid, len, alen);
			break;
		}

		switch (type) {
		case PROP_BOOLEAN:
		case PROP_INT:
		case PROP_ENUM:
			{
				int arg= va_arg(args, int);
				err= rna_function_parameter_parse(&funcptr, parm, type, ftype, len, iter.data, &arg, NULL, tid, fid, pid);
				break;
			}
		case PROP_FLOAT:
			{
				double arg= va_arg(args, double);
				err= rna_function_parameter_parse(&funcptr, parm, type, ftype, len, iter.data, &arg, NULL, tid, fid, pid);
				break;
			}
		case PROP_STRING:
			{
				char *arg= va_arg(args, char*);
				err= rna_function_parameter_parse(&funcptr, parm, type, ftype, len, iter.data, &arg, NULL, tid, fid, pid);
				break;
			}
		case PROP_POINTER:
			{
				StructRNA *srna= va_arg(args, StructRNA*);
				void *arg= va_arg(args, void*);
				err= rna_function_parameter_parse(&funcptr, parm, type, ftype, len, iter.data, &arg, srna, tid, fid, pid);
				break;
			}
		default:
			{
				/* handle errors */
				err= rna_function_parameter_parse(&funcptr, parm, type, ftype, len, iter.data, NULL, NULL, tid, fid, pid);
				break;
			}
		}

		if (err!=0)
			break;
	}

	if (err==0)
		err= RNA_function_call(C, reports, ptr, func, parms);

	/* XXX throw error when more parameters than those needed are passed or leave silent? */
	if (err==0 && pret && ofs<flen && format[ofs++]=='R') {
		parm= pret;

		type= RNA_property_type(parm);
		ftype= format[ofs++];
		len= RNA_property_array_length(parm);
		alen= rna_function_format_array_length(format, ofs, flen);

		if (len!=alen) {
			err= -1;
			fprintf(stderr, "%s.%s: for return parameter %s, was expecting an array of %i elements, passed %i elements instead\n", tid, fid, pid, len, alen);
		}
		else {
			switch (type) {
			case PROP_BOOLEAN:
			case PROP_INT:
			case PROP_ENUM:
				{
					int *arg= va_arg(args, int*);
					err= rna_function_parameter_parse(&funcptr, parm, type, ftype, len, arg, retdata, NULL, tid, fid, pid);
					break;
				}
			case PROP_FLOAT:
				{
					float *arg= va_arg(args, float*);
					err= rna_function_parameter_parse(&funcptr, parm, type, ftype, len, arg, retdata, NULL, tid, fid, pid);
					break;
				}
			case PROP_STRING:
				{
					char **arg= va_arg(args, char**);
					err= rna_function_parameter_parse(&funcptr, parm, type, ftype, len, arg, retdata, NULL, tid, fid, pid);
					break;
				}
			case PROP_POINTER:
				{
					StructRNA *srna= va_arg(args, StructRNA*);
					void **arg= va_arg(args, void**);
					err= rna_function_parameter_parse(&funcptr, parm, type, ftype, len, arg, retdata, srna, tid, fid, pid);
					break;
				}
			default:
				{
					/* handle errors */
					err= rna_function_parameter_parse(&funcptr, parm, type, ftype, len, NULL, NULL, NULL, tid, fid, pid);
					break;
				}
			}
		}
	}

	RNA_parameter_list_end(&iter);
	RNA_parameter_list_free(parms);

	return err;
}

int RNA_function_call_direct_va_lookup(bContext *C, ReportList *reports, PointerRNA *ptr, const char *identifier, const char *format, va_list args)
{
	FunctionRNA *func;

	func= RNA_struct_find_function(ptr, identifier);

	if(func)
		return RNA_function_call_direct_va(C, reports, ptr, func, format, args);

	return 0;
}
<|MERGE_RESOLUTION|>--- conflicted
+++ resolved
@@ -1323,11 +1323,7 @@
 void RNA_property_collection_add(PointerRNA *ptr, PropertyRNA *prop, PointerRNA *r_ptr)
 {
 	IDProperty *idprop;
-<<<<<<< HEAD
-	CollectionPropertyRNA *cprop= (CollectionPropertyRNA*)prop;
-=======
 	//CollectionPropertyRNA *cprop= (CollectionPropertyRNA*)prop;
->>>>>>> 94dbb3bb
 
 	if((idprop=rna_idproperty_check(&prop, ptr))) {
 		IDPropertyTemplate val = {0};
@@ -1353,11 +1349,6 @@
 			MEM_freeN(item);
 		}
 	}
-<<<<<<< HEAD
-	else if(cprop->add){
-		cprop->add(ptr, r_ptr);
-	}
-=======
 #if 0
 	else if(cprop->add){
 		if(!(cprop->add->flag & FUNC_USE_CONTEXT)) { /* XXX check for this somewhere else */
@@ -1367,7 +1358,6 @@
 		}
 	}
 #endif
->>>>>>> 94dbb3bb
 	else
 		printf("RNA_property_collection_add %s.%s: not implemented for this property.\n", ptr->type->identifier, prop->identifier);
 
@@ -1549,13 +1539,6 @@
 	iter->internal= NULL;
 }
 
-void *rna_iterator_listbase_add(ListBase *lb, void *item)
-{
-	BLI_addtail(lb, item);
-
-	return item;
-}
-
 void rna_iterator_array_begin(CollectionPropertyIterator *iter, void *ptr, int itemsize, int length, IteratorSkipFunc skip)
 {
 	ArrayIterator *internal;
@@ -1611,21 +1594,6 @@
 {
 	MEM_freeN(iter->internal);
 	iter->internal= NULL;
-}
-
-void *rna_iterator_array_add(void *ptr, int itemsize, int length, void *item)
-{
-	// alloc new block, copy old data
-	void *newptr= MEM_callocN(length * itemsize + itemsize, "RNA collection add");
-	memcpy(newptr, ptr, length * itemsize);
-
-	// copy new item
-	memcpy(((char*)newptr) + length * itemsize, item, itemsize);
-
-	// free old block
-	MEM_freeN(ptr);
-
-	return newptr;
 }
 
 /* RNA Path - Experiment */
