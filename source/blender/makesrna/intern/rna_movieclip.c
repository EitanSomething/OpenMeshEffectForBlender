--- conflicted
+++ resolved
@@ -60,13 +60,8 @@
 {
 	MovieClip *clip = (MovieClip *)ptr->id.data;
 
-<<<<<<< HEAD
-	BKE_movieclip_reload(clip);
+	BKE_movieclip_reload(bmain, clip);
 	DEG_id_tag_update(&clip->id, 0);
-=======
-	BKE_movieclip_reload(bmain, clip);
-	DAG_id_tag_update(&clip->id, 0);
->>>>>>> 481cdb08
 }
 
 static void rna_MovieClip_size_get(PointerRNA *ptr, int *values)
