--- conflicted
+++ resolved
@@ -99,15 +99,9 @@
 	return get_render_subsurf_level(&md->scene->r, levels, useRenderParams != 0) == 0;
 }
 
-<<<<<<< HEAD
-static DerivedMesh *applyModifier(ModifierData *md, const ModifierEvalContext *ctx,
-                                  DerivedMesh *derivedData)
-=======
 static DerivedMesh *applyModifier(
-        ModifierData *md, Object *ob,
-        DerivedMesh *derivedData,
-        ModifierApplyFlag flag)
->>>>>>> c84b8d48
+        ModifierData *md, const ModifierEvalContext *ctx,
+        DerivedMesh *derivedData)
 {
 	SubsurfModifierData *smd = (SubsurfModifierData *) md;
 	SubsurfFlags subsurf_flags = 0;
@@ -169,16 +163,9 @@
 }
 
 static DerivedMesh *applyModifierEM(
-<<<<<<< HEAD
         ModifierData *md, const ModifierEvalContext *ctx,
         struct BMEditMesh *UNUSED(editData),
         DerivedMesh *derivedData)
-=======
-        ModifierData *md, Object *UNUSED(ob),
-        struct BMEditMesh *UNUSED(editData),
-        DerivedMesh *derivedData,
-        ModifierApplyFlag flag)
->>>>>>> c84b8d48
 {
 	SubsurfModifierData *smd = (SubsurfModifierData *) md;
 	DerivedMesh *result;
