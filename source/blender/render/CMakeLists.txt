--- conflicted
+++ resolved
@@ -35,11 +35,8 @@
 	../makesdna
 	../makesrna
 	../physics
-<<<<<<< HEAD
 	../draw
-=======
 	../../../intern/atomic
->>>>>>> 714e85b5
 	../../../intern/guardedalloc
 	../../../intern/mikktspace
 	../../../intern/smoke/extern
