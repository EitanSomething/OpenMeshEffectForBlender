/*
 * ***** BEGIN GPL LICENSE BLOCK *****
 *
 * This program is free software; you can redistribute it and/or
 * modify it under the terms of the GNU General Public License
 * as published by the Free Software Foundation; either version 2
 * of the License, or (at your option) any later version.
 *
 * This program is distributed in the hope that it will be useful,
 * but WITHOUT ANY WARRANTY; without even the implied warranty of
 * MERCHANTABILITY or FITNESS FOR A PARTICULAR PURPOSE.  See the
 * GNU General Public License for more details.
 *
 * You should have received a copy of the GNU General Public License
 * along with this program; if not, write to the Free Software Foundation,
 * Inc., 51 Franklin Street, Fifth Floor, Boston, MA 02110-1301, USA.
 *
 * The Original Code is Copyright (C) 2001-2002 by NaN Holding BV.
 * All rights reserved.
 *
 * Contributors: 2004/2005/2006 Blender Foundation, full recode
 *
 * ***** END GPL LICENSE BLOCK *****
 */

/** \file blender/render/intern/source/convertblender.c
 *  \ingroup render
 */


#include <math.h>
#include <stdlib.h>
#include <stdio.h>
#include <string.h>
#include <limits.h>

#include "MEM_guardedalloc.h"

#include "BLI_math.h"
#include "BLI_blenlib.h"
#include "BLI_utildefines.h"
#include "BLI_rand.h"
#include "BLI_memarena.h"
#include "BLI_ghash.h"
#include "BLI_edgehash.h"

#include "DNA_armature_types.h"
#include "DNA_camera_types.h"
#include "DNA_material_types.h"
#include "DNA_curve_types.h"
#include "DNA_effect_types.h"
#include "DNA_group_types.h"
#include "DNA_lamp_types.h"
#include "DNA_image_types.h"
#include "DNA_lattice_types.h"
#include "DNA_mesh_types.h"
#include "DNA_meshdata_types.h"
#include "DNA_meta_types.h"
#include "DNA_modifier_types.h"
#include "DNA_node_types.h"
#include "DNA_object_types.h"
#include "DNA_object_force.h"
#include "DNA_object_fluidsim.h"
#include "DNA_particle_types.h"
#include "DNA_scene_types.h"
#include "DNA_texture_types.h"
#include "DNA_view3d_types.h"

#include "BKE_anim.h"
#include "BKE_armature.h"
#include "BKE_action.h"
#include "BKE_curve.h"
#include "BKE_customdata.h"
#include "BKE_colortools.h"
#include "BKE_constraint.h"
#include "BKE_displist.h"
#include "BKE_deform.h"
#include "BKE_DerivedMesh.h"
#include "BKE_effect.h"
#include "BKE_global.h"
#include "BKE_group.h"
#include "BKE_key.h"
#include "BKE_ipo.h"
#include "BKE_image.h"
#include "BKE_lattice.h"
#include "BKE_library.h"
#include "BKE_material.h"
#include "BKE_main.h"
#include "BKE_mball.h"
#include "BKE_mesh.h"
#include "BKE_modifier.h"
#include "BKE_node.h"
#include "BKE_object.h"
#include "BKE_particle.h"
#include "BKE_scene.h"
#include "BKE_subsurf.h"
#include "BKE_texture.h"

#include "BKE_world.h"

#include "PIL_time.h"
#include "IMB_imbuf_types.h"

#include "envmap.h"
#include "occlusion.h"
#include "pointdensity.h"
#include "voxeldata.h"
#include "render_types.h"
#include "rendercore.h"
#include "renderdatabase.h"
#include "renderpipeline.h"
#include "shadbuf.h"
#include "shading.h"
#include "strand.h"
#include "texture.h"
#include "volume_precache.h"
#include "sss.h"
#include "strand.h"
#include "zbuf.h"
#include "sunsky.h"


/* 10 times larger than normal epsilon, test it on default nurbs sphere with ray_transp (for quad detection) */
/* or for checking vertex normal flips */
#define FLT_EPSILON10 1.19209290e-06F

/* ------------------------------------------------------------------------- */

/* Stuff for stars. This sits here because it uses gl-things. Part of
 * this code may move down to the converter.  */
/* ------------------------------------------------------------------------- */
/* this is a bad beast, since it is misused by the 3d view drawing as well. */

static HaloRen *initstar(Render *re, ObjectRen *obr, float *vec, float hasize)
{
	HaloRen *har;
	float hoco[4];
	
	projectverto(vec, re->winmat, hoco);
	
	har= RE_findOrAddHalo(obr, obr->tothalo++);
	
	/* projectvert is done in function zbufvlaggen again, because of parts */
	copy_v3_v3(har->co, vec);
	har->hasize= hasize;
	
	har->zd= 0.0;
	
	return har;
}

/* there must be a 'fixed' amount of stars generated between
 *         near and far
 * all stars must by preference lie on the far and solely
 *        differ in clarity/color
 */

void RE_make_stars(Render *re, Scene *scenev3d, void (*initfunc)(void),
				   void (*vertexfunc)(float*),  void (*termfunc)(void))
{
	extern unsigned char hash[512];
	ObjectRen *obr= NULL;
	World *wrld= NULL;
	HaloRen *har;
	Scene *scene;
	Object *camera;
	Camera *cam;
	double dblrand, hlfrand;
	float vec[4], fx, fy, fz;
	float fac, starmindist, clipend;
	float mat[4][4], stargrid, maxrand, maxjit, force, alpha;
	int x, y, z, sx, sy, sz, ex, ey, ez, done = 0;
	unsigned int totstar= 0;
	
	if (initfunc) {
		scene= scenev3d;
		wrld= scene->world;
	}
	else {
		scene= re->scene;
		wrld= &(re->wrld);
	}

	stargrid = wrld->stardist;			/* distance between stars */
	maxrand = 2.0;						/* amount a star can be shifted (in grid units) */
	maxjit = (wrld->starcolnoise);		/* amount a color is being shifted */
	
	/* size of stars */
	force = ( wrld->starsize );
	
	/* minimal free space (starting at camera) */
	starmindist= wrld->starmindist;
	
	if (stargrid <= 0.10f) return;
	
	if (re) re->flag |= R_HALO;
	else stargrid *= 1.0f;				/* then it draws fewer */
	
	if (re) invert_m4_m4(mat, re->viewmat);
	else unit_m4(mat);
	
	/* BOUNDING BOX CALCULATION
	 * bbox goes from z = loc_near_var | loc_far_var,
	 * x = -z | +z,
	 * y = -z | +z
	 */

	camera= re ? RE_GetCamera(re) : scene->camera;

	if (camera==NULL || camera->type != OB_CAMERA)
		return;

	cam = camera->data;
	clipend = cam->clipend;
	
	/* convert to grid coordinates */
	
	sx = ((mat[3][0] - clipend) / stargrid) - maxrand;
	sy = ((mat[3][1] - clipend) / stargrid) - maxrand;
	sz = ((mat[3][2] - clipend) / stargrid) - maxrand;
	
	ex = ((mat[3][0] + clipend) / stargrid) + maxrand;
	ey = ((mat[3][1] + clipend) / stargrid) + maxrand;
	ez = ((mat[3][2] + clipend) / stargrid) + maxrand;
	
	dblrand = maxrand * stargrid;
	hlfrand = 2.0 * dblrand;
	
	if (initfunc) {
		initfunc();	
	}

	if (re) /* add render object for stars */
		obr= RE_addRenderObject(re, NULL, NULL, 0, 0, 0);
	
	for (x = sx, fx = sx * stargrid; x <= ex; x++, fx += stargrid) {
		for (y = sy, fy = sy * stargrid; y <= ey ; y++, fy += stargrid) {
			for (z = sz, fz = sz * stargrid; z <= ez; z++, fz += stargrid) {

				BLI_srand((hash[z & 0xff] << 24) + (hash[y & 0xff] << 16) + (hash[x & 0xff] << 8));
				vec[0] = fx + (hlfrand * BLI_drand()) - dblrand;
				vec[1] = fy + (hlfrand * BLI_drand()) - dblrand;
				vec[2] = fz + (hlfrand * BLI_drand()) - dblrand;
				vec[3] = 1.0;
				
				if (vertexfunc) {
					if (done & 1) vertexfunc(vec);
					done++;
				}
				else {
					mul_m4_v3(re->viewmat, vec);
					
					/* in vec are global coordinates
					 * calculate distance to camera
					 * and using that, define the alpha
					 */
					
					{
						float tx, ty, tz;
						
						tx = vec[0];
						ty = vec[1];
						tz = vec[2];
						
						alpha = sqrt(tx * tx + ty * ty + tz * tz);
						
						if (alpha >= clipend) alpha = 0.0;
						else if (alpha <= starmindist) alpha = 0.0;
						else if (alpha <= 2.0f * starmindist) {
							alpha = (alpha - starmindist) / starmindist;
						}
						else {
							alpha -= 2.0f * starmindist;
							alpha /= (clipend - 2.0f * starmindist);
							alpha = 1.0f - alpha;
						}
					}
					
					
					if (alpha != 0.0f) {
						fac = force * BLI_drand();
						
						har = initstar(re, obr, vec, fac);
						
						if (har) {
							har->alfa = sqrt(sqrt(alpha));
							har->add= 255;
							har->r = har->g = har->b = 1.0;
							if (maxjit) {
								har->r += ((maxjit * BLI_drand()) ) - maxjit;
								har->g += ((maxjit * BLI_drand()) ) - maxjit;
								har->b += ((maxjit * BLI_drand()) ) - maxjit;
							}
							har->hard = 32;
							har->lay= -1;
							har->type |= HA_ONLYSKY;
							done++;
						}
					}
				}

				/* break out of the loop if generating stars takes too long */
				if (re && !(totstar % 1000000)) {
					if (re->test_break(re->tbh)) {
						x= ex + 1;
						y= ey + 1;
						z= ez + 1;
					}
				}
				
				totstar++;
			}
			/* do not call blender_test_break() here, since it is used in UI as well, confusing the callback system */
			/* main cause is G.afbreek of course, a global again... (ton) */
		}
	}
	if (termfunc) termfunc();

	if (obr)
		re->tothalo += obr->tothalo;
}


/* ------------------------------------------------------------------------- */
/* tool functions/defines for ad hoc simplification and possible future 
 * cleanup      */
/* ------------------------------------------------------------------------- */

#define UVTOINDEX(u,v) (startvlak + (u) * sizev + (v))
/*

NOTE THAT U/V COORDINATES ARE SOMETIMES SWAPPED !!
	
^	()----p4----p3----()
|	|     |     |     |
u	|     |  F1 |  F2 |
	|     |     |     |
	()----p1----p2----()
		   v ->
*/

/* ------------------------------------------------------------------------- */

static void split_v_renderfaces(ObjectRen *obr, int startvlak, int UNUSED(startvert), int UNUSED(usize), int vsize, int uIndex, int UNUSED(cyclu), int cyclv)
{
	int vLen = vsize-1+(!!cyclv);
	int v;

	for (v=0; v<vLen; v++) {
		VlakRen *vlr = RE_findOrAddVlak(obr, startvlak + vLen*uIndex + v);
		VertRen *vert = RE_vertren_copy(obr, vlr->v2);

		if (cyclv) {
			vlr->v2 = vert;

			if (v==vLen-1) {
				VlakRen *vlr = RE_findOrAddVlak(obr, startvlak + vLen*uIndex + 0);
				vlr->v1 = vert;
			}
			else {
				VlakRen *vlr = RE_findOrAddVlak(obr, startvlak + vLen*uIndex + v+1);
				vlr->v1 = vert;
			}
		}
		else {
			vlr->v2 = vert;

			if (v<vLen-1) {
				VlakRen *vlr = RE_findOrAddVlak(obr, startvlak + vLen*uIndex + v+1);
				vlr->v1 = vert;
			}

			if (v==0) {
				vlr->v1 = RE_vertren_copy(obr, vlr->v1);
			} 
		}
	}
}

/* ------------------------------------------------------------------------- */
/* Stress, tangents and normals                                              */
/* ------------------------------------------------------------------------- */

static void calc_edge_stress_add(float *accum, VertRen *v1, VertRen *v2)
{
	float len= len_v3v3(v1->co, v2->co)/len_v3v3(v1->orco, v2->orco);
	float *acc;
	
	acc= accum + 2*v1->index;
	acc[0]+= len;
	acc[1]+= 1.0f;
	
	acc= accum + 2*v2->index;
	acc[0]+= len;
	acc[1]+= 1.0f;
}

static void calc_edge_stress(Render *UNUSED(re), ObjectRen *obr, Mesh *me)
{
	float loc[3], size[3], *accum, *acc, *accumoffs, *stress;
	int a;
	
	if (obr->totvert==0) return;
	
	mesh_get_texspace(me, loc, NULL, size);
	
	accum= MEM_callocN(2*sizeof(float)*obr->totvert, "temp accum for stress");
	
	/* de-normalize orco */
	for (a=0; a<obr->totvert; a++) {
		VertRen *ver= RE_findOrAddVert(obr, a);
		if (ver->orco) {
			ver->orco[0]= ver->orco[0]*size[0] +loc[0];
			ver->orco[1]= ver->orco[1]*size[1] +loc[1];
			ver->orco[2]= ver->orco[2]*size[2] +loc[2];
		}
	}
	
	/* add stress values */
	accumoffs= accum;	/* so we can use vertex index */
	for (a=0; a<obr->totvlak; a++) {
		VlakRen *vlr= RE_findOrAddVlak(obr, a);

		if (vlr->v1->orco && vlr->v4) {
			calc_edge_stress_add(accumoffs, vlr->v1, vlr->v2);
			calc_edge_stress_add(accumoffs, vlr->v2, vlr->v3);
			calc_edge_stress_add(accumoffs, vlr->v3, vlr->v1);
			if (vlr->v4) {
				calc_edge_stress_add(accumoffs, vlr->v3, vlr->v4);
				calc_edge_stress_add(accumoffs, vlr->v4, vlr->v1);
				calc_edge_stress_add(accumoffs, vlr->v2, vlr->v4);
			}
		}
	}
	
	for (a=0; a<obr->totvert; a++) {
		VertRen *ver= RE_findOrAddVert(obr, a);
		if (ver->orco) {
			/* find stress value */
			acc= accumoffs + 2*ver->index;
			if (acc[1]!=0.0f)
				acc[0]/= acc[1];
			stress= RE_vertren_get_stress(obr, ver, 1);
			*stress= *acc;
			
			/* restore orcos */
			ver->orco[0] = (ver->orco[0]-loc[0])/size[0];
			ver->orco[1] = (ver->orco[1]-loc[1])/size[1];
			ver->orco[2] = (ver->orco[2]-loc[2])/size[2];
		}
	}
	
	MEM_freeN(accum);
}

/* gets tangent from tface or orco */
static void calc_tangent_vector(ObjectRen *obr, VertexTangent **vtangents, MemArena *arena, VlakRen *vlr, int do_nmap_tangent, int do_tangent)
{
	MTFace *tface= RE_vlakren_get_tface(obr, vlr, obr->actmtface, NULL, 0);
	VertRen *v1=vlr->v1, *v2=vlr->v2, *v3=vlr->v3, *v4=vlr->v4;
	float tang[3], *tav;
	float *uv1, *uv2, *uv3, *uv4;
	float uv[4][2];
	
	if (tface) {
		uv1= tface->uv[0];
		uv2= tface->uv[1];
		uv3= tface->uv[2];
		uv4= tface->uv[3];
	}
	else if (v1->orco) {
		uv1= uv[0]; uv2= uv[1]; uv3= uv[2]; uv4= uv[3];
		map_to_sphere( &uv[0][0], &uv[0][1],v1->orco[0], v1->orco[1], v1->orco[2]);
		map_to_sphere( &uv[1][0], &uv[1][1],v2->orco[0], v2->orco[1], v2->orco[2]);
		map_to_sphere( &uv[2][0], &uv[2][1],v3->orco[0], v3->orco[1], v3->orco[2]);
		if (v4)
			map_to_sphere( &uv[3][0], &uv[3][1],v4->orco[0], v4->orco[1], v4->orco[2]);
	}
	else return;

	tangent_from_uv(uv1, uv2, uv3, v1->co, v2->co, v3->co, vlr->n, tang);
	
	if (do_tangent) {
		tav= RE_vertren_get_tangent(obr, v1, 1);
		add_v3_v3(tav, tang);
		tav= RE_vertren_get_tangent(obr, v2, 1);
		add_v3_v3(tav, tang);
		tav= RE_vertren_get_tangent(obr, v3, 1);
		add_v3_v3(tav, tang);
	}
	
	if (do_nmap_tangent) {
		sum_or_add_vertex_tangent(arena, &vtangents[v1->index], tang, uv1);
		sum_or_add_vertex_tangent(arena, &vtangents[v2->index], tang, uv2);
		sum_or_add_vertex_tangent(arena, &vtangents[v3->index], tang, uv3);
	}

	if (v4) {
		tangent_from_uv(uv1, uv3, uv4, v1->co, v3->co, v4->co, vlr->n, tang);
		
		if (do_tangent) {
			tav= RE_vertren_get_tangent(obr, v1, 1);
			add_v3_v3(tav, tang);
			tav= RE_vertren_get_tangent(obr, v3, 1);
			add_v3_v3(tav, tang);
			tav= RE_vertren_get_tangent(obr, v4, 1);
			add_v3_v3(tav, tang);
		}

		if (do_nmap_tangent) {
			sum_or_add_vertex_tangent(arena, &vtangents[v1->index], tang, uv1);
			sum_or_add_vertex_tangent(arena, &vtangents[v3->index], tang, uv3);
			sum_or_add_vertex_tangent(arena, &vtangents[v4->index], tang, uv4);
		}
	}
}



/****************************************************************
 ************ tangent space generation interface ****************
 ****************************************************************/

typedef struct
{
	ObjectRen *obr;

} SRenderMeshToTangent;

// interface
#include "mikktspace.h"

static int GetNumFaces(const SMikkTSpaceContext * pContext)
{
	SRenderMeshToTangent * pMesh = (SRenderMeshToTangent *) pContext->m_pUserData;
	return pMesh->obr->totvlak;
}

static int GetNumVertsOfFace(const SMikkTSpaceContext * pContext, const int face_num)
{
	SRenderMeshToTangent * pMesh = (SRenderMeshToTangent *) pContext->m_pUserData;
	VlakRen *vlr= RE_findOrAddVlak(pMesh->obr, face_num);
	return vlr->v4!=NULL ? 4 : 3;
}

static void GetPosition(const SMikkTSpaceContext * pContext, float fPos[], const int face_num, const int vert_index)
{
	//assert(vert_index>=0 && vert_index<4);
	SRenderMeshToTangent * pMesh = (SRenderMeshToTangent *) pContext->m_pUserData;
	VlakRen *vlr= RE_findOrAddVlak(pMesh->obr, face_num);
	const float *co= (&vlr->v1)[vert_index]->co;
	copy_v3_v3(fPos, co);
}

static void GetTextureCoordinate(const SMikkTSpaceContext * pContext, float fUV[], const int face_num, const int vert_index)
{
	//assert(vert_index>=0 && vert_index<4);
	SRenderMeshToTangent * pMesh = (SRenderMeshToTangent *) pContext->m_pUserData;
	VlakRen *vlr= RE_findOrAddVlak(pMesh->obr, face_num);
	MTFace *tface= RE_vlakren_get_tface(pMesh->obr, vlr, pMesh->obr->actmtface, NULL, 0);
	const float *coord;
	
	if (tface != NULL)	{
		coord= tface->uv[vert_index];
		fUV[0]= coord[0]; fUV[1]= coord[1];
	}
	else if ((coord= (&vlr->v1)[vert_index]->orco)) {
		map_to_sphere(&fUV[0], &fUV[1], coord[0], coord[1], coord[2]);
	}
	else { /* else we get un-initialized value, 0.0 ok default? */
		fUV[0]= fUV[1]= 0.0f;
	}
}

static void GetNormal(const SMikkTSpaceContext * pContext, float fNorm[], const int face_num, const int vert_index)
{
	//assert(vert_index>=0 && vert_index<4);
	SRenderMeshToTangent * pMesh = (SRenderMeshToTangent *) pContext->m_pUserData;
	VlakRen *vlr= RE_findOrAddVlak(pMesh->obr, face_num);
	const float *n= (&vlr->v1)[vert_index]->n;
	copy_v3_v3(fNorm, n);
}
static void SetTSpace(const SMikkTSpaceContext * pContext, const float fvTangent[], const float fSign, const int face_num, const int iVert)
{
	//assert(vert_index>=0 && vert_index<4);
	SRenderMeshToTangent * pMesh = (SRenderMeshToTangent *) pContext->m_pUserData;
	VlakRen *vlr= RE_findOrAddVlak(pMesh->obr, face_num);
	float * ftang= RE_vlakren_get_nmap_tangent(pMesh->obr, vlr, 1);
	if (ftang!=NULL)	{
		copy_v3_v3(&ftang[iVert*4+0], fvTangent);
		ftang[iVert*4+3]=fSign;
	}
}

static void calc_vertexnormals(Render *UNUSED(re), ObjectRen *obr, int do_tangent, int do_nmap_tangent)
{
	MemArena *arena= NULL;
	VertexTangent **vtangents= NULL;
	int a;

	if (do_nmap_tangent) {
		arena= BLI_memarena_new(BLI_MEMARENA_STD_BUFSIZE, "nmap tangent arena");
		BLI_memarena_use_calloc(arena);

		vtangents= MEM_callocN(sizeof(VertexTangent*)*obr->totvert, "VertexTangent");
	}

		/* clear all vertex normals */
	for (a=0; a<obr->totvert; a++) {
		VertRen *ver= RE_findOrAddVert(obr, a);
		ver->n[0]=ver->n[1]=ver->n[2]= 0.0f;
	}

		/* calculate cos of angles and point-masses, use as weight factor to
		 * add face normal to vertex */
	for (a=0; a<obr->totvlak; a++) {
		VlakRen *vlr= RE_findOrAddVlak(obr, a);
		if (vlr->flag & ME_SMOOTH) {
			float *n4= (vlr->v4)? vlr->v4->n: NULL;
			float *c4= (vlr->v4)? vlr->v4->co: NULL;

			accumulate_vertex_normals(vlr->v1->n, vlr->v2->n, vlr->v3->n, n4,
				vlr->n, vlr->v1->co, vlr->v2->co, vlr->v3->co, c4);
		}
		if (do_nmap_tangent || do_tangent) {
			/* tangents still need to be calculated for flat faces too */
			/* weighting removed, they are not vertexnormals */
			calc_tangent_vector(obr, vtangents, arena, vlr, do_nmap_tangent, do_tangent);
		}
	}

		/* do solid faces */
	for (a=0; a<obr->totvlak; a++) {
		VlakRen *vlr= RE_findOrAddVlak(obr, a);

		if ((vlr->flag & ME_SMOOTH)==0) {
			if (is_zero_v3(vlr->v1->n)) copy_v3_v3(vlr->v1->n, vlr->n);
			if (is_zero_v3(vlr->v2->n)) copy_v3_v3(vlr->v2->n, vlr->n);
			if (is_zero_v3(vlr->v3->n)) copy_v3_v3(vlr->v3->n, vlr->n);
			if (vlr->v4 && is_zero_v3(vlr->v4->n)) copy_v3_v3(vlr->v4->n, vlr->n);
		}

		if (do_nmap_tangent) {
			VertRen *v1=vlr->v1, *v2=vlr->v2, *v3=vlr->v3, *v4=vlr->v4;
			MTFace *tface= RE_vlakren_get_tface(obr, vlr, obr->actmtface, NULL, 0);

			if (tface) {
				int k=0;
				float *vtang, *ftang= RE_vlakren_get_nmap_tangent(obr, vlr, 1);

				vtang= find_vertex_tangent(vtangents[v1->index], tface->uv[0]);
				copy_v3_v3(ftang, vtang);
				normalize_v3(ftang);
				vtang= find_vertex_tangent(vtangents[v2->index], tface->uv[1]);
				copy_v3_v3(ftang+4, vtang);
				normalize_v3(ftang+4);
				vtang= find_vertex_tangent(vtangents[v3->index], tface->uv[2]);
				copy_v3_v3(ftang+8, vtang);
				normalize_v3(ftang+8);
				if (v4) {
					vtang= find_vertex_tangent(vtangents[v4->index], tface->uv[3]);
					copy_v3_v3(ftang+12, vtang);
					normalize_v3(ftang+12);
				}
				for (k=0; k<4; k++) ftang[4*k+3]=1;
			}
		}
	}
	
	/* normalize vertex normals */
	for (a=0; a<obr->totvert; a++) {
		VertRen *ver= RE_findOrAddVert(obr, a);
		normalize_v3(ver->n);
		if (do_tangent) {
			float *tav= RE_vertren_get_tangent(obr, ver, 0);
			if (tav) {
				/* orthonorm. */
				const float tdn = dot_v3v3(tav, ver->n);
				tav[0] -= ver->n[0]*tdn;
				tav[1] -= ver->n[1]*tdn;
				tav[2] -= ver->n[2]*tdn;
				normalize_v3(tav);
			}
		}
	}

	if (do_nmap_tangent != 0) {
		SRenderMeshToTangent mesh2tangent;
		SMikkTSpaceContext sContext;
		SMikkTSpaceInterface sInterface;
		memset(&mesh2tangent, 0, sizeof(SRenderMeshToTangent));
		memset(&sContext, 0, sizeof(SMikkTSpaceContext));
		memset(&sInterface, 0, sizeof(SMikkTSpaceInterface));

		mesh2tangent.obr = obr;

		sContext.m_pUserData = &mesh2tangent;
		sContext.m_pInterface = &sInterface;
		sInterface.m_getNumFaces = GetNumFaces;
		sInterface.m_getNumVerticesOfFace = GetNumVertsOfFace;
		sInterface.m_getPosition = GetPosition;
		sInterface.m_getTexCoord = GetTextureCoordinate;
		sInterface.m_getNormal = GetNormal;
		sInterface.m_setTSpaceBasic = SetTSpace;

		genTangSpaceDefault(&sContext);
	}

	if (arena)
		BLI_memarena_free(arena);
	if (vtangents)
		MEM_freeN(vtangents);
}

/* ------------------------------------------------------------------------- */
/* Autosmoothing:                                                            */
/* ------------------------------------------------------------------------- */

typedef struct ASvert {
	int totface;
	ListBase faces;
} ASvert;

typedef struct ASface {
	struct ASface *next, *prev;
	VlakRen *vlr[4];
	VertRen *nver[4];
} ASface;

static void as_addvert(ASvert *asv, VertRen *v1, VlakRen *vlr)
{
	ASface *asf;
	int a;
	
	if (v1 == NULL) return;
	
	if (asv->faces.first==NULL) {
		asf= MEM_callocN(sizeof(ASface), "asface");
		BLI_addtail(&asv->faces, asf);
	}
	
	asf= asv->faces.last;
	for (a=0; a<4; a++) {
		if (asf->vlr[a]==NULL) {
			asf->vlr[a]= vlr;
			asv->totface++;
			break;
		}
	}
	
	/* new face struct */
	if (a==4) {
		asf= MEM_callocN(sizeof(ASface), "asface");
		BLI_addtail(&asv->faces, asf);
		asf->vlr[0]= vlr;
		asv->totface++;
	}
}

static int as_testvertex(VlakRen *vlr, VertRen *UNUSED(ver), ASvert *asv, float thresh)
{
	/* return 1: vertex needs a copy */
	ASface *asf;
	float inp;
	int a;
	
	if (vlr==0) return 0;
	
	asf= asv->faces.first;
	while (asf) {
		for (a=0; a<4; a++) {
			if (asf->vlr[a] && asf->vlr[a]!=vlr) {
				inp = fabsf(dot_v3v3(vlr->n, asf->vlr[a]->n));
				if (inp < thresh) return 1;
			}
		}
		asf= asf->next;
	}
	
	return 0;
}

static VertRen *as_findvertex(VlakRen *vlr, VertRen *UNUSED(ver), ASvert *asv, float thresh)
{
	/* return when new vertex already was made */
	ASface *asf;
	float inp;
	int a;
	
	asf= asv->faces.first;
	while (asf) {
		for (a=0; a<4; a++) {
			if (asf->vlr[a] && asf->vlr[a]!=vlr) {
				/* this face already made a copy for this vertex! */
				if (asf->nver[a]) {
					inp = fabsf(dot_v3v3(vlr->n, asf->vlr[a]->n));
					if (inp >= thresh) {
						return asf->nver[a];
					}
				}
			}
		}
		asf= asf->next;
	}
	
	return NULL;
}

/* note; autosmooth happens in object space still, after applying autosmooth we rotate */
/* note2; actually, when original mesh and displist are equal sized, face normals are from original mesh */
static void autosmooth(Render *UNUSED(re), ObjectRen *obr, float mat[][4], int degr)
{
	ASvert *asv, *asverts;
	ASface *asf;
	VertRen *ver, *v1;
	VlakRen *vlr;
	float thresh;
	int a, b, totvert;
	
	if (obr->totvert==0) return;
	asverts= MEM_callocN(sizeof(ASvert)*obr->totvert, "all smooth verts");
	
	thresh= cosf(DEG2RADF((0.5f + (float)degr)));
	
	/* step zero: give faces normals of original mesh, if this is provided */
	
	
	/* step one: construct listbase of all vertices and pointers to faces */
	for (a=0; a<obr->totvlak; a++) {
		vlr= RE_findOrAddVlak(obr, a);
		/* skip wire faces */
		if (vlr->v2 != vlr->v3) {
			as_addvert(asverts+vlr->v1->index, vlr->v1, vlr);
			as_addvert(asverts+vlr->v2->index, vlr->v2, vlr);
			as_addvert(asverts+vlr->v3->index, vlr->v3, vlr);
			if (vlr->v4)
				as_addvert(asverts+vlr->v4->index, vlr->v4, vlr);
		}
	}
	
	totvert= obr->totvert;
	/* we now test all vertices, when faces have a normal too much different: they get a new vertex */
	for (a=0, asv=asverts; a<totvert; a++, asv++) {
		if (asv && asv->totface>1) {
			ver= RE_findOrAddVert(obr, a);

			asf= asv->faces.first;
			while (asf) {
				for (b=0; b<4; b++) {
				
					/* is there a reason to make a new vertex? */
					vlr= asf->vlr[b];
					if ( as_testvertex(vlr, ver, asv, thresh) ) {
						
						/* already made a new vertex within threshold? */
						v1= as_findvertex(vlr, ver, asv, thresh);
						if (v1==NULL) {
							/* make a new vertex */
							v1= RE_vertren_copy(obr, ver);
						}
						asf->nver[b]= v1;
						if (vlr->v1==ver) vlr->v1= v1;
						if (vlr->v2==ver) vlr->v2= v1;
						if (vlr->v3==ver) vlr->v3= v1;
						if (vlr->v4==ver) vlr->v4= v1;
					}
				}
				asf= asf->next;
			}
		}
	}
	
	/* free */
	for (a=0; a<totvert; a++) {
		BLI_freelistN(&asverts[a].faces);
	}
	MEM_freeN(asverts);
	
	/* rotate vertices and calculate normal of faces */
	for (a=0; a<obr->totvert; a++) {
		ver= RE_findOrAddVert(obr, a);
		mul_m4_v3(mat, ver->co);
	}
	for (a=0; a<obr->totvlak; a++) {
		vlr= RE_findOrAddVlak(obr, a);
		
		/* skip wire faces */
		if (vlr->v2 != vlr->v3) {
			if (vlr->v4)
				normal_quad_v3( vlr->n,vlr->v4->co, vlr->v3->co, vlr->v2->co, vlr->v1->co);
			else 
				normal_tri_v3( vlr->n,vlr->v3->co, vlr->v2->co, vlr->v1->co);
		}
	}		
}

/* ------------------------------------------------------------------------- */
/* Orco hash and Materials                                                   */
/* ------------------------------------------------------------------------- */

static float *get_object_orco(Render *re, Object *ob)
{
	float *orco;

	if (!re->orco_hash)
		re->orco_hash = BLI_ghash_new(BLI_ghashutil_ptrhash, BLI_ghashutil_ptrcmp, "get_object_orco gh");

	orco = BLI_ghash_lookup(re->orco_hash, ob);

	if (!orco) {
		if (ELEM(ob->type, OB_CURVE, OB_FONT)) {
			orco = make_orco_curve(re->scene, ob);
		}
		else if (ob->type==OB_SURF) {
			orco = make_orco_surf(ob);
		}

		if (orco)
			BLI_ghash_insert(re->orco_hash, ob, orco);
	}

	return orco;
}

static void set_object_orco(Render *re, void *ob, float *orco)
{
	if (!re->orco_hash)
		re->orco_hash = BLI_ghash_new(BLI_ghashutil_ptrhash, BLI_ghashutil_ptrcmp, "set_object_orco gh");
	
	BLI_ghash_insert(re->orco_hash, ob, orco);
}

static void free_mesh_orco_hash(Render *re) 
{
	if (re->orco_hash) {
		BLI_ghash_free(re->orco_hash, NULL, (GHashValFreeFP)MEM_freeN);
		re->orco_hash = NULL;
	}
}

static void check_material_mapto(Material *ma)
{
	int a;
	ma->mapto_textured = 0;
	
	/* cache which inputs are actually textured.
	 * this can avoid a bit of time spent iterating through all the texture slots, map inputs and map tos
	 * every time a property which may or may not be textured is accessed */
	
	for (a=0; a<MAX_MTEX; a++) {
		if (ma->mtex[a] && ma->mtex[a]->tex) {
			/* currently used only in volume render, so we'll check for those flags */
			if (ma->mtex[a]->mapto & MAP_DENSITY) ma->mapto_textured |= MAP_DENSITY;
			if (ma->mtex[a]->mapto & MAP_EMISSION) ma->mapto_textured |= MAP_EMISSION;
			if (ma->mtex[a]->mapto & MAP_EMISSION_COL) ma->mapto_textured |= MAP_EMISSION_COL;
			if (ma->mtex[a]->mapto & MAP_SCATTERING) ma->mapto_textured |= MAP_SCATTERING;
			if (ma->mtex[a]->mapto & MAP_TRANSMISSION_COL) ma->mapto_textured |= MAP_TRANSMISSION_COL;
			if (ma->mtex[a]->mapto & MAP_REFLECTION) ma->mapto_textured |= MAP_REFLECTION;
			if (ma->mtex[a]->mapto & MAP_REFLECTION_COL) ma->mapto_textured |= MAP_REFLECTION_COL;
		}
	}
}
static void flag_render_node_material(Render *re, bNodeTree *ntree)
{
	bNode *node;

	for (node=ntree->nodes.first; node; node= node->next) {
		if (node->id) {
			if (GS(node->id->name)==ID_MA) {
				Material *ma= (Material *)node->id;

				if ((ma->mode & MA_TRANSP) && (ma->mode & MA_ZTRANSP))
					re->flag |= R_ZTRA;

				ma->flag |= MA_IS_USED;
			}
			else if (node->type==NODE_GROUP)
				flag_render_node_material(re, (bNodeTree *)node->id);
		}
	}
}

static Material *give_render_material(Render *re, Object *ob, short nr)
{
	extern Material defmaterial;	/* material.c */
	Material *ma;
	
	ma= give_current_material(ob, nr);
	if (ma==NULL)
		ma= &defmaterial;
	
	if (re->r.mode & R_SPEED) ma->texco |= NEED_UV;
	
	if (ma->material_type == MA_TYPE_VOLUME) {
		ma->mode |= MA_TRANSP;
		ma->mode &= ~MA_SHADBUF;
	}
	if ((ma->mode & MA_TRANSP) && (ma->mode & MA_ZTRANSP))
		re->flag |= R_ZTRA;
	
	/* for light groups and SSS */
	ma->flag |= MA_IS_USED;

	if (ma->nodetree && ma->use_nodes)
		flag_render_node_material(re, ma->nodetree);
	
	check_material_mapto(ma);
	
	return ma;
}

/* ------------------------------------------------------------------------- */
/* Particles                                                                 */
/* ------------------------------------------------------------------------- */
typedef struct ParticleStrandData
{
	struct MCol *mcol;
	float *orco, *uvco, *surfnor;
	float time, adapt_angle, adapt_pix, size;
	int totuv, totcol;
	int first, line, adapt, override_uv;
}
ParticleStrandData;
/* future thread problem... */
static void static_particle_strand(Render *re, ObjectRen *obr, Material *ma, ParticleStrandData *sd, const float vec[3], const float vec1[3])
{
	static VertRen *v1= NULL, *v2= NULL;
	VlakRen *vlr= NULL;
	float nor[3], cross[3], crosslen, w, dx, dy, width;
	static float anor[3], avec[3];
	int flag, i;
	static int second=0;
	
	sub_v3_v3v3(nor, vec, vec1);
	normalize_v3(nor);		// nor needed as tangent 
	cross_v3_v3v3(cross, vec, nor);

	/* turn cross in pixelsize */
	w= vec[2]*re->winmat[2][3] + re->winmat[3][3];
	dx= re->winx*cross[0]*re->winmat[0][0];
	dy= re->winy*cross[1]*re->winmat[1][1];
	w= sqrt(dx*dx + dy*dy)/w;
	
	if (w!=0.0f) {
		float fac;
		if (ma->strand_ease!=0.0f) {
			if (ma->strand_ease<0.0f)
				fac= pow(sd->time, 1.0f+ma->strand_ease);
			else
				fac= pow(sd->time, 1.0f/(1.0f-ma->strand_ease));
		}
		else fac= sd->time;

		width= ((1.0f-fac)*ma->strand_sta + (fac)*ma->strand_end);

		/* use actual Blender units for strand width and fall back to minimum width */
		if (ma->mode & MA_STR_B_UNITS) {
			crosslen= len_v3(cross);
			w= 2.0f*crosslen*ma->strand_min/w;

			if (width < w)
				width= w;

			/*cross is the radius of the strand so we want it to be half of full width */
			mul_v3_fl(cross,0.5f/crosslen);
		}
		else
			width/=w;

		mul_v3_fl(cross, width);
	}
	
	if (ma->mode & MA_TANGENT_STR)
		flag= R_SMOOTH|R_TANGENT;
	else
		flag= R_SMOOTH;
	
	/* only 1 pixel wide strands filled in as quads now, otherwise zbuf errors */
	if (ma->strand_sta==1.0f)
		flag |= R_STRAND;
	
	/* single face line */
	if (sd->line) {
		vlr= RE_findOrAddVlak(obr, obr->totvlak++);
		vlr->flag= flag;
		vlr->v1= RE_findOrAddVert(obr, obr->totvert++);
		vlr->v2= RE_findOrAddVert(obr, obr->totvert++);
		vlr->v3= RE_findOrAddVert(obr, obr->totvert++);
		vlr->v4= RE_findOrAddVert(obr, obr->totvert++);
		
		copy_v3_v3(vlr->v1->co, vec);
		add_v3_v3(vlr->v1->co, cross);
		copy_v3_v3(vlr->v1->n, nor);
		vlr->v1->orco= sd->orco;
		vlr->v1->accum= -1.0f;	// accum abuse for strand texco
		
		copy_v3_v3(vlr->v2->co, vec);
		sub_v3_v3v3(vlr->v2->co, vlr->v2->co, cross);
		copy_v3_v3(vlr->v2->n, nor);
		vlr->v2->orco= sd->orco;
		vlr->v2->accum= vlr->v1->accum;

		copy_v3_v3(vlr->v4->co, vec1);
		add_v3_v3(vlr->v4->co, cross);
		copy_v3_v3(vlr->v4->n, nor);
		vlr->v4->orco= sd->orco;
		vlr->v4->accum= 1.0f;	// accum abuse for strand texco
		
		copy_v3_v3(vlr->v3->co, vec1);
		sub_v3_v3v3(vlr->v3->co, vlr->v3->co, cross);
		copy_v3_v3(vlr->v3->n, nor);
		vlr->v3->orco= sd->orco;
		vlr->v3->accum= vlr->v4->accum;

		normal_quad_v3( vlr->n,vlr->v4->co, vlr->v3->co, vlr->v2->co, vlr->v1->co);
		
		vlr->mat= ma;
		vlr->ec= ME_V2V3;

		if (sd->surfnor) {
			float *snor= RE_vlakren_get_surfnor(obr, vlr, 1);
			copy_v3_v3(snor, sd->surfnor);
		}

		if (sd->uvco) {
			for (i=0; i<sd->totuv; i++) {
				MTFace *mtf;
				mtf=RE_vlakren_get_tface(obr,vlr,i,NULL,1);
				mtf->uv[0][0]=mtf->uv[1][0]=
				mtf->uv[2][0]=mtf->uv[3][0]=(sd->uvco+2*i)[0];
				mtf->uv[0][1]=mtf->uv[1][1]=
				mtf->uv[2][1]=mtf->uv[3][1]=(sd->uvco+2*i)[1];
			}
			if (sd->override_uv>=0) {
				MTFace *mtf;
				mtf=RE_vlakren_get_tface(obr,vlr,sd->override_uv,NULL,0);
				
				mtf->uv[0][0]=mtf->uv[3][0]=0.0f;
				mtf->uv[1][0]=mtf->uv[2][0]=1.0f;

				mtf->uv[0][1]=mtf->uv[1][1]=0.0f;
				mtf->uv[2][1]=mtf->uv[3][1]=1.0f;
			}
		}
		if (sd->mcol) {
			for (i=0; i<sd->totcol; i++) {
				MCol *mc;
				mc=RE_vlakren_get_mcol(obr,vlr,i,NULL,1);
				mc[0]=mc[1]=mc[2]=mc[3]=sd->mcol[i];
				mc[0]=mc[1]=mc[2]=mc[3]=sd->mcol[i];
			}
		}
	}
	/* first two vertices of a strand */
	else if (sd->first) {
		if (sd->adapt) {
			copy_v3_v3(anor, nor);
			copy_v3_v3(avec, vec);
			second=1;
		}

		v1= RE_findOrAddVert(obr, obr->totvert++);
		v2= RE_findOrAddVert(obr, obr->totvert++);
		
		copy_v3_v3(v1->co, vec);
		add_v3_v3(v1->co, cross);
		copy_v3_v3(v1->n, nor);
		v1->orco= sd->orco;
		v1->accum= -1.0f;	// accum abuse for strand texco
		
		copy_v3_v3(v2->co, vec);
		sub_v3_v3v3(v2->co, v2->co, cross);
		copy_v3_v3(v2->n, nor);
		v2->orco= sd->orco;
		v2->accum= v1->accum;
	}
	/* more vertices & faces to strand */
	else {
		if (sd->adapt==0 || second) {
			vlr= RE_findOrAddVlak(obr, obr->totvlak++);
			vlr->flag= flag;
			vlr->v1= v1;
			vlr->v2= v2;
			vlr->v3= RE_findOrAddVert(obr, obr->totvert++);
			vlr->v4= RE_findOrAddVert(obr, obr->totvert++);
			
			v1= vlr->v4; // cycle
			v2= vlr->v3; // cycle

			
			if (sd->adapt) {
				second=0;
				copy_v3_v3(anor,nor);
				copy_v3_v3(avec,vec);
			}

		}
		else if (sd->adapt) {
			float dvec[3],pvec[3];
			sub_v3_v3v3(dvec,avec,vec);
			project_v3_v3v3(pvec,dvec,vec);
			sub_v3_v3v3(dvec,dvec,pvec);

			w= vec[2]*re->winmat[2][3] + re->winmat[3][3];
			dx= re->winx*dvec[0]*re->winmat[0][0]/w;
			dy= re->winy*dvec[1]*re->winmat[1][1]/w;
			w= sqrt(dx*dx + dy*dy);
			if (dot_v3v3(anor,nor)<sd->adapt_angle && w>sd->adapt_pix) {
				vlr= RE_findOrAddVlak(obr, obr->totvlak++);
				vlr->flag= flag;
				vlr->v1= v1;
				vlr->v2= v2;
				vlr->v3= RE_findOrAddVert(obr, obr->totvert++);
				vlr->v4= RE_findOrAddVert(obr, obr->totvert++);
				
				v1= vlr->v4; // cycle
				v2= vlr->v3; // cycle

				copy_v3_v3(anor,nor);
				copy_v3_v3(avec,vec);
			}
			else {
				vlr= RE_findOrAddVlak(obr, obr->totvlak-1);
			}
		}
	
		copy_v3_v3(vlr->v4->co, vec);
		add_v3_v3(vlr->v4->co, cross);
		copy_v3_v3(vlr->v4->n, nor);
		vlr->v4->orco= sd->orco;
		vlr->v4->accum= -1.0f + 2.0f*sd->time;	// accum abuse for strand texco
		
		copy_v3_v3(vlr->v3->co, vec);
		sub_v3_v3v3(vlr->v3->co, vlr->v3->co, cross);
		copy_v3_v3(vlr->v3->n, nor);
		vlr->v3->orco= sd->orco;
		vlr->v3->accum= vlr->v4->accum;
		
		normal_quad_v3( vlr->n,vlr->v4->co, vlr->v3->co, vlr->v2->co, vlr->v1->co);
		
		vlr->mat= ma;
		vlr->ec= ME_V2V3;

		if (sd->surfnor) {
			float *snor= RE_vlakren_get_surfnor(obr, vlr, 1);
			copy_v3_v3(snor, sd->surfnor);
		}

		if (sd->uvco) {
			for (i=0; i<sd->totuv; i++) {
				MTFace *mtf;
				mtf=RE_vlakren_get_tface(obr,vlr,i,NULL,1);
				mtf->uv[0][0]=mtf->uv[1][0]=
				mtf->uv[2][0]=mtf->uv[3][0]=(sd->uvco+2*i)[0];
				mtf->uv[0][1]=mtf->uv[1][1]=
				mtf->uv[2][1]=mtf->uv[3][1]=(sd->uvco+2*i)[1];
			}
			if (sd->override_uv>=0) {
				MTFace *mtf;
				mtf=RE_vlakren_get_tface(obr,vlr,sd->override_uv,NULL,0);
				
				mtf->uv[0][0]=mtf->uv[3][0]=0.0f;
				mtf->uv[1][0]=mtf->uv[2][0]=1.0f;

				mtf->uv[0][1]=mtf->uv[1][1]=(vlr->v1->accum+1.0f)/2.0f;
				mtf->uv[2][1]=mtf->uv[3][1]=(vlr->v3->accum+1.0f)/2.0f;
			}
		}
		if (sd->mcol) {
			for (i=0; i<sd->totcol; i++) {
				MCol *mc;
				mc=RE_vlakren_get_mcol(obr,vlr,i,NULL,1);
				mc[0]=mc[1]=mc[2]=mc[3]=sd->mcol[i];
				mc[0]=mc[1]=mc[2]=mc[3]=sd->mcol[i];
			}
		}
	}
}

static void static_particle_wire(ObjectRen *obr, Material *ma, const float vec[3], const float vec1[3], int first, int line)
{
	VlakRen *vlr;
	static VertRen *v1;

	if (line) {
		vlr= RE_findOrAddVlak(obr, obr->totvlak++);
		vlr->v1= RE_findOrAddVert(obr, obr->totvert++);
		vlr->v2= RE_findOrAddVert(obr, obr->totvert++);
		vlr->v3= vlr->v2;
		vlr->v4= NULL;
		
		copy_v3_v3(vlr->v1->co, vec);
		copy_v3_v3(vlr->v2->co, vec1);
		
		sub_v3_v3v3(vlr->n, vec, vec1);
		normalize_v3(vlr->n);
		copy_v3_v3(vlr->v1->n, vlr->n);
		copy_v3_v3(vlr->v2->n, vlr->n);
		
		vlr->mat= ma;
		vlr->ec= ME_V1V2;

	}
	else if (first) {
		v1= RE_findOrAddVert(obr, obr->totvert++);
		copy_v3_v3(v1->co, vec);
	}
	else {
		vlr= RE_findOrAddVlak(obr, obr->totvlak++);
		vlr->v1= v1;
		vlr->v2= RE_findOrAddVert(obr, obr->totvert++);
		vlr->v3= vlr->v2;
		vlr->v4= NULL;
		
		v1= vlr->v2; // cycle
		copy_v3_v3(v1->co, vec);
		
		sub_v3_v3v3(vlr->n, vec, vec1);
		normalize_v3(vlr->n);
		copy_v3_v3(v1->n, vlr->n);
		
		vlr->mat= ma;
		vlr->ec= ME_V1V2;
	}

}

static void particle_curve(Render *re, ObjectRen *obr, DerivedMesh *dm, Material *ma, ParticleStrandData *sd, float *loc, float *loc1,	int seed, float *pa_co)
{
	HaloRen *har=0;

	if (ma->material_type == MA_TYPE_WIRE)
		static_particle_wire(obr, ma, loc, loc1, sd->first, sd->line);
	else if (ma->material_type == MA_TYPE_HALO) {
		har= RE_inithalo_particle(re, obr, dm, ma, loc, loc1, sd->orco, sd->uvco, sd->size, 1.0, seed, pa_co);
		if (har) har->lay= obr->ob->lay;
	}
	else
		static_particle_strand(re, obr, ma, sd, loc, loc1);
}
static void particle_billboard(Render *re, ObjectRen *obr, Material *ma, ParticleBillboardData *bb)
{
	VlakRen *vlr;
	MTFace *mtf;
	float xvec[3], yvec[3], zvec[3], bb_center[3];
	/* Number of tiles */
	int totsplit = bb->uv_split * bb->uv_split;
	int tile, x, y;
	/* Tile offsets */
	float uvx = 0.0f, uvy = 0.0f, uvdx = 1.0f, uvdy = 1.0f, time = 0.0f;

	vlr= RE_findOrAddVlak(obr, obr->totvlak++);
	vlr->v1= RE_findOrAddVert(obr, obr->totvert++);
	vlr->v2= RE_findOrAddVert(obr, obr->totvert++);
	vlr->v3= RE_findOrAddVert(obr, obr->totvert++);
	vlr->v4= RE_findOrAddVert(obr, obr->totvert++);

	psys_make_billboard(bb, xvec, yvec, zvec, bb_center);

	add_v3_v3v3(vlr->v1->co, bb_center, xvec);
	add_v3_v3(vlr->v1->co, yvec);
	mul_m4_v3(re->viewmat, vlr->v1->co);

	sub_v3_v3v3(vlr->v2->co, bb_center, xvec);
	add_v3_v3(vlr->v2->co, yvec);
	mul_m4_v3(re->viewmat, vlr->v2->co);

	sub_v3_v3v3(vlr->v3->co, bb_center, xvec);
	sub_v3_v3v3(vlr->v3->co, vlr->v3->co, yvec);
	mul_m4_v3(re->viewmat, vlr->v3->co);

	add_v3_v3v3(vlr->v4->co, bb_center, xvec);
	sub_v3_v3(vlr->v4->co, yvec);
	mul_m4_v3(re->viewmat, vlr->v4->co);

	normal_quad_v3( vlr->n,vlr->v4->co, vlr->v3->co, vlr->v2->co, vlr->v1->co);
	copy_v3_v3(vlr->v1->n,vlr->n);
	copy_v3_v3(vlr->v2->n,vlr->n);
	copy_v3_v3(vlr->v3->n,vlr->n);
	copy_v3_v3(vlr->v4->n,vlr->n);
	
	vlr->mat= ma;
	vlr->ec= ME_V2V3;

	if (bb->uv_split > 1) {
		uvdx = uvdy = 1.0f / (float)bb->uv_split;

		if (ELEM(bb->anim, PART_BB_ANIM_AGE, PART_BB_ANIM_FRAME)) {
			if (bb->anim == PART_BB_ANIM_FRAME)
				time = ((int)(bb->time * bb->lifetime) % totsplit)/(float)totsplit;
			else
				time = bb->time;
		}
		else if (bb->anim == PART_BB_ANIM_ANGLE) {
			if (bb->align == PART_BB_VIEW) {
				time = (float)fmod((bb->tilt + 1.0f) / 2.0f, 1.0);
			}
			else {
				float axis1[3] = {0.0f,0.0f,0.0f};
				float axis2[3] = {0.0f,0.0f,0.0f};

				axis1[(bb->align + 1) % 3] = 1.0f;
				axis2[(bb->align + 2) % 3] = 1.0f;

				if (bb->lock == 0) {
					zvec[bb->align] = 0.0f;
					normalize_v3(zvec);
				}
				
				time = saacos(dot_v3v3(zvec, axis1)) / (float)M_PI;
				
				if (dot_v3v3(zvec, axis2) < 0.0f)
					time = 1.0f - time / 2.0f;
				else
					time /= 2.0f;
			}
		}

		if (bb->split_offset == PART_BB_OFF_LINEAR)
			time = (float)fmod(time + (float)bb->num / (float)totsplit, 1.0f);
		else if (bb->split_offset==PART_BB_OFF_RANDOM)
			time = (float)fmod(time + bb->random, 1.0f);

		/* Find the coordinates in tile space (integer), then convert to UV
		 * space (float). Note that Y is flipped. */
		tile = (int)((time + FLT_EPSILON10) * totsplit);
		x = tile % bb->uv_split;
		y = tile / bb->uv_split;
		y = (bb->uv_split - 1) - y;
		uvx = uvdx * x;
		uvy = uvdy * y;
	}

	/* normal UVs */
	if (bb->uv[0] >= 0) {
		mtf = RE_vlakren_get_tface(obr, vlr, bb->uv[0], NULL, 1);
		mtf->uv[0][0] = 1.0f;
		mtf->uv[0][1] = 1.0f;
		mtf->uv[1][0] = 0.0f;
		mtf->uv[1][1] = 1.0f;
		mtf->uv[2][0] = 0.0f;
		mtf->uv[2][1] = 0.0f;
		mtf->uv[3][0] = 1.0f;
		mtf->uv[3][1] = 0.0f;
	}

	/* time-index UVs */
	if (bb->uv[1] >= 0) {
		mtf = RE_vlakren_get_tface(obr, vlr, bb->uv[1], NULL, 1);
		mtf->uv[0][0] = mtf->uv[1][0] = mtf->uv[2][0] = mtf->uv[3][0] = bb->time;
		mtf->uv[0][1] = mtf->uv[1][1] = mtf->uv[2][1] = mtf->uv[3][1] = (float)bb->num/(float)bb->totnum;
	}

	/* split UVs */
	if (bb->uv_split > 1 && bb->uv[2] >= 0) {
		mtf = RE_vlakren_get_tface(obr, vlr, bb->uv[2], NULL, 1);
		mtf->uv[0][0] = uvx + uvdx;
		mtf->uv[0][1] = uvy + uvdy;
		mtf->uv[1][0] = uvx;
		mtf->uv[1][1] = uvy + uvdy;
		mtf->uv[2][0] = uvx;
		mtf->uv[2][1] = uvy;
		mtf->uv[3][0] = uvx + uvdx;
		mtf->uv[3][1] = uvy;
	}
}
static void particle_normal_ren(short ren_as, ParticleSettings *part, Render *re, ObjectRen *obr, DerivedMesh *dm, Material *ma, ParticleStrandData *sd, ParticleBillboardData *bb, ParticleKey *state, int seed, float hasize, float *pa_co)
{
	float loc[3], loc0[3], loc1[3], vel[3];
	
	copy_v3_v3(loc, state->co);

	if (ren_as != PART_DRAW_BB)
		mul_m4_v3(re->viewmat, loc);

	switch(ren_as) {
		case PART_DRAW_LINE:
			sd->line = 1;
			sd->time = 0.0f;
			sd->size = hasize;

			copy_v3_v3(vel, state->vel);
			mul_mat3_m4_v3(re->viewmat, vel);
			normalize_v3(vel);

			if (part->draw & PART_DRAW_VEL_LENGTH)
				mul_v3_fl(vel, len_v3(state->vel));

			madd_v3_v3v3fl(loc0, loc, vel, -part->draw_line[0]);
			madd_v3_v3v3fl(loc1, loc, vel, part->draw_line[1]);

			particle_curve(re, obr, dm, ma, sd, loc0, loc1, seed, pa_co);

			break;

		case PART_DRAW_BB:

			copy_v3_v3(bb->vec, loc);
			copy_v3_v3(bb->vel, state->vel);

			particle_billboard(re, obr, ma, bb);

			break;

		default:
		{
			HaloRen *har=0;

			har = RE_inithalo_particle(re, obr, dm, ma, loc, NULL, sd->orco, sd->uvco, hasize, 0.0, seed, pa_co);
			
			if (har) har->lay= obr->ob->lay;

			break;
		}
	}
}
static void get_particle_uvco_mcol(short from, DerivedMesh *dm, float *fuv, int num, ParticleStrandData *sd)
{
	int i;

	/* get uvco */
	if (sd->uvco && ELEM(from,PART_FROM_FACE,PART_FROM_VOLUME)) {
		for (i=0; i<sd->totuv; i++) {
			if (num != DMCACHE_NOTFOUND) {
				MFace *mface = dm->getTessFaceData(dm, num, CD_MFACE);
				MTFace *mtface = (MTFace*)CustomData_get_layer_n(&dm->faceData, CD_MTFACE, i);
				mtface += num;
				
				psys_interpolate_uvs(mtface, mface->v4, fuv, sd->uvco + 2 * i);
			}
			else {
				sd->uvco[2*i] = 0.0f;
				sd->uvco[2*i + 1] = 0.0f;
			}
		}
	}

	/* get mcol */
	if (sd->mcol && ELEM(from,PART_FROM_FACE,PART_FROM_VOLUME)) {
		for (i=0; i<sd->totcol; i++) {
			if (num != DMCACHE_NOTFOUND) {
				MFace *mface = dm->getTessFaceData(dm, num, CD_MFACE);
				MCol *mc = (MCol*)CustomData_get_layer_n(&dm->faceData, CD_MCOL, i);
				mc += num * 4;

				psys_interpolate_mcol(mc, mface->v4, fuv, sd->mcol + i);
			}
			else
				memset(&sd->mcol[i], 0, sizeof(MCol));
		}
	}
}
static int render_new_particle_system(Render *re, ObjectRen *obr, ParticleSystem *psys, int timeoffset)
{
	Object *ob= obr->ob;
//	Object *tob=0;
	Material *ma=0;
	ParticleSystemModifierData *psmd;
	ParticleSystem *tpsys=0;
	ParticleSettings *part, *tpart=0;
	ParticleData *pars, *pa=0,*tpa=0;
	ParticleKey *states=0;
	ParticleKey state;
	ParticleCacheKey *cache=0;
	ParticleBillboardData bb;
	ParticleSimulationData sim = {0};
	ParticleStrandData sd;
	StrandBuffer *strandbuf=0;
	StrandVert *svert=0;
	StrandBound *sbound= 0;
	StrandRen *strand=0;
	RNG *rng= 0;
	float loc[3],loc1[3],loc0[3],mat[4][4],nmat[3][3],co[3],nor[3],duplimat[4][4];
	float strandlen=0.0f, curlen=0.0f;
	float hasize, pa_size, r_tilt, r_length;
	float pa_time, pa_birthtime, pa_dietime;
	float random, simplify[2], pa_co[3];
	const float cfra= BKE_curframe(re->scene);
	int i, a, k, max_k=0, totpart, dosimplify = 0, dosurfacecache = 0, use_duplimat = 0;
	int totchild=0;
	int seed, path_nbr=0, orco1=0, num;
	int totface, *origindex = 0;
	char **uv_name=0;

/* 1. check that everything is ok & updated */
	if (psys==NULL)
		return 0;

	part=psys->part;
	pars=psys->particles;

	if (part==NULL || pars==NULL || !psys_check_enabled(ob, psys))
		return 0;
	
	if (part->ren_as==PART_DRAW_OB || part->ren_as==PART_DRAW_GR || part->ren_as==PART_DRAW_NOT)
		return 1;

/* 2. start initializing things */

	/* last possibility to bail out! */
	psmd = psys_get_modifier(ob,psys);
	if (!(psmd->modifier.mode & eModifierMode_Render))
		return 0;

	sim.scene= re->scene;
	sim.ob= ob;
	sim.psys= psys;
	sim.psmd= psmd;

	if (part->phystype==PART_PHYS_KEYED)
		psys_count_keyed_targets(&sim);

	totchild=psys->totchild;

	/* can happen for disconnected/global hair */
	if (part->type==PART_HAIR && !psys->childcache)
		totchild= 0;

	if (G.rendering == 0) { /* preview render */
		totchild = (int)((float)totchild * (float)part->disp / 100.0f);
	}

	psys->flag |= PSYS_DRAWING;

	rng= rng_new(psys->seed);

	totpart=psys->totpart;

	memset(&sd, 0, sizeof(ParticleStrandData));
	sd.override_uv = -1;

/* 2.1 setup material stff */
	ma= give_render_material(re, ob, part->omat);
	
#if 0 // XXX old animation system
	if (ma->ipo) {
		calc_ipo(ma->ipo, cfra);
		execute_ipo((ID *)ma, ma->ipo);
	}
#endif // XXX old animation system

	hasize = ma->hasize;
	seed = ma->seed1;

	re->flag |= R_HALO;

	RE_set_customdata_names(obr, &psmd->dm->faceData);
	sd.totuv = CustomData_number_of_layers(&psmd->dm->faceData, CD_MTFACE);
	sd.totcol = CustomData_number_of_layers(&psmd->dm->faceData, CD_MCOL);

	if (ma->texco & TEXCO_UV && sd.totuv) {
		sd.uvco = MEM_callocN(sd.totuv * 2 * sizeof(float), "particle_uvs");

		if (ma->strand_uvname[0]) {
			sd.override_uv = CustomData_get_named_layer_index(&psmd->dm->faceData, CD_MTFACE, ma->strand_uvname);
			sd.override_uv -= CustomData_get_layer_index(&psmd->dm->faceData, CD_MTFACE);
		}
	}
	else
		sd.uvco = NULL;

	if (sd.totcol)
		sd.mcol = MEM_callocN(sd.totcol * sizeof(MCol), "particle_mcols");

/* 2.2 setup billboards */
	if (part->ren_as == PART_DRAW_BB) {
		int first_uv = CustomData_get_layer_index(&psmd->dm->faceData, CD_MTFACE);

		bb.uv[0] = CustomData_get_named_layer_index(&psmd->dm->faceData, CD_MTFACE, psys->bb_uvname[0]);
		if (bb.uv[0] < 0)
			bb.uv[0] = CustomData_get_active_layer_index(&psmd->dm->faceData, CD_MTFACE);

		bb.uv[1] = CustomData_get_named_layer_index(&psmd->dm->faceData, CD_MTFACE, psys->bb_uvname[1]);

		bb.uv[2] = CustomData_get_named_layer_index(&psmd->dm->faceData, CD_MTFACE, psys->bb_uvname[2]);

		if (first_uv >= 0) {
			bb.uv[0] -= first_uv;
			bb.uv[1] -= first_uv;
			bb.uv[2] -= first_uv;
		}

		bb.align = part->bb_align;
		bb.anim = part->bb_anim;
		bb.lock = part->draw & PART_DRAW_BB_LOCK;
		bb.ob = (part->bb_ob ? part->bb_ob : RE_GetCamera(re));
		bb.split_offset = part->bb_split_offset;
		bb.totnum = totpart+totchild;
		bb.uv_split = part->bb_uv_split;
	}
	
/* 2.5 setup matrices */
	mult_m4_m4m4(mat, re->viewmat, ob->obmat);
	invert_m4_m4(ob->imat, mat);	/* need to be that way, for imat texture */
	copy_m3_m4(nmat, ob->imat);
	transpose_m3(nmat);

	if (psys->flag & PSYS_USE_IMAT) {
		/* psys->imat is the original emitter's inverse matrix, ob->obmat is the duplicated object's matrix */
		mult_m4_m4m4(duplimat, ob->obmat, psys->imat);
		use_duplimat = 1;
	}

/* 2.6 setup strand rendering */
	if (part->ren_as == PART_DRAW_PATH && psys->pathcache) {
		path_nbr=(int)pow(2.0,(double) part->ren_step);

		if (path_nbr) {
			if (!ELEM(ma->material_type, MA_TYPE_HALO, MA_TYPE_WIRE)) {
				sd.orco = MEM_mallocN(3*sizeof(float)*(totpart+totchild), "particle orcos");
				set_object_orco(re, psys, sd.orco);
			}
		}

		if (part->draw & PART_DRAW_REN_ADAPT) {
			sd.adapt = 1;
			sd.adapt_pix = (float)part->adapt_pix;
			sd.adapt_angle = cosf(DEG2RADF((float)part->adapt_angle));
		}

		if (part->draw & PART_DRAW_REN_STRAND) {
			strandbuf= RE_addStrandBuffer(obr, (totpart+totchild)*(path_nbr+1));
			strandbuf->ma= ma;
			strandbuf->lay= ob->lay;
			copy_m4_m4(strandbuf->winmat, re->winmat);
			strandbuf->winx= re->winx;
			strandbuf->winy= re->winy;
			strandbuf->maxdepth= 2;
			strandbuf->adaptcos= cosf(DEG2RADF((float)part->adapt_angle));
			strandbuf->overrideuv= sd.override_uv;
			strandbuf->minwidth= ma->strand_min;

			if (ma->strand_widthfade == 0.0f)
				strandbuf->widthfade= 0.0f;
			else if (ma->strand_widthfade >= 1.0f)
				strandbuf->widthfade= 2.0f - ma->strand_widthfade;
			else
				strandbuf->widthfade= 1.0f/MAX2(ma->strand_widthfade, 1e-5f);

			if (part->flag & PART_HAIR_BSPLINE)
				strandbuf->flag |= R_STRAND_BSPLINE;
			if (ma->mode & MA_STR_B_UNITS)
				strandbuf->flag |= R_STRAND_B_UNITS;

			svert= strandbuf->vert;

			if (re->r.mode & R_SPEED)
				dosurfacecache= 1;
			else if ((re->wrld.mode & (WO_AMB_OCC|WO_ENV_LIGHT|WO_INDIRECT_LIGHT)) && (re->wrld.ao_gather_method == WO_AOGATHER_APPROX))
				if (ma->amb != 0.0f)
					dosurfacecache= 1;

			totface= psmd->dm->getNumTessFaces(psmd->dm);
			origindex= psmd->dm->getTessFaceDataArray(psmd->dm, CD_ORIGINDEX);
			for (a=0; a<totface; a++)
				strandbuf->totbound= MAX2(strandbuf->totbound, (origindex)? origindex[a]: a);

			strandbuf->totbound++;
			strandbuf->bound= MEM_callocN(sizeof(StrandBound)*strandbuf->totbound, "StrandBound");
			sbound= strandbuf->bound;
			sbound->start= sbound->end= 0;
		}
	}

	if (sd.orco == 0) {
		sd.orco = MEM_mallocN(3 * sizeof(float), "particle orco");
		orco1 = 1;
	}

	if (path_nbr == 0)
		psys->lattice = psys_get_lattice(&sim);

/* 3. start creating renderable things */
	for (a=0,pa=pars; a<totpart+totchild; a++, pa++, seed++) {
		random = rng_getFloat(rng);
		/* setup per particle individual stuff */
		if (a<totpart) {
			if (pa->flag & PARS_UNEXIST) continue;

			pa_time=(cfra-pa->time)/pa->lifetime;
			pa_birthtime = pa->time;
			pa_dietime = pa->dietime;

			hasize = ma->hasize;

			/* get orco */
			if (tpsys && part->phystype==PART_PHYS_NO) {
				tpa=tpsys->particles+pa->num;
				psys_particle_on_emitter(psmd,tpart->from,tpa->num,pa->num_dmcache,tpa->fuv,tpa->foffset,co,nor,0,0,sd.orco,0);
			}
			else
				psys_particle_on_emitter(psmd,part->from,pa->num,pa->num_dmcache,pa->fuv,pa->foffset,co,nor,0,0,sd.orco,0);

			/* get uvco & mcol */
			num= pa->num_dmcache;

			if (num == DMCACHE_NOTFOUND)
				if (pa->num < psmd->dm->getNumTessFaces(psmd->dm))
					num= pa->num;

			get_particle_uvco_mcol(part->from, psmd->dm, pa->fuv, num, &sd);

			pa_size = pa->size;

			r_tilt = 2.0f*(PSYS_FRAND(a) - 0.5f);
			r_length = PSYS_FRAND(a+1);

			if (path_nbr) {
				cache = psys->pathcache[a];
				max_k = (int)cache->steps;
			}

			if (totchild && (part->draw&PART_DRAW_PARENT)==0) continue;
		}
		else {
			ChildParticle *cpa= psys->child+a-totpart;

			if (path_nbr) {
				cache = psys->childcache[a-totpart];

				if (cache->steps < 0)
					continue;

				max_k = (int)cache->steps;
			}
			
			pa_time = psys_get_child_time(psys, cpa, cfra, &pa_birthtime, &pa_dietime);
			pa_size = psys_get_child_size(psys, cpa, cfra, &pa_time);

			r_tilt = 2.0f*(PSYS_FRAND(a + 21) - 0.5f);
			r_length = PSYS_FRAND(a + 22);

			num = cpa->num;

			/* get orco */
			if (part->childtype == PART_CHILD_FACES) {
				psys_particle_on_emitter(psmd,
					PART_FROM_FACE, cpa->num,DMCACHE_ISCHILD,
					cpa->fuv,cpa->foffset,co,nor,0,0,sd.orco,0);
			}
			else {
				ParticleData *par = psys->particles + cpa->parent;
				psys_particle_on_emitter(psmd, part->from,
					par->num,DMCACHE_ISCHILD,par->fuv,
					par->foffset,co,nor,0,0,sd.orco,0);
			}

			/* get uvco & mcol */
			if (part->childtype==PART_CHILD_FACES) {
				get_particle_uvco_mcol(PART_FROM_FACE, psmd->dm, cpa->fuv, cpa->num, &sd);
			}
			else {
				ParticleData *parent = psys->particles + cpa->parent;
				num = parent->num_dmcache;

				if (num == DMCACHE_NOTFOUND)
					if (parent->num < psmd->dm->getNumTessFaces(psmd->dm))
						num = parent->num;

				get_particle_uvco_mcol(part->from, psmd->dm, parent->fuv, num, &sd);
			}

			dosimplify = psys_render_simplify_params(psys, cpa, simplify);

			if (strandbuf) {
				int orignum= (origindex)? origindex[cpa->num]: cpa->num;

				if (orignum > sbound - strandbuf->bound) {
					sbound= strandbuf->bound + orignum;
					sbound->start= sbound->end= obr->totstrand;
				}
			}
		}

		/* TEXCO_PARTICLE */
		pa_co[0] = pa_time;
		pa_co[1] = 0.f;
		pa_co[2] = 0.f;

		/* surface normal shading setup */
		if (ma->mode_l & MA_STR_SURFDIFF) {
			mul_m3_v3(nmat, nor);
			sd.surfnor= nor;
		}
		else
			sd.surfnor= NULL;

		/* strand render setup */
		if (strandbuf) {
			strand= RE_findOrAddStrand(obr, obr->totstrand++);
			strand->buffer= strandbuf;
			strand->vert= svert;
			copy_v3_v3(strand->orco, sd.orco);

			if (dosimplify) {
				float *ssimplify= RE_strandren_get_simplify(obr, strand, 1);
				ssimplify[0]= simplify[0];
				ssimplify[1]= simplify[1];
			}

			if (sd.surfnor) {
				float *snor= RE_strandren_get_surfnor(obr, strand, 1);
				copy_v3_v3(snor, sd.surfnor);
			}

			if (dosurfacecache && num >= 0) {
				int *facenum= RE_strandren_get_face(obr, strand, 1);
				*facenum= num;
			}

			if (sd.uvco) {
				for (i=0; i<sd.totuv; i++) {
					if (i != sd.override_uv) {
						float *uv= RE_strandren_get_uv(obr, strand, i, NULL, 1);

						uv[0]= sd.uvco[2*i];
						uv[1]= sd.uvco[2*i+1];
					}
				}
			}
			if (sd.mcol) {
				for (i=0; i<sd.totcol; i++) {
					MCol *mc= RE_strandren_get_mcol(obr, strand, i, NULL, 1);
					*mc = sd.mcol[i];
				}
			}

			sbound->end++;
		}

		/* strandco computation setup */
		if (path_nbr) {
			strandlen= 0.0f;
			curlen= 0.0f;
			for (k=1; k<=path_nbr; k++)
				if (k<=max_k)
					strandlen += len_v3v3((cache+k-1)->co, (cache+k)->co);
		}

		if (path_nbr) {
			/* render strands */
			for (k=0; k<=path_nbr; k++) {
				float time;

				if (k<=max_k) {
					copy_v3_v3(state.co,(cache+k)->co);
					copy_v3_v3(state.vel,(cache+k)->vel);
				}
				else
					continue;	

				if (k > 0)
					curlen += len_v3v3((cache+k-1)->co, (cache+k)->co);
				time= curlen/strandlen;

				copy_v3_v3(loc,state.co);
				mul_m4_v3(re->viewmat,loc);

				if (strandbuf) {
					copy_v3_v3(svert->co, loc);
					svert->strandco= -1.0f + 2.0f*time;
					svert++;
					strand->totvert++;
				}
				else {
					sd.size = hasize;

					if (k==1) {
						sd.first = 1;
						sd.time = 0.0f;
						sub_v3_v3v3(loc0,loc1,loc);
						add_v3_v3v3(loc0,loc1,loc0);

						particle_curve(re, obr, psmd->dm, ma, &sd, loc1, loc0, seed, pa_co);
					}

					sd.first = 0;
					sd.time = time;

					if (k)
						particle_curve(re, obr, psmd->dm, ma, &sd, loc, loc1, seed, pa_co);

					copy_v3_v3(loc1,loc);
				}
			}

		}
		else {
			/* render normal particles */
			if (part->trail_count > 1) {
				float length = part->path_end * (1.0f - part->randlength * r_length);
				int trail_count = part->trail_count * (1.0f - part->randlength * r_length);
				float ct = (part->draw & PART_ABS_PATH_TIME) ? cfra : pa_time;
				float dt = length / (trail_count ? (float)trail_count : 1.0f);

				/* make sure we have pointcache in memory before getting particle on path */
				psys_make_temp_pointcache(ob, psys);

				for (i=0; i < trail_count; i++, ct -= dt) {
					if (part->draw & PART_ABS_PATH_TIME) {
						if (ct < pa_birthtime || ct > pa_dietime)
							continue;
					}
					else if (ct < 0.0f || ct > 1.0f)
						continue;

					state.time = (part->draw & PART_ABS_PATH_TIME) ? -ct : ct;
					psys_get_particle_on_path(&sim,a,&state,1);

					if (psys->parent)
						mul_m4_v3(psys->parent->obmat, state.co);

					if (use_duplimat)
						mul_m4_v4(duplimat, state.co);

					if (part->ren_as == PART_DRAW_BB) {
						bb.random = random;
						bb.offset[0] = part->bb_offset[0];
						bb.offset[1] = part->bb_offset[1];
						bb.size[0] = part->bb_size[0] * pa_size;
						if (part->bb_align==PART_BB_VEL) {
							float pa_vel = len_v3(state.vel);
							float head = part->bb_vel_head*pa_vel;
							float tail = part->bb_vel_tail*pa_vel;
							bb.size[1] = part->bb_size[1]*pa_size + head + tail;
							/* use offset to adjust the particle center. this is relative to size, so need to divide! */
							if (bb.size[1] > 0.0f)
								bb.offset[1] += (head-tail) / bb.size[1];
						}
						else
							bb.size[1] = part->bb_size[1] * pa_size;
						bb.tilt = part->bb_tilt * (1.0f - part->bb_rand_tilt * r_tilt);
						bb.time = ct;
						bb.num = a;
					}

					pa_co[0] = (part->draw & PART_ABS_PATH_TIME) ? (ct-pa_birthtime)/(pa_dietime-pa_birthtime) : ct;
					pa_co[1] = (float)i/(float)(trail_count-1);

					particle_normal_ren(part->ren_as, part, re, obr, psmd->dm, ma, &sd, &bb, &state, seed, hasize, pa_co);
				}
			}
			else {
				state.time=cfra;
				if (psys_get_particle_state(&sim,a,&state,0)==0)
					continue;

				if (psys->parent)
					mul_m4_v3(psys->parent->obmat, state.co);

				if (use_duplimat)
					mul_m4_v3(duplimat, state.co);

				if (part->ren_as == PART_DRAW_BB) {
					bb.random = random;
					bb.offset[0] = part->bb_offset[0];
					bb.offset[1] = part->bb_offset[1];
					bb.size[0] = part->bb_size[0] * pa_size;
					if (part->bb_align==PART_BB_VEL) {
						float pa_vel = len_v3(state.vel);
						float head = part->bb_vel_head*pa_vel;
						float tail = part->bb_vel_tail*pa_vel;
						bb.size[1] = part->bb_size[1]*pa_size + head + tail;
						/* use offset to adjust the particle center. this is relative to size, so need to divide! */
						if (bb.size[1] > 0.0f)
							bb.offset[1] += (head-tail) / bb.size[1];
					}
					else
						bb.size[1] = part->bb_size[1] * pa_size;
					bb.tilt = part->bb_tilt * (1.0f - part->bb_rand_tilt * r_tilt);
					bb.time = pa_time;
					bb.num = a;
					bb.lifetime = pa_dietime-pa_birthtime;
				}

				particle_normal_ren(part->ren_as, part, re, obr, psmd->dm, ma, &sd, &bb, &state, seed, hasize, pa_co);
			}
		}

		if (orco1==0)
			sd.orco+=3;

		if (re->test_break(re->tbh))
			break;
	}

	if (dosurfacecache)
		strandbuf->surface= cache_strand_surface(re, obr, psmd->dm, mat, timeoffset);

/* 4. clean up */
#if 0 // XXX old animation system
	if (ma) do_mat_ipo(re->scene, ma);
#endif // XXX old animation system
	
	if (orco1)
		MEM_freeN(sd.orco);

	if (sd.uvco)
		MEM_freeN(sd.uvco);
	
	if (sd.mcol)
		MEM_freeN(sd.mcol);

	if (uv_name)
		MEM_freeN(uv_name);

	if (states)
		MEM_freeN(states);
	
	rng_free(rng);

	psys->flag &= ~PSYS_DRAWING;

	if (psys->lattice) {
		end_latt_deform(psys->lattice);
		psys->lattice= NULL;
	}

	if (path_nbr && (ma->mode_l & MA_TANGENT_STR)==0)
		calc_vertexnormals(re, obr, 0, 0);

	return 1;
}

/* ------------------------------------------------------------------------- */
/* Halo's   																 */
/* ------------------------------------------------------------------------- */

static void make_render_halos(Render *re, ObjectRen *obr, Mesh *UNUSED(me), int totvert, MVert *mvert, Material *ma, float *orco)
{
	Object *ob= obr->ob;
	HaloRen *har;
	float xn, yn, zn, nor[3], view[3];
	float vec[3], hasize, mat[4][4], imat[3][3];
	int a, ok, seed= ma->seed1;

	mult_m4_m4m4(mat, re->viewmat, ob->obmat);
	copy_m3_m4(imat, ob->imat);

	re->flag |= R_HALO;

	for (a=0; a<totvert; a++, mvert++) {
		ok= 1;

		if (ok) {
			hasize= ma->hasize;

			copy_v3_v3(vec, mvert->co);
			mul_m4_v3(mat, vec);

			if (ma->mode & MA_HALOPUNO) {
				xn= mvert->no[0];
				yn= mvert->no[1];
				zn= mvert->no[2];

				/* transpose ! */
				nor[0]= imat[0][0]*xn+imat[0][1]*yn+imat[0][2]*zn;
				nor[1]= imat[1][0]*xn+imat[1][1]*yn+imat[1][2]*zn;
				nor[2]= imat[2][0]*xn+imat[2][1]*yn+imat[2][2]*zn;
				normalize_v3(nor);

				copy_v3_v3(view, vec);
				normalize_v3(view);

				zn = dot_v3v3(nor, view);
				if (zn>=0.0f) hasize= 0.0f;
				else hasize*= zn*zn*zn*zn;
			}

			if (orco) har= RE_inithalo(re, obr, ma, vec, NULL, orco, hasize, 0.0, seed);
			else har= RE_inithalo(re, obr, ma, vec, NULL, mvert->co, hasize, 0.0, seed);
			if (har) har->lay= ob->lay;
		}
		if (orco) orco+= 3;
		seed++;
	}
}

static int verghalo(const void *a1, const void *a2)
{
	const HaloRen *har1= *(const HaloRen**)a1;
	const HaloRen *har2= *(const HaloRen**)a2;
	
	if (har1->zs < har2->zs) return 1;
	else if (har1->zs > har2->zs) return -1;
	return 0;
}

static void sort_halos(Render *re, int totsort)
{
	ObjectRen *obr;
	HaloRen *har= NULL, **haso;
	int a;

	if (re->tothalo==0) return;

	re->sortedhalos= MEM_callocN(sizeof(HaloRen*)*re->tothalo, "sorthalos");
	haso= re->sortedhalos;

	for (obr=re->objecttable.first; obr; obr=obr->next) {
		for (a=0; a<obr->tothalo; a++) {
			if ((a & 255)==0) har= obr->bloha[a>>8];
			else har++;

			*(haso++)= har;
		}
	}

	qsort(re->sortedhalos, totsort, sizeof(HaloRen*), verghalo);
}

/* ------------------------------------------------------------------------- */
/* Displacement Mapping														 */
/* ------------------------------------------------------------------------- */

static short test_for_displace(Render *re, Object *ob)
{
	/* return 1 when this object uses displacement textures. */
	Material *ma;
	int i;
	
	for (i=1; i<=ob->totcol; i++) {
		ma=give_render_material(re, ob, i);
		/* ma->mapto is ORed total of all mapto channels */
		if (ma && (ma->mapto & MAP_DISPLACE)) return 1;
	}
	return 0;
}

static void displace_render_vert(Render *re, ObjectRen *obr, ShadeInput *shi, VertRen *vr, int vindex, float *scale, float mat[][4], float imat[][3])
{
	MTFace *tface;
	short texco= shi->mat->texco;
	float sample=0, displace[3];
	char *name;
	int i;

	/* shi->co is current render coord, just make sure at least some vector is here */
	copy_v3_v3(shi->co, vr->co);
	/* vertex normal is used for textures type 'col' and 'var' */
	copy_v3_v3(shi->vn, vr->n);

	if (mat)
		mul_m4_v3(mat, shi->co);

	if (imat) {
		shi->vn[0] = dot_v3v3(imat[0], vr->n);
		shi->vn[1] = dot_v3v3(imat[1], vr->n);
		shi->vn[2] = dot_v3v3(imat[2], vr->n);
	}

	if (texco & TEXCO_UV) {
		shi->totuv= 0;
		shi->actuv= obr->actmtface;

		for (i=0; (tface=RE_vlakren_get_tface(obr, shi->vlr, i, &name, 0)); i++) {
			ShadeInputUV *suv= &shi->uv[i];

			/* shi.uv needs scale correction from tface uv */
			suv->uv[0]= 2*tface->uv[vindex][0]-1.0f;
			suv->uv[1]= 2*tface->uv[vindex][1]-1.0f;
			suv->uv[2]= 0.0f;
			suv->name= name;
			shi->totuv++;
		}
	}

	/* set all rendercoords, 'texco' is an ORed value for all textures needed */
	if ((texco & TEXCO_ORCO) && (vr->orco)) {
		copy_v3_v3(shi->lo, vr->orco);
	}
	if (texco & TEXCO_STICKY) {
		float *sticky= RE_vertren_get_sticky(obr, vr, 0);
		if (sticky) {
			shi->sticky[0]= sticky[0];
			shi->sticky[1]= sticky[1];
			shi->sticky[2]= 0.0f;
		}
	}
	if (texco & TEXCO_GLOB) {
		copy_v3_v3(shi->gl, shi->co);
		mul_m4_v3(re->viewinv, shi->gl);
	}
	if (texco & TEXCO_NORM) {
		copy_v3_v3(shi->orn, shi->vn);
	}
	if (texco & TEXCO_REFL) {
		/* not (yet?) */
	}
	if (texco & TEXCO_STRESS) {
		float *s= RE_vertren_get_stress(obr, vr, 0);

		if (s) {
			shi->stress= *s;
			if (shi->stress<1.0f) shi->stress-= 1.0f;
			else shi->stress= (shi->stress-1.0f)/shi->stress;
		}
		else
			shi->stress= 0.0f;
	}

	shi->displace[0]= shi->displace[1]= shi->displace[2]= 0.0;
	
	do_material_tex(shi, re);
	
	//printf("no=%f, %f, %f\nbefore co=%f, %f, %f\n", vr->n[0], vr->n[1], vr->n[2], 
	//vr->co[0], vr->co[1], vr->co[2]);

	displace[0]= shi->displace[0] * scale[0];
	displace[1]= shi->displace[1] * scale[1];
	displace[2]= shi->displace[2] * scale[2];
	
	if (mat)
		mul_m3_v3(imat, displace);

	/* 0.5 could become button once?  */
	vr->co[0] += displace[0]; 
	vr->co[1] += displace[1];
	vr->co[2] += displace[2];
	
	//printf("after co=%f, %f, %f\n", vr->co[0], vr->co[1], vr->co[2]); 
	
	/* we just don't do this vertex again, bad luck for other face using same vertex with
	 * different material... */
	vr->flag |= 1;
	
	/* Pass sample back so displace_face can decide which way to split the quad */
	sample  = shi->displace[0]*shi->displace[0];
	sample += shi->displace[1]*shi->displace[1];
	sample += shi->displace[2]*shi->displace[2];
	
	vr->accum=sample; 
	/* Should be sqrt(sample), but I'm only looking for "bigger".  Save the cycles. */
	return;
}

static void displace_render_face(Render *re, ObjectRen *obr, VlakRen *vlr, float *scale, float mat[][4], float imat[][3])
{
	ShadeInput shi;

	/* Warning, This is not that nice, and possibly a bit slow,
	 * however some variables were not initialized properly in, unless using shade_input_initialize(...), we need to do a memset */
	memset(&shi, 0, sizeof(ShadeInput)); 
	/* end warning! - Campbell */
	
	/* set up shadeinput struct for multitex() */
	
	/* memset above means we don't need this */
	/*shi.osatex= 0;*/		/* signal not to use dx[] and dy[] texture AA vectors */

	shi.obr= obr;
	shi.vlr= vlr;		/* current render face */
	shi.mat= vlr->mat;		/* current input material */
	shi.thread= 0;
	
	/* TODO, assign these, displacement with new bumpmap is skipped without - campbell */
#if 0
	/* order is not known ? */
	shi.v1= vlr->v1;
	shi.v2= vlr->v2;
	shi.v3= vlr->v3;
#endif

	/* Displace the verts, flag is set when done */
	if (!vlr->v1->flag)
		displace_render_vert(re, obr, &shi, vlr->v1,0,  scale, mat, imat);
	
	if (!vlr->v2->flag)
		displace_render_vert(re, obr, &shi, vlr->v2, 1, scale, mat, imat);

	if (!vlr->v3->flag)
		displace_render_vert(re, obr, &shi, vlr->v3, 2, scale, mat, imat);

	if (vlr->v4) {
		if (!vlr->v4->flag)
			displace_render_vert(re, obr, &shi, vlr->v4, 3, scale, mat, imat);

		/*	closest in displace value.  This will help smooth edges.   */ 
		if ( fabs(vlr->v1->accum - vlr->v3->accum) > fabs(vlr->v2->accum - vlr->v4->accum)) 
			vlr->flag |= R_DIVIDE_24;
		else vlr->flag &= ~R_DIVIDE_24;
	}
	
	/* Recalculate the face normal  - if flipped before, flip now */
	if (vlr->v4) {
		normal_quad_v3( vlr->n,vlr->v4->co, vlr->v3->co, vlr->v2->co, vlr->v1->co);
	}	
	else {
		normal_tri_v3( vlr->n,vlr->v3->co, vlr->v2->co, vlr->v1->co);
	}
}

static void do_displacement(Render *re, ObjectRen *obr, float mat[][4], float imat[][3])
{
	VertRen *vr;
	VlakRen *vlr;
//	float min[3]={1e30, 1e30, 1e30}, max[3]={-1e30, -1e30, -1e30};
	float scale[3]={1.0f, 1.0f, 1.0f}, temp[3];//, xn
	int i; //, texflag=0;
	Object *obt;
		
	/* Object Size with parenting */
	obt=obr->ob;
	while (obt) {
		mul_v3_v3v3(temp, obt->size, obt->dscale);
		scale[0]*=temp[0]; scale[1]*=temp[1]; scale[2]*=temp[2];
		obt=obt->parent;
	}
	
	/* Clear all flags */
	for (i=0; i<obr->totvert; i++) {
		vr= RE_findOrAddVert(obr, i);
		vr->flag= 0;
	}

	for (i=0; i<obr->totvlak; i++) {
		vlr=RE_findOrAddVlak(obr, i);
		displace_render_face(re, obr, vlr, scale, mat, imat);
	}
	
	/* Recalc vertex normals */
	calc_vertexnormals(re, obr, 0, 0);
}

/* ------------------------------------------------------------------------- */
/* Metaball   																 */
/* ------------------------------------------------------------------------- */

static void init_render_mball(Render *re, ObjectRen *obr)
{
	Object *ob= obr->ob;
	DispList *dl;
	VertRen *ver;
	VlakRen *vlr, *vlr1;
	Material *ma;
	float *data, *nors, *orco=NULL, mat[4][4], imat[3][3], xn, yn, zn;
	int a, need_orco, vlakindex, *index, negative_scale;
	ListBase dispbase= {NULL, NULL};

	if (ob!=find_basis_mball(re->scene, ob))
		return;

	mult_m4_m4m4(mat, re->viewmat, ob->obmat);
	invert_m4_m4(ob->imat, mat);
	copy_m3_m4(imat, ob->imat);
	negative_scale = is_negative_m4(mat);

	ma= give_render_material(re, ob, 1);

	need_orco= 0;
	if (ma->texco & TEXCO_ORCO) {
		need_orco= 1;
	}

	makeDispListMBall_forRender(re->scene, ob, &dispbase);
	dl= dispbase.first;
	if (dl==0) return;

	data= dl->verts;
	nors= dl->nors;
	if (need_orco) {
		orco= get_object_orco(re, ob);

		if (!orco) {
			/* orco hasn't been found in cache - create new one and add to cache */
			orco= make_orco_mball(ob, &dispbase);
			set_object_orco(re, ob, orco);
		}
	}

	for (a=0; a<dl->nr; a++, data+=3, nors+=3) {

		ver= RE_findOrAddVert(obr, obr->totvert++);
		copy_v3_v3(ver->co, data);
		mul_m4_v3(mat, ver->co);

		/* render normals are inverted */
		xn= -nors[0];
		yn= -nors[1];
		zn= -nors[2];

		/* transpose ! */
		ver->n[0]= imat[0][0]*xn+imat[0][1]*yn+imat[0][2]*zn;
		ver->n[1]= imat[1][0]*xn+imat[1][1]*yn+imat[1][2]*zn;
		ver->n[2]= imat[2][0]*xn+imat[2][1]*yn+imat[2][2]*zn;
		normalize_v3(ver->n);
		//if(ob->transflag & OB_NEG_SCALE) negate_v3(ver->n);
		
		if (need_orco) {
			ver->orco= orco;
			orco+=3;
		}
	}

	index= dl->index;
	for (a=0; a<dl->parts; a++, index+=4) {

		vlr= RE_findOrAddVlak(obr, obr->totvlak++);
		vlr->v1= RE_findOrAddVert(obr, index[0]);
		vlr->v2= RE_findOrAddVert(obr, index[1]);
		vlr->v3= RE_findOrAddVert(obr, index[2]);
		vlr->v4= 0;

		if (negative_scale)
			normal_tri_v3( vlr->n,vlr->v1->co, vlr->v2->co, vlr->v3->co);
		else
			normal_tri_v3( vlr->n,vlr->v3->co, vlr->v2->co, vlr->v1->co);

		vlr->mat= ma;
		vlr->flag= ME_SMOOTH;
		vlr->ec= 0;

		/* mball -too bad- always has triangles, because quads can be non-planar */
		if (index[3] && index[3]!=index[2]) {
			vlr1= RE_findOrAddVlak(obr, obr->totvlak++);
			vlakindex= vlr1->index;
			*vlr1= *vlr;
			vlr1->index= vlakindex;
			vlr1->v2= vlr1->v3;
			vlr1->v3= RE_findOrAddVert(obr, index[3]);
			if (negative_scale)
				normal_tri_v3( vlr1->n,vlr1->v1->co, vlr1->v2->co, vlr1->v3->co);
			else
				normal_tri_v3( vlr1->n,vlr1->v3->co, vlr1->v2->co, vlr1->v1->co);
		}
	}

	/* enforce display lists remade */
	freedisplist(&dispbase);
}

/* ------------------------------------------------------------------------- */
/* Surfaces and Curves														 */
/* ------------------------------------------------------------------------- */

/* returns amount of vertices added for orco */
static int dl_surf_to_renderdata(ObjectRen *obr, DispList *dl, Material **matar, float *orco, float mat[4][4])
{
	VertRen *v1, *v2, *v3, *v4, *ver;
	VlakRen *vlr, *vlr1, *vlr2, *vlr3;
	float *data, n1[3];
	int u, v, orcoret= 0;
	int p1, p2, p3, p4, a;
	int sizeu, nsizeu, sizev, nsizev;
	int startvert, startvlak;
	
	startvert= obr->totvert;
	nsizeu = sizeu = dl->parts; nsizev = sizev = dl->nr; 
	
	data= dl->verts;
	for (u = 0; u < sizeu; u++) {
		v1 = RE_findOrAddVert(obr, obr->totvert++); /* save this for possible V wrapping */
		copy_v3_v3(v1->co, data); data += 3;
		if (orco) {
			v1->orco= orco; orco+= 3; orcoret++;
		}	
		mul_m4_v3(mat, v1->co);
		
		for (v = 1; v < sizev; v++) {
			ver= RE_findOrAddVert(obr, obr->totvert++);
			copy_v3_v3(ver->co, data); data += 3;
			if (orco) {
				ver->orco= orco; orco+= 3; orcoret++;
			}	
			mul_m4_v3(mat, ver->co);
		}
		/* if V-cyclic, add extra vertices at end of the row */
		if (dl->flag & DL_CYCL_U) {
			ver= RE_findOrAddVert(obr, obr->totvert++);
			copy_v3_v3(ver->co, v1->co);
			if (orco) {
				ver->orco= orco; orco+=3; orcoret++; //orcobase + 3*(u*sizev + 0);
			}
		}	
	}	
	
	/* Done before next loop to get corner vert */
	if (dl->flag & DL_CYCL_U) nsizev++;
	if (dl->flag & DL_CYCL_V) nsizeu++;
	
	/* if U cyclic, add extra row at end of column */
	if (dl->flag & DL_CYCL_V) {
		for (v = 0; v < nsizev; v++) {
			v1= RE_findOrAddVert(obr, startvert + v);
			ver= RE_findOrAddVert(obr, obr->totvert++);
			copy_v3_v3(ver->co, v1->co);
			if (orco) {
				ver->orco= orco; orco+=3; orcoret++; //ver->orco= orcobase + 3*(0*sizev + v);
			}
		}
	}
	
	sizeu = nsizeu;
	sizev = nsizev;
	
	startvlak= obr->totvlak;
	
	for (u = 0; u < sizeu - 1; u++) {
		p1 = startvert + u * sizev; /* walk through face list */
		p2 = p1 + 1;
		p3 = p2 + sizev;
		p4 = p3 - 1;
		
		for (v = 0; v < sizev - 1; v++) {
			v1= RE_findOrAddVert(obr, p1);
			v2= RE_findOrAddVert(obr, p2);
			v3= RE_findOrAddVert(obr, p3);
			v4= RE_findOrAddVert(obr, p4);
			
			vlr= RE_findOrAddVlak(obr, obr->totvlak++);
			vlr->v1= v1; vlr->v2= v2; vlr->v3= v3; vlr->v4= v4;
			
			normal_quad_v3( n1,vlr->v4->co, vlr->v3->co, vlr->v2->co, vlr->v1->co);
			
			copy_v3_v3(vlr->n, n1);
			
			vlr->mat= matar[ dl->col];
			vlr->ec= ME_V1V2+ME_V2V3;
			vlr->flag= dl->rt;
			
			add_v3_v3(v1->n, n1);
			add_v3_v3(v2->n, n1);
			add_v3_v3(v3->n, n1);
			add_v3_v3(v4->n, n1);
			
			p1++; p2++; p3++; p4++;
		}
	}	
	/* fix normals for U resp. V cyclic faces */
	sizeu--; sizev--;  /* dec size for face array */
	if (dl->flag & DL_CYCL_V) {
		
		for (v = 0; v < sizev; v++)
		{
			/* optimize! :*/
			vlr= RE_findOrAddVlak(obr, UVTOINDEX(sizeu - 1, v));
			vlr1= RE_findOrAddVlak(obr, UVTOINDEX(0, v));
			add_v3_v3(vlr1->v1->n, vlr->n);
			add_v3_v3(vlr1->v2->n, vlr->n);
			add_v3_v3(vlr->v3->n, vlr1->n);
			add_v3_v3(vlr->v4->n, vlr1->n);
		}
	}
	if (dl->flag & DL_CYCL_U) {
		
		for (u = 0; u < sizeu; u++)
		{
			/* optimize! :*/
			vlr= RE_findOrAddVlak(obr, UVTOINDEX(u, 0));
			vlr1= RE_findOrAddVlak(obr, UVTOINDEX(u, sizev-1));
			add_v3_v3(vlr1->v2->n, vlr->n);
			add_v3_v3(vlr1->v3->n, vlr->n);
			add_v3_v3(vlr->v1->n, vlr1->n);
			add_v3_v3(vlr->v4->n, vlr1->n);
		}
	}

	/* last vertex is an extra case: 
	 *
	 *     ^     ()----()----()----()
	 *     |     |     |     ||     |
	 *     u     |     |(0,n)||(0,0)|
	 *     |     |     ||     |
	 *     ()====()====[]====()
	 *     |     |     ||     |
	 *     |     |(m,n)||(m,0)|
	 *     |     |     ||     |
	 *     ()----()----()----()
	 *     v ->
	 *  
	 *  vertex [] is no longer shared, therefore distribute
	 *  normals of the surrounding faces to all of the duplicates of []
	 */

	if ((dl->flag & DL_CYCL_V) && (dl->flag & DL_CYCL_U)) {
		vlr= RE_findOrAddVlak(obr, UVTOINDEX(sizeu - 1, sizev - 1)); /* (m,n) */
		vlr1= RE_findOrAddVlak(obr, UVTOINDEX(0,0));  /* (0,0) */
		add_v3_v3v3(n1, vlr->n, vlr1->n);
		vlr2= RE_findOrAddVlak(obr, UVTOINDEX(0, sizev-1)); /* (0,n) */
		add_v3_v3(n1, vlr2->n);
		vlr3= RE_findOrAddVlak(obr, UVTOINDEX(sizeu-1, 0)); /* (m,0) */
		add_v3_v3(n1, vlr3->n);
		copy_v3_v3(vlr->v3->n, n1);
		copy_v3_v3(vlr1->v1->n, n1);
		copy_v3_v3(vlr2->v2->n, n1);
		copy_v3_v3(vlr3->v4->n, n1);
	}
	for (a = startvert; a < obr->totvert; a++) {
		ver= RE_findOrAddVert(obr, a);
		normalize_v3(ver->n);
	}
	
	
	return orcoret;
}

static void init_render_dm(DerivedMesh *dm, Render *re, ObjectRen *obr,
	int timeoffset, float *orco, float mat[4][4])
{
	Object *ob= obr->ob;
	int a, end, totvert, vertofs;
	short mat_iter;
	VertRen *ver;
	VlakRen *vlr;
	MVert *mvert = NULL;
	MFace *mface;
	Material *ma;
	/* Curve *cu= ELEM(ob->type, OB_FONT, OB_CURVE) ? ob->data : NULL; */

	mvert= dm->getVertArray(dm);
	totvert= dm->getNumVerts(dm);

	for (a=0; a<totvert; a++, mvert++) {
		ver= RE_findOrAddVert(obr, obr->totvert++);
		copy_v3_v3(ver->co, mvert->co);
		mul_m4_v3(mat, ver->co);

		if (orco) {
			ver->orco= orco;
			orco+=3;
		}
	}

	if (!timeoffset) {
		/* store customdata names, because DerivedMesh is freed */
		RE_set_customdata_names(obr, &dm->faceData);

		/* still to do for keys: the correct local texture coordinate */

		/* faces in order of color blocks */
		vertofs= obr->totvert - totvert;
		for (mat_iter= 0; (mat_iter < ob->totcol || (mat_iter==0 && ob->totcol==0)); mat_iter++) {

			ma= give_render_material(re, ob, mat_iter+1);
			end= dm->getNumTessFaces(dm);
			mface= dm->getTessFaceArray(dm);

			for (a=0; a<end; a++, mface++) {
				int v1, v2, v3, v4, flag;

				if (mface->mat_nr == mat_iter) {
					float len;

					v1= mface->v1;
					v2= mface->v2;
					v3= mface->v3;
					v4= mface->v4;
					flag= mface->flag & (ME_SMOOTH | ME_FREESTYLE_FACE);

					vlr= RE_findOrAddVlak(obr, obr->totvlak++);
					vlr->v1= RE_findOrAddVert(obr, vertofs+v1);
					vlr->v2= RE_findOrAddVert(obr, vertofs+v2);
					vlr->v3= RE_findOrAddVert(obr, vertofs+v3);
					if (v4) vlr->v4= RE_findOrAddVert(obr, vertofs+v4);
					else vlr->v4= 0;

					/* render normals are inverted in render */
					if (vlr->v4)
						len= normal_quad_v3( vlr->n,vlr->v4->co, vlr->v3->co, vlr->v2->co, vlr->v1->co);
					else
						len= normal_tri_v3( vlr->n,vlr->v3->co, vlr->v2->co, vlr->v1->co);

					vlr->mat= ma;
					vlr->flag= flag;
					vlr->ec= 0; /* mesh edges rendered separately */

					if (len==0) obr->totvlak--;
					else {
						CustomDataLayer *layer;
						MTFace *mtface, *mtf;
						MCol *mcol, *mc;
						int index, mtfn= 0, mcn= 0;
						char *name;

						for (index=0; index<dm->faceData.totlayer; index++) {
							layer= &dm->faceData.layers[index];
							name= layer->name;

							if (layer->type == CD_MTFACE && mtfn < MAX_MTFACE) {
								mtf= RE_vlakren_get_tface(obr, vlr, mtfn++, &name, 1);
								mtface= (MTFace*)layer->data;
								*mtf= mtface[a];
							}
							else if (layer->type == CD_MCOL && mcn < MAX_MCOL) {
								mc= RE_vlakren_get_mcol(obr, vlr, mcn++, &name, 1);
								mcol= (MCol*)layer->data;
								memcpy(mc, &mcol[a*4], sizeof(MCol)*4);
							}
						}
					}
				}
			}
		}

		/* Normals */
		calc_vertexnormals(re, obr, 0, 0);
	}

}

static void init_render_surf(Render *re, ObjectRen *obr, int timeoffset)
{
	Object *ob= obr->ob;
	Nurb *nu=0;
	Curve *cu;
	ListBase displist= {NULL, NULL};
	DispList *dl;
	Material **matar;
	float *orco=NULL, mat[4][4];
	int a, totmat, need_orco=0;
	DerivedMesh *dm= NULL;

	cu= ob->data;
	nu= cu->nurb.first;
	if (nu==0) return;

	mult_m4_m4m4(mat, re->viewmat, ob->obmat);
	invert_m4_m4(ob->imat, mat);

	/* material array */
	totmat= ob->totcol+1;
	matar= MEM_callocN(sizeof(Material*)*totmat, "init_render_surf matar");

	for (a=0; a<totmat; a++) {
		matar[a]= give_render_material(re, ob, a+1);

		if (matar[a] && matar[a]->texco & TEXCO_ORCO)
			need_orco= 1;
	}

	if (ob->parent && (ob->parent->type==OB_LATTICE)) need_orco= 1;

	makeDispListSurf(re->scene, ob, &displist, &dm, 1, 0);

	if (dm) {
		if (need_orco) {
			orco= makeOrcoDispList(re->scene, ob, dm, 1);
			if (orco) {
				set_object_orco(re, ob, orco);
			}
		}

		init_render_dm(dm, re, obr, timeoffset, orco, mat);
		dm->release(dm);
	}
	else {
		if (need_orco) {
			orco= get_object_orco(re, ob);
		}

		/* walk along displaylist and create rendervertices/-faces */
		for (dl=displist.first; dl; dl=dl->next) {
			/* watch out: u ^= y, v ^= x !! */
			if (dl->type==DL_SURF)
				orco+= 3*dl_surf_to_renderdata(obr, dl, matar, orco, mat);
		}
	}

	freedisplist(&displist);

	MEM_freeN(matar);
}

static void init_render_curve(Render *re, ObjectRen *obr, int timeoffset)
{
	Object *ob= obr->ob;
	Curve *cu;
	VertRen *ver;
	VlakRen *vlr;
	DispList *dl;
	DerivedMesh *dm = NULL;
	ListBase disp={NULL, NULL};
	Material **matar;
	float *data, *fp, *orco=NULL;
	float n[3], mat[4][4];
	int nr, startvert, a, b;
	int need_orco=0, totmat;

	cu= ob->data;
	if (ob->type==OB_FONT && cu->str==NULL) return;
	else if (ob->type==OB_CURVE && cu->nurb.first==NULL) return;

	makeDispListCurveTypes_forRender(re->scene, ob, &disp, &dm, 0);
	dl= disp.first;
	if (dl==NULL) return;
	
	mult_m4_m4m4(mat, re->viewmat, ob->obmat);
	invert_m4_m4(ob->imat, mat);

	/* material array */
	totmat= ob->totcol+1;
	matar= MEM_callocN(sizeof(Material*)*totmat, "init_render_surf matar");

	for (a=0; a<totmat; a++) {
		matar[a]= give_render_material(re, ob, a+1);

		if (matar[a] && matar[a]->texco & TEXCO_ORCO)
			need_orco= 1;
	}

	if (dm) {
		if (need_orco) {
			orco= makeOrcoDispList(re->scene, ob, dm, 1);
			if (orco) {
				set_object_orco(re, ob, orco);
			}
		}

		init_render_dm(dm, re, obr, timeoffset, orco, mat);
		dm->release(dm);
	}
	else {
		if (need_orco) {
		  orco= get_object_orco(re, ob);
		}

		while (dl) {
			if (dl->col > ob->totcol) {
				/* pass */
			}
			else if (dl->type==DL_INDEX3) {
				int *index;

				startvert= obr->totvert;
				data= dl->verts;

				for (a=0; a<dl->nr; a++, data+=3) {
					ver= RE_findOrAddVert(obr, obr->totvert++);
					copy_v3_v3(ver->co, data);

					mul_m4_v3(mat, ver->co);

					if (orco) {
						ver->orco = orco;
						orco += 3;
					}
				}

				if (timeoffset==0) {
					float tmp[3];
					const int startvlak= obr->totvlak;

					zero_v3(n);
					index= dl->index;
					for (a=0; a<dl->parts; a++, index+=3) {
						vlr= RE_findOrAddVlak(obr, obr->totvlak++);
						vlr->v1= RE_findOrAddVert(obr, startvert+index[0]);
						vlr->v2= RE_findOrAddVert(obr, startvert+index[1]);
						vlr->v3= RE_findOrAddVert(obr, startvert+index[2]);
						vlr->v4= NULL;

						if (area_tri_v3(vlr->v3->co, vlr->v2->co, vlr->v1->co)>FLT_EPSILON) {
							normal_tri_v3(tmp, vlr->v3->co, vlr->v2->co, vlr->v1->co);
							add_v3_v3(n, tmp);
						}

						vlr->mat= matar[ dl->col ];
						vlr->flag= 0;
						vlr->ec= 0;
					}

					normalize_v3(n);

					/* vertex normals */
					for (a= startvlak; a<obr->totvlak; a++) {
						vlr= RE_findOrAddVlak(obr, a);

						copy_v3_v3(vlr->n, n);
						add_v3_v3(vlr->v1->n, vlr->n);
						add_v3_v3(vlr->v3->n, vlr->n);
						add_v3_v3(vlr->v2->n, vlr->n);
					}
					for (a=startvert; a<obr->totvert; a++) {
						ver= RE_findOrAddVert(obr, a);
						normalize_v3(ver->n);
					}
				}
			}
			else if (dl->type==DL_SURF) {

				/* cyclic U means an extruded full circular curve, we skip bevel splitting then */
				if (dl->flag & DL_CYCL_U) {
					orco+= 3*dl_surf_to_renderdata(obr, dl, matar, orco, mat);
				}
				else {
					int p1,p2,p3,p4;

					fp= dl->verts;
					startvert= obr->totvert;
					nr= dl->nr*dl->parts;

					while (nr--) {
						ver= RE_findOrAddVert(obr, obr->totvert++);

						copy_v3_v3(ver->co, fp);
						mul_m4_v3(mat, ver->co);
						fp+= 3;

						if (orco) {
							ver->orco = orco;
							orco += 3;
						}
					}

					if (dl->bevelSplitFlag || timeoffset==0) {
						const int startvlak= obr->totvlak;

						for (a=0; a<dl->parts; a++) {

							if (surfindex_displist(dl, a, &b, &p1, &p2, &p3, &p4)==0)
								break;

							p1+= startvert;
							p2+= startvert;
							p3+= startvert;
							p4+= startvert;

							for (; b<dl->nr; b++) {
								vlr= RE_findOrAddVlak(obr, obr->totvlak++);
								/* important 1 offset in order is kept [#24913] */
								vlr->v1= RE_findOrAddVert(obr, p2);
								vlr->v2= RE_findOrAddVert(obr, p1);
								vlr->v3= RE_findOrAddVert(obr, p3);
								vlr->v4= RE_findOrAddVert(obr, p4);
								vlr->ec= ME_V2V3+ME_V3V4;
								if (a==0) vlr->ec+= ME_V1V2;

								vlr->flag= dl->rt;

								normal_quad_v3(vlr->n, vlr->v4->co, vlr->v3->co, vlr->v2->co, vlr->v1->co);
								vlr->mat= matar[ dl->col ];

								p4= p3;
								p3++;
								p2= p1;
								p1++;
							}
						}

						if (dl->bevelSplitFlag) {
							for (a=0; a<dl->parts-1+!!(dl->flag&DL_CYCL_V); a++)
								if (dl->bevelSplitFlag[a>>5]&(1<<(a&0x1F)))
									split_v_renderfaces(obr, startvlak, startvert, dl->parts, dl->nr, a, dl->flag&DL_CYCL_V, dl->flag&DL_CYCL_U);
						}

						/* vertex normals */
						for (a= startvlak; a<obr->totvlak; a++) {
							vlr= RE_findOrAddVlak(obr, a);

							add_v3_v3(vlr->v1->n, vlr->n);
							add_v3_v3(vlr->v3->n, vlr->n);
							add_v3_v3(vlr->v2->n, vlr->n);
							add_v3_v3(vlr->v4->n, vlr->n);
						}
						for (a=startvert; a<obr->totvert; a++) {
							ver= RE_findOrAddVert(obr, a);
							normalize_v3(ver->n);
						}
					}
				}
			}

			dl= dl->next;
		}
	}

	freedisplist(&disp);

	MEM_freeN(matar);
}

/* ------------------------------------------------------------------------- */
/* Mesh     																 */
/* ------------------------------------------------------------------------- */

struct edgesort {
	unsigned int v1, v2;
	int f;
	unsigned int i1, i2;
};

/* edges have to be added with lowest index first for sorting */
static void to_edgesort(struct edgesort *ed,
                        unsigned int i1, unsigned int i2,
                        unsigned int v1, unsigned int v2, int f)
{
	if (v1 > v2) {
		SWAP(unsigned int, v1, v2);
		SWAP(unsigned int, i1, i2);
	}

	ed->v1= v1;
	ed->v2= v2;
	ed->i1= i1;
	ed->i2= i2;
	ed->f = f;
}

static int vergedgesort(const void *v1, const void *v2)
{
	const struct edgesort *x1=v1, *x2=v2;

	if ( x1->v1 > x2->v1) return 1;
	else if ( x1->v1 < x2->v1) return -1;
	else if ( x1->v2 > x2->v2) return 1;
	else if ( x1->v2 < x2->v2) return -1;

	return 0;
}

static struct edgesort *make_mesh_edge_lookup(DerivedMesh *dm, int *totedgesort)
{
	MFace *mf, *mface;
	MTFace *tface=NULL;
	struct edgesort *edsort, *ed;
	unsigned int *mcol=NULL;
	int a, totedge=0, totface;

	mface= dm->getTessFaceArray(dm);
	totface= dm->getNumTessFaces(dm);
	tface= dm->getTessFaceDataArray(dm, CD_MTFACE);
	mcol= dm->getTessFaceDataArray(dm, CD_MCOL);

	if (mcol==NULL && tface==NULL) return NULL;

	/* make sorted table with edges and face indices in it */
	for (a= totface, mf= mface; a>0; a--, mf++) {
		if (mf->v4) totedge+=4;
		else if (mf->v3) totedge+=3;
	}

	if (totedge==0)
		return NULL;

	ed= edsort= MEM_callocN(totedge*sizeof(struct edgesort), "edgesort");

	for (a=0, mf=mface; a<totface; a++, mf++) {
		to_edgesort(ed++, 0, 1, mf->v1, mf->v2, a);
		to_edgesort(ed++, 1, 2, mf->v2, mf->v3, a);
		if (mf->v4) {
			to_edgesort(ed++, 2, 3, mf->v3, mf->v4, a);
			to_edgesort(ed++, 3, 0, mf->v4, mf->v1, a);
		}
		else if (mf->v3)
			to_edgesort(ed++, 2, 3, mf->v3, mf->v1, a);
	}

	qsort(edsort, totedge, sizeof(struct edgesort), vergedgesort);

	*totedgesort= totedge;

	return edsort;
}

static void use_mesh_edge_lookup(ObjectRen *obr, DerivedMesh *dm, MEdge *medge, VlakRen *vlr, struct edgesort *edgetable, int totedge)
{
	struct edgesort ed, *edp;
	CustomDataLayer *layer;
	MTFace *mtface, *mtf;
	MCol *mcol, *mc;
	int index, mtfn, mcn;
	char *name;

	if (medge->v1 < medge->v2) {
		ed.v1= medge->v1;
		ed.v2= medge->v2;
	}
	else {
		ed.v1= medge->v2;
		ed.v2= medge->v1;
	}

	edp= bsearch(&ed, edgetable, totedge, sizeof(struct edgesort), vergedgesort);

	/* since edges have different index ordering, we have to duplicate mcol and tface */
	if (edp) {
		mtfn= mcn= 0;

		for (index=0; index<dm->faceData.totlayer; index++) {
			layer= &dm->faceData.layers[index];
			name= layer->name;

			if (layer->type == CD_MTFACE && mtfn < MAX_MTFACE) {
				mtface= &((MTFace*)layer->data)[edp->f];
				mtf= RE_vlakren_get_tface(obr, vlr, mtfn++, &name, 1);

				*mtf= *mtface;

				memcpy(mtf->uv[0], mtface->uv[edp->i1], sizeof(float)*2);
				memcpy(mtf->uv[1], mtface->uv[edp->i2], sizeof(float)*2);
				memcpy(mtf->uv[2], mtface->uv[1], sizeof(float)*2);
				memcpy(mtf->uv[3], mtface->uv[1], sizeof(float)*2);
			}
			else if (layer->type == CD_MCOL && mcn < MAX_MCOL) {
				mcol= &((MCol*)layer->data)[edp->f*4];
				mc= RE_vlakren_get_mcol(obr, vlr, mcn++, &name, 1);

				mc[0]= mcol[edp->i1];
				mc[1]= mc[2]= mc[3]= mcol[edp->i2];
			}
		}
	}
}

static void free_camera_inside_volumes(Render *re)
{
	BLI_freelistN(&re->render_volumes_inside);
}

static void init_camera_inside_volumes(Render *re)
{
	ObjectInstanceRen *obi;
	VolumeOb *vo;
	float co[3] = {0.f, 0.f, 0.f};

	for (vo= re->volumes.first; vo; vo= vo->next) {
		for (obi= re->instancetable.first; obi; obi= obi->next) {
			if (obi->obr == vo->obr) {
				if (point_inside_volume_objectinstance(re, obi, co)) {
					MatInside *mi;

					mi = MEM_mallocN(sizeof(MatInside), "camera inside material");
					mi->ma = vo->ma;
					mi->obi = obi;

					BLI_addtail(&(re->render_volumes_inside), mi);
				}
			}
		}
	}

	/* debug {
	MatInside *m;
	for (m=re->render_volumes_inside.first; m; m=m->next) {
		printf("matinside: ma: %s \n", m->ma->id.name+2);
	}
	}*/
}

static void add_volume(Render *re, ObjectRen *obr, Material *ma)
{
	struct VolumeOb *vo;

	vo = MEM_mallocN(sizeof(VolumeOb), "volume object");

	vo->ma = ma;
	vo->obr = obr;

	BLI_addtail(&re->volumes, vo);
}

static EdgeHash *make_freestyle_edge_mark_hash(MEdge *medge, int totedge)
{
	EdgeHash *edge_hash= BLI_edgehash_new();
	int a;

	for(a=0; a<totedge; a++) {
		if(medge[a].flag & ME_FREESTYLE_EDGE)
			BLI_edgehash_insert(edge_hash, medge[a].v1, medge[a].v2, medge+a);
	}
	return edge_hash;
}

static int has_freestyle_edge_mark(EdgeHash *edge_hash, int v1, int v2)
{
	MEdge *medge= BLI_edgehash_lookup(edge_hash, v1, v2);
	return (!medge) ? 0 : 1;
}

static void init_render_mesh(Render *re, ObjectRen *obr, int timeoffset)
{
	Object *ob= obr->ob;
	Mesh *me;
	MVert *mvert = NULL;
	MFace *mface;
	VlakRen *vlr; //, *vlr1;
	VertRen *ver;
	Material *ma;
	MSticky *ms = NULL;
	DerivedMesh *dm;
	CustomDataMask mask;
	float xn, yn, zn,  imat[3][3], mat[4][4];  //nor[3],
	float *orco=0;
	int need_orco=0, need_stress=0, need_nmap_tangent=0, need_tangent=0;
	int a, a1, ok, vertofs;
	int end, do_autosmooth=0, totvert = 0;
	int use_original_normals= 0;
	int recalc_normals = 0;	// false by default
	int negative_scale;

	me= ob->data;

	mult_m4_m4m4(mat, re->viewmat, ob->obmat);
	invert_m4_m4(ob->imat, mat);
	copy_m3_m4(imat, ob->imat);
	negative_scale= is_negative_m4(mat);

	if (me->totvert==0)
		return;
	
	need_orco= 0;
	for (a=1; a<=ob->totcol; a++) {
		ma= give_render_material(re, ob, a);
		if (ma) {
			if (ma->texco & (TEXCO_ORCO|TEXCO_STRESS))
				need_orco= 1;
			if (ma->texco & TEXCO_STRESS)
				need_stress= 1;
			/* normalmaps, test if tangents needed, separated from shading */
			if (ma->mode_l & MA_TANGENT_V) {
				need_tangent= 1;
				if (me->mtface==NULL)
					need_orco= 1;
			}
			if (ma->mode_l & MA_NORMAP_TANG) {
				if (me->mtface==NULL) {
					need_orco= 1;
					need_tangent= 1;
				}
				need_nmap_tangent= 1;
			}
		}
	}

	if (re->flag & R_NEED_TANGENT) {
		/* exception for tangent space baking */
		if (me->mtface==NULL) {
			need_orco= 1;
			need_tangent= 1;
		}
		need_nmap_tangent= 1;
	}
	
	/* check autosmooth and displacement, we then have to skip only-verts optimize */
	do_autosmooth |= (me->flag & ME_AUTOSMOOTH);
	if (do_autosmooth)
		timeoffset= 0;
	if (test_for_displace(re, ob ) )
		timeoffset= 0;
	
	mask= CD_MASK_BAREMESH|CD_MASK_MTFACE|CD_MASK_MCOL;
	if (!timeoffset)
		if (need_orco)
			mask |= CD_MASK_ORCO;

	dm= mesh_create_derived_render(re->scene, ob, mask);
	if (dm==NULL) return;	/* in case duplicated object fails? */

	if (mask & CD_MASK_ORCO) {
		orco= dm->getVertDataArray(dm, CD_ORCO);
		if (orco) {
			orco= MEM_dupallocN(orco);
			set_object_orco(re, ob, orco);
		}
	}

	mvert= dm->getVertArray(dm);
	totvert= dm->getNumVerts(dm);

	/* attempt to autsmooth on original mesh, only without subsurf */
	if (do_autosmooth && me->totvert==totvert && me->totface==dm->getNumTessFaces(dm))
		use_original_normals= 1;
	
	ms = (totvert==me->totvert)?me->msticky:NULL;
	
	ma= give_render_material(re, ob, 1);


	if (ma->material_type == MA_TYPE_HALO) {
		make_render_halos(re, obr, me, totvert, mvert, ma, orco);
	}
	else {

		for (a=0; a<totvert; a++, mvert++) {
			ver= RE_findOrAddVert(obr, obr->totvert++);
			copy_v3_v3(ver->co, mvert->co);
			if (do_autosmooth==0) {	/* autosmooth on original unrotated data to prevent differences between frames */
				normal_short_to_float_v3(ver->n, mvert->no);
				mul_m4_v3(mat, ver->co);
				mul_transposed_m3_v3(imat, ver->n);
				normalize_v3(ver->n);
				negate_v3(ver->n);
			}
  
			if (orco) {
				ver->orco= orco;
				orco+=3;
			}
			if (ms) {
				float *sticky= RE_vertren_get_sticky(obr, ver, 1);
				copy_v2_v2(sticky, ms->co);
				ms++;
			}
		}
		
<<<<<<< HEAD
		if(!timeoffset) {
			EdgeHash *edge_hash;
			MEdge *medge;
			int totedge;

			/* create a hash table of Freestyle edge marks */
			medge= dm->getEdgeArray(dm);
			totedge= dm->getNumEdges(dm);
			edge_hash= make_freestyle_edge_mark_hash(medge, totedge);

=======
		if (!timeoffset) {
>>>>>>> e99a23fc
			/* store customdata names, because DerivedMesh is freed */
			RE_set_customdata_names(obr, &dm->faceData);

			/* add tangent layer if we need one */
			if (need_nmap_tangent!=0 && CustomData_get_layer_index(&dm->faceData, CD_TANGENT) == -1)
				DM_add_tangent_layer(dm);
			
			/* still to do for keys: the correct local texture coordinate */

			/* faces in order of color blocks */
			vertofs= obr->totvert - totvert;
			for (a1=0; (a1<ob->totcol || (a1==0 && ob->totcol==0)); a1++) {

				ma= give_render_material(re, ob, a1+1);
				
				/* test for 100% transparant */
				ok= 1;
				if (ma->alpha==0.0f && ma->spectra==0.0f && ma->filter==0.0f && (ma->mode & MA_TRANSP) && (ma->mode & MA_RAYMIRROR)==0) {
					ok= 0;
					/* texture on transparency? */
					for (a=0; a<MAX_MTEX; a++) {
						if (ma->mtex[a] && ma->mtex[a]->tex) {
							if (ma->mtex[a]->mapto & MAP_ALPHA) ok= 1;
						}
					}
				}
				
				/* if wire material, and we got edges, don't do the faces */
				if (ma->material_type == MA_TYPE_WIRE) {
					end= dm->getNumEdges(dm);
					if (end) ok= 0;
				}

				if (ok) {
					end= dm->getNumTessFaces(dm);
					mface= dm->getTessFaceArray(dm);
					
					for (a=0; a<end; a++, mface++) {
						int v1, v2, v3, v4, flag;
						
						if ( mface->mat_nr==a1 ) {
							float len;
							int edge_mark= 0;
								
							int reverse_verts = negative_scale!=0 && do_autosmooth==0;
							int rev_tab[] = {reverse_verts==0 ? 0 : 2, 1, reverse_verts==0 ? 2 : 0, 3};
							v1= reverse_verts==0 ? mface->v1 : mface->v3;
							v2= mface->v2;
							v3= reverse_verts==0 ? mface->v3 : mface->v1;
							v4= mface->v4;
							flag= mface->flag & (ME_SMOOTH | ME_FREESTYLE_FACE);

							vlr= RE_findOrAddVlak(obr, obr->totvlak++);
							vlr->v1= RE_findOrAddVert(obr, vertofs+v1);
							vlr->v2= RE_findOrAddVert(obr, vertofs+v2);
							vlr->v3= RE_findOrAddVert(obr, vertofs+v3);
							if (v4) vlr->v4= RE_findOrAddVert(obr, vertofs+v4);
							else vlr->v4= 0;

							/* Freestyle edge marks */
							if(has_freestyle_edge_mark(edge_hash, v1, v2)) edge_mark |= R_EDGE_V1V2;
							if(has_freestyle_edge_mark(edge_hash, v2, v3)) edge_mark |= R_EDGE_V2V3;
							if (!v4) {
								if(has_freestyle_edge_mark(edge_hash, v3, v1)) edge_mark |= R_EDGE_V3V1;
							} else {
								if(has_freestyle_edge_mark(edge_hash, v3, v4)) edge_mark |= R_EDGE_V3V4;
								if(has_freestyle_edge_mark(edge_hash, v4, v1)) edge_mark |= R_EDGE_V4V1;
							}
							vlr->freestyle_edge_mark= edge_mark;

							/* render normals are inverted in render */
							if (use_original_normals) {
								MFace *mf= me->mface+a;
								MVert *mv= me->mvert;
								
								if (vlr->v4)
									len= normal_quad_v3( vlr->n, mv[mf->v4].co, mv[mf->v3].co, mv[mf->v2].co, mv[mf->v1].co);
								else 
									len= normal_tri_v3( vlr->n,mv[mf->v3].co, mv[mf->v2].co, mv[mf->v1].co);
							}
							else {
								if (vlr->v4)
									len= normal_quad_v3( vlr->n,vlr->v4->co, vlr->v3->co, vlr->v2->co, vlr->v1->co);
								else 
									len= normal_tri_v3( vlr->n,vlr->v3->co, vlr->v2->co, vlr->v1->co);
							}

							vlr->mat= ma;
							vlr->flag= flag;
							vlr->ec= 0; /* mesh edges rendered separately */

							if (len==0) obr->totvlak--;
							else {
								CustomDataLayer *layer;
								MTFace *mtface, *mtf;
								MCol *mcol, *mc;
								int index, mtfn= 0, mcn= 0, mtng=0, vindex;
								char *name;
								int nr_verts = v4!=0 ? 4 : 3;

								for (index=0; index<dm->faceData.totlayer; index++) {
									layer= &dm->faceData.layers[index];
									name= layer->name;
									
									if (layer->type == CD_MTFACE && mtfn < MAX_MTFACE) {
										int t;
										mtf= RE_vlakren_get_tface(obr, vlr, mtfn++, &name, 1);
										mtface= (MTFace*)layer->data;
										*mtf= mtface[a];	// copy face info
										for (vindex=0; vindex<nr_verts; vindex++)
											for (t=0; t<2; t++)
												mtf->uv[vindex][t]=mtface[a].uv[rev_tab[vindex]][t];
									}
									else if (layer->type == CD_MCOL && mcn < MAX_MCOL) {
										mc= RE_vlakren_get_mcol(obr, vlr, mcn++, &name, 1);
										mcol= (MCol*)layer->data;
										for (vindex=0; vindex<nr_verts; vindex++)
											mc[vindex]=mcol[a*4+rev_tab[vindex]];
									}
									else if (layer->type == CD_TANGENT && mtng < 1) {
										if (need_nmap_tangent != 0) {
											const float * tangent = (const float *) layer->data;
											float * ftang = RE_vlakren_get_nmap_tangent(obr, vlr, 1);
											for (vindex=0; vindex<nr_verts; vindex++)
											{
												copy_v4_v4(ftang+vindex*4, tangent+a*16+rev_tab[vindex]*4);
												mul_mat3_m4_v3(mat, ftang+vindex*4);
												normalize_v3(ftang+vindex*4);
											}
										}
									}
								}
							}
						}
					}
				}
			}

			/* release the hash table of Freestyle edge marks */
			BLI_edgehash_free(edge_hash, NULL);
			
			/* exception... we do edges for wire mode. potential conflict when faces exist... */
			end= dm->getNumEdges(dm);
			mvert= dm->getVertArray(dm);
			ma= give_render_material(re, ob, 1);
			if (end && (ma->material_type == MA_TYPE_WIRE)) {
				MEdge *medge;
				struct edgesort *edgetable;
				int totedge= 0;
				recalc_normals= 1;
				
				medge= dm->getEdgeArray(dm);
				
				/* we want edges to have UV and vcol too... */
				edgetable= make_mesh_edge_lookup(dm, &totedge);
				
				for (a1=0; a1<end; a1++, medge++) {
					if (medge->flag&ME_EDGERENDER) {
						MVert *v0 = &mvert[medge->v1];
						MVert *v1 = &mvert[medge->v2];

						vlr= RE_findOrAddVlak(obr, obr->totvlak++);
						vlr->v1= RE_findOrAddVert(obr, vertofs+medge->v1);
						vlr->v2= RE_findOrAddVert(obr, vertofs+medge->v2);
						vlr->v3= vlr->v2;
						vlr->v4= NULL;
						
						if (edgetable)
							use_mesh_edge_lookup(obr, dm, medge, vlr, edgetable, totedge);
						
						xn= -(v0->no[0]+v1->no[0]);
						yn= -(v0->no[1]+v1->no[1]);
						zn= -(v0->no[2]+v1->no[2]);
						/* transpose ! */
						vlr->n[0]= imat[0][0]*xn+imat[0][1]*yn+imat[0][2]*zn;
						vlr->n[1]= imat[1][0]*xn+imat[1][1]*yn+imat[1][2]*zn;
						vlr->n[2]= imat[2][0]*xn+imat[2][1]*yn+imat[2][2]*zn;
						normalize_v3(vlr->n);
						
						vlr->mat= ma;
						vlr->flag= 0;
						vlr->ec= ME_V1V2;
					}
				}
				if (edgetable)
					MEM_freeN(edgetable);
			}
		}
	}
	
	if (!timeoffset) {
		if (need_stress)
			calc_edge_stress(re, obr, me);

		if (test_for_displace(re, ob ) ) {
			recalc_normals= 1;
			calc_vertexnormals(re, obr, 0, 0);
			if (do_autosmooth)
				do_displacement(re, obr, mat, imat);
			else
				do_displacement(re, obr, NULL, NULL);
		}

		if (do_autosmooth) {
			recalc_normals= 1;
			autosmooth(re, obr, mat, me->smoothresh);
		}

		if (recalc_normals!=0 || need_tangent!=0)
			calc_vertexnormals(re, obr, need_tangent, need_nmap_tangent);
	}

	dm->release(dm);
}

/* ------------------------------------------------------------------------- */
/* Lamps and Shadowbuffers													 */
/* ------------------------------------------------------------------------- */

static void initshadowbuf(Render *re, LampRen *lar, float mat[][4])
{
	struct ShadBuf *shb;
	float viewinv[4][4];
	
	/* if (la->spsi<16) return; */
	
	/* memory alloc */
	shb= (struct ShadBuf *)MEM_callocN( sizeof(struct ShadBuf),"initshadbuf");
	lar->shb= shb;
	
	if (shb==NULL) return;
	
	VECCOPY(shb->co, lar->co); /* int copy */
	
	/* percentage render: keep track of min and max */
	shb->size= (lar->bufsize*re->r.size)/100;
	
	if (shb->size<512) shb->size= 512;
	else if (shb->size > lar->bufsize) shb->size= lar->bufsize;
	
	shb->size &= ~15;	/* make sure its multiples of 16 */
	
	shb->samp= lar->samp;
	shb->soft= lar->soft;
	shb->shadhalostep= lar->shadhalostep;
	
	normalize_m4(mat);
	invert_m4_m4(shb->winmat, mat);	/* winmat is temp */
	
	/* matrix: combination of inverse view and lampmat */
	/* calculate again: the ortho-render has no correct viewinv */
	invert_m4_m4(viewinv, re->viewmat);
	mult_m4_m4m4(shb->viewmat, shb->winmat, viewinv);
	
	/* projection */
	shb->d= lar->clipsta;
	shb->clipend= lar->clipend;
	
	/* bias is percentage, made 2x larger because of correction for angle of incidence */
	/* when a ray is closer to parallel of a face, bias value is increased during render */
	shb->bias= (0.02f*lar->bias)*0x7FFFFFFF;
	
	/* halfway method (average of first and 2nd z) reduces bias issues */
	if (ELEM(lar->buftype, LA_SHADBUF_HALFWAY, LA_SHADBUF_DEEP))
		shb->bias= 0.1f*shb->bias;
	
	shb->compressthresh= lar->compressthresh;
}

static void area_lamp_vectors(LampRen *lar)
{
	float xsize= 0.5f*lar->area_size, ysize= 0.5f*lar->area_sizey, multifac;

	/* make it smaller, so area light can be multisampled */
	multifac= 1.0f/sqrtf((float)lar->ray_totsamp);
	xsize *= multifac;
	ysize *= multifac;
	
	/* corner vectors */
	lar->area[0][0]= lar->co[0] - xsize*lar->mat[0][0] - ysize*lar->mat[1][0];
	lar->area[0][1]= lar->co[1] - xsize*lar->mat[0][1] - ysize*lar->mat[1][1];
	lar->area[0][2]= lar->co[2] - xsize*lar->mat[0][2] - ysize*lar->mat[1][2];	

	/* corner vectors */
	lar->area[1][0]= lar->co[0] - xsize*lar->mat[0][0] + ysize*lar->mat[1][0];
	lar->area[1][1]= lar->co[1] - xsize*lar->mat[0][1] + ysize*lar->mat[1][1];
	lar->area[1][2]= lar->co[2] - xsize*lar->mat[0][2] + ysize*lar->mat[1][2];	

	/* corner vectors */
	lar->area[2][0]= lar->co[0] + xsize*lar->mat[0][0] + ysize*lar->mat[1][0];
	lar->area[2][1]= lar->co[1] + xsize*lar->mat[0][1] + ysize*lar->mat[1][1];
	lar->area[2][2]= lar->co[2] + xsize*lar->mat[0][2] + ysize*lar->mat[1][2];	

	/* corner vectors */
	lar->area[3][0]= lar->co[0] + xsize*lar->mat[0][0] - ysize*lar->mat[1][0];
	lar->area[3][1]= lar->co[1] + xsize*lar->mat[0][1] - ysize*lar->mat[1][1];
	lar->area[3][2]= lar->co[2] + xsize*lar->mat[0][2] - ysize*lar->mat[1][2];	
	/* only for correction button size, matrix size works on energy */
	lar->areasize= lar->dist*lar->dist/(4.0f*xsize*ysize);
}

/* If lar takes more lamp data, the decoupling will be better. */
static GroupObject *add_render_lamp(Render *re, Object *ob)
{
	Lamp *la= ob->data;
	LampRen *lar;
	GroupObject *go;
	float mat[4][4], angle, xn, yn;
	float vec[3];
	int c;

	/* previewrender sets this to zero... prevent accidents */
	if (la==NULL) return NULL;
	
	/* prevent only shadow from rendering light */
	if (la->mode & LA_ONLYSHADOW)
		if ((re->r.mode & R_SHADOW)==0)
			return NULL;
	
	re->totlamp++;
	
	/* groups is used to unify support for lightgroups, this is the global lightgroup */
	go= MEM_callocN(sizeof(GroupObject), "groupobject");
	BLI_addtail(&re->lights, go);
	go->ob= ob;
	/* lamprens are in own list, for freeing */
	lar= (LampRen *)MEM_callocN(sizeof(LampRen),"lampren");
	BLI_addtail(&re->lampren, lar);
	go->lampren= lar;

	mult_m4_m4m4(mat, re->viewmat, ob->obmat);
	invert_m4_m4(ob->imat, mat);

	copy_m3_m4(lar->mat, mat);
	copy_m3_m4(lar->imat, ob->imat);

	lar->bufsize = la->bufsize;
	lar->samp = la->samp;
	lar->buffers= la->buffers;
	if (lar->buffers==0) lar->buffers= 1;
	lar->buftype= la->buftype;
	lar->filtertype= la->filtertype;
	lar->soft = la->soft;
	lar->shadhalostep = la->shadhalostep;
	lar->clipsta = la->clipsta;
	lar->clipend = la->clipend;
	
	lar->bias = la->bias;
	lar->compressthresh = la->compressthresh;

	lar->type= la->type;
	lar->mode= la->mode;

	lar->energy= la->energy;
	if (la->mode & LA_NEG) lar->energy= -lar->energy;

	lar->vec[0]= -mat[2][0];
	lar->vec[1]= -mat[2][1];
	lar->vec[2]= -mat[2][2];
	normalize_v3(lar->vec);
	lar->co[0]= mat[3][0];
	lar->co[1]= mat[3][1];
	lar->co[2]= mat[3][2];
	lar->dist= la->dist;
	lar->haint= la->haint;
	lar->distkw= lar->dist*lar->dist;
	lar->r= lar->energy*la->r;
	lar->g= lar->energy*la->g;
	lar->b= lar->energy*la->b;
	lar->shdwr= la->shdwr;
	lar->shdwg= la->shdwg;
	lar->shdwb= la->shdwb;
	lar->k= la->k;

	// area
	lar->ray_samp= la->ray_samp;
	lar->ray_sampy= la->ray_sampy;
	lar->ray_sampz= la->ray_sampz;
	
	lar->area_size= la->area_size;
	lar->area_sizey= la->area_sizey;
	lar->area_sizez= la->area_sizez;

	lar->area_shape= la->area_shape;
	
	/* Annoying, lamp UI does this, but the UI might not have been used? - add here too.
	 * make sure this matches buttons_shading.c's logic */
	if (ELEM4(la->type, LA_AREA, LA_SPOT, LA_SUN, LA_LOCAL) && (la->mode & LA_SHAD_RAY))
		if (ELEM3(la->type, LA_SPOT, LA_SUN, LA_LOCAL))
			if (la->ray_samp_method == LA_SAMP_CONSTANT) la->ray_samp_method = LA_SAMP_HALTON;
	
	lar->ray_samp_method= la->ray_samp_method;
	lar->ray_samp_type= la->ray_samp_type;
	
	lar->adapt_thresh= la->adapt_thresh;
	lar->sunsky = NULL;
	
	if ( ELEM(lar->type, LA_SPOT, LA_LOCAL)) {
		lar->ray_totsamp= lar->ray_samp*lar->ray_samp;
		lar->area_shape = LA_AREA_SQUARE;
		lar->area_sizey= lar->area_size;
	}
	else if (lar->type==LA_AREA) {
		switch(lar->area_shape) {
		case LA_AREA_SQUARE:
			lar->ray_totsamp= lar->ray_samp*lar->ray_samp;
			lar->ray_sampy= lar->ray_samp;
			lar->area_sizey= lar->area_size;
			break;
		case LA_AREA_RECT:
			lar->ray_totsamp= lar->ray_samp*lar->ray_sampy;
			break;
		case LA_AREA_CUBE:
			lar->ray_totsamp= lar->ray_samp*lar->ray_samp*lar->ray_samp;
			lar->ray_sampy= lar->ray_samp;
			lar->ray_sampz= lar->ray_samp;
			lar->area_sizey= lar->area_size;
			lar->area_sizez= lar->area_size;
			break;
		case LA_AREA_BOX:
			lar->ray_totsamp= lar->ray_samp*lar->ray_sampy*lar->ray_sampz;
			break;
		}

		area_lamp_vectors(lar);
		init_jitter_plane(lar);	// subsamples
	}
	else if (lar->type==LA_SUN) {
		lar->ray_totsamp= lar->ray_samp*lar->ray_samp;
		lar->area_shape = LA_AREA_SQUARE;
		lar->area_sizey= lar->area_size;

		if ((la->sun_effect_type & LA_SUN_EFFECT_SKY) ||
				(la->sun_effect_type & LA_SUN_EFFECT_AP)) {
			lar->sunsky = (struct SunSky*)MEM_callocN(sizeof(struct SunSky), "sunskyren");
			lar->sunsky->effect_type = la->sun_effect_type;
		
			copy_v3_v3(vec,ob->obmat[2]);
			normalize_v3(vec);

			InitSunSky(lar->sunsky, la->atm_turbidity, vec, la->horizon_brightness, 
					la->spread, la->sun_brightness, la->sun_size, la->backscattered_light,
					   la->skyblendfac, la->skyblendtype, la->sky_exposure, la->sky_colorspace);
			
			InitAtmosphere(lar->sunsky, la->sun_intensity, 1.0, 1.0, la->atm_inscattering_factor, la->atm_extinction_factor,
					la->atm_distance_factor);
		}
	}
	else lar->ray_totsamp= 0;
	
	lar->spotsi= la->spotsize;
	if (lar->mode & LA_HALO) {
		if (lar->spotsi>170.0f) lar->spotsi= 170.0f;
	}
	lar->spotsi= cosf( (float)M_PI*lar->spotsi/360.0f );
	lar->spotbl= (1.0f-lar->spotsi)*la->spotblend;

	memcpy(lar->mtex, la->mtex, MAX_MTEX*sizeof(void *));

	lar->lay= ob->lay & 0xFFFFFF;	// higher 8 bits are localview layers

	lar->falloff_type = la->falloff_type;
	lar->ld1= la->att1;
	lar->ld2= la->att2;
	lar->curfalloff = curvemapping_copy(la->curfalloff);

	if (lar->type==LA_SPOT) {

		normalize_v3(lar->imat[0]);
		normalize_v3(lar->imat[1]);
		normalize_v3(lar->imat[2]);

		xn= saacos(lar->spotsi);
		xn= sin(xn)/cos(xn);
		lar->spottexfac= 1.0f/(xn);

		if (lar->mode & LA_ONLYSHADOW) {
			if ((lar->mode & (LA_SHAD_BUF|LA_SHAD_RAY))==0) lar->mode -= LA_ONLYSHADOW;
		}

	}

	/* set flag for spothalo en initvars */
	if (la->type==LA_SPOT && (la->mode & LA_HALO) && (la->buftype != LA_SHADBUF_DEEP)) {
		if (la->haint>0.0f) {
			re->flag |= R_LAMPHALO;

			/* camera position (0,0,0) rotate around lamp */
			lar->sh_invcampos[0]= -lar->co[0];
			lar->sh_invcampos[1]= -lar->co[1];
			lar->sh_invcampos[2]= -lar->co[2];
			mul_m3_v3(lar->imat, lar->sh_invcampos);

			/* z factor, for a normalized volume */
			angle= saacos(lar->spotsi);
			xn= lar->spotsi;
			yn= sin(angle);
			lar->sh_zfac= yn/xn;
			/* pre-scale */
			lar->sh_invcampos[2]*= lar->sh_zfac;

			/* halfway shadow buffer doesn't work for volumetric effects */
			if (lar->buftype == LA_SHADBUF_HALFWAY)
				lar->buftype = LA_SHADBUF_REGULAR;

		}
	}
	else if (la->type==LA_HEMI) {
		lar->mode &= ~(LA_SHAD_RAY|LA_SHAD_BUF);
	}

	for (c=0; c<MAX_MTEX; c++) {
		if (la->mtex[c] && la->mtex[c]->tex) {
			if (la->mtex[c]->mapto & LAMAP_COL) 
				lar->mode |= LA_TEXTURE;
			if (la->mtex[c]->mapto & LAMAP_SHAD)
				lar->mode |= LA_SHAD_TEX;

			if (G.rendering) {
				if (re->osa) {
					if (la->mtex[c]->tex->type==TEX_IMAGE) lar->mode |= LA_OSATEX;
				}
			}
		}
	}

	/* old code checked for internal render (aka not yafray) */
	{
		/* to make sure we can check ray shadow easily in the render code */
		if (lar->mode & LA_SHAD_RAY) {
			if ( (re->r.mode & R_RAYTRACE)==0)
				lar->mode &= ~LA_SHAD_RAY;
		}
	

		if (re->r.mode & R_SHADOW) {
			
			if (la->type==LA_AREA && (lar->mode & LA_SHAD_RAY) && (lar->ray_samp_method == LA_SAMP_CONSTANT)) {
				init_jitter_plane(lar);
			}
			else if (la->type==LA_SPOT && (lar->mode & LA_SHAD_BUF) ) {
				/* Per lamp, one shadow buffer is made. */
				lar->bufflag= la->bufflag;
				copy_m4_m4(mat, ob->obmat);
				initshadowbuf(re, lar, mat);	// mat is altered
			}
			
			
			/* this is the way used all over to check for shadow */
			if (lar->shb || (lar->mode & LA_SHAD_RAY)) {
				LampShadowSample *ls;
				LampShadowSubSample *lss;
				int a, b;

				memset(re->shadowsamplenr, 0, sizeof(re->shadowsamplenr));
				
				lar->shadsamp= MEM_mallocN(re->r.threads*sizeof(LampShadowSample), "lamp shadow sample");
				ls= lar->shadsamp;

				/* shadfacs actually mean light, let's put them to 1 to prevent unitialized accidents */
				for (a=0; a<re->r.threads; a++, ls++) {
					lss= ls->s;
					for (b=0; b<re->r.osa; b++, lss++) {
						lss->samplenr= -1;	/* used to detect whether we store or read */
						lss->shadfac[0]= 1.0f;
						lss->shadfac[1]= 1.0f;
						lss->shadfac[2]= 1.0f;
						lss->shadfac[3]= 1.0f;
					}
				}
			}
		}
	}
	
	return go;
}

/* layflag: allows material group to ignore layerflag */
static void add_lightgroup(Render *re, Group *group, int exclusive)
{
	GroupObject *go, *gol;
	
	group->id.flag &= ~LIB_DOIT;

	/* it's a bit too many loops in loops... but will survive */
	/* note that 'exclusive' will remove it from the global list */
	for (go= group->gobject.first; go; go= go->next) {
		go->lampren= NULL;
		
		if (go->ob->lay & re->lay) {
			if (go->ob && go->ob->type==OB_LAMP) {
				for (gol= re->lights.first; gol; gol= gol->next) {
					if (gol->ob==go->ob) {
						go->lampren= gol->lampren;
						break;
					}
				}
				if (go->lampren==NULL)
					gol= add_render_lamp(re, go->ob);
				if (gol && exclusive) {
					BLI_remlink(&re->lights, gol);
					MEM_freeN(gol);
				}
			}
		}
	}
}

static void set_material_lightgroups(Render *re)
{
	Group *group;
	Material *ma;
	
	/* not for preview render */
	if (re->scene->r.scemode & R_PREVIEWBUTS)
		return;
	
	for (group= re->main->group.first; group; group=group->id.next)
		group->id.flag |= LIB_DOIT;
	
	/* it's a bit too many loops in loops... but will survive */
	/* hola! materials not in use...? */
	for (ma= re->main->mat.first; ma; ma=ma->id.next) {
		if (ma->group && (ma->group->id.flag & LIB_DOIT))
			add_lightgroup(re, ma->group, ma->mode & MA_GROUP_NOLAY);
	}
}

static void set_renderlayer_lightgroups(Render *re, Scene *sce)
{
	SceneRenderLayer *srl;
	
	for (srl= sce->r.layers.first; srl; srl= srl->next) {
		if (srl->light_override)
			add_lightgroup(re, srl->light_override, 0);
	}
}

/* ------------------------------------------------------------------------- */
/* World																	 */
/* ------------------------------------------------------------------------- */

void init_render_world(Render *re)
{
	int a;
	char *cp;
	
	if (re->scene && re->scene->world) {
		re->wrld= *(re->scene->world);
		
		cp= (char *)&re->wrld.fastcol;
		
		cp[0]= 255.0f*re->wrld.horr;
		cp[1]= 255.0f*re->wrld.horg;
		cp[2]= 255.0f*re->wrld.horb;
		cp[3]= 1;
		
		copy_v3_v3(re->grvec, re->viewmat[2]);
		normalize_v3(re->grvec);
		copy_m3_m4(re->imat, re->viewinv);
		
		for (a=0; a<MAX_MTEX; a++)
			if (re->wrld.mtex[a] && re->wrld.mtex[a]->tex) re->wrld.skytype |= WO_SKYTEX;
		
		/* AO samples should be OSA minimum */
		if (re->osa)
			while (re->wrld.aosamp*re->wrld.aosamp < re->osa)
				re->wrld.aosamp++;
		if (!(re->r.mode & R_RAYTRACE) && (re->wrld.ao_gather_method == WO_AOGATHER_RAYTRACE))
			re->wrld.mode &= ~(WO_AMB_OCC|WO_ENV_LIGHT|WO_INDIRECT_LIGHT);
	}
	else {
		memset(&re->wrld, 0, sizeof(World));
		re->wrld.exp= 0.0f;
		re->wrld.range= 1.0f;
		
		/* for mist pass */
		re->wrld.miststa= re->clipsta;
		re->wrld.mistdist= re->clipend-re->clipsta;
		re->wrld.misi= 1.0f;
	}
	
	re->wrld.linfac= 1.0f + powf((2.0f*re->wrld.exp + 0.5f), -10);
	re->wrld.logfac= logf((re->wrld.linfac-1.0f)/re->wrld.linfac) / re->wrld.range;
}



/* ------------------------------------------------------------------------- */
/* Object Finalization														 */
/* ------------------------------------------------------------------------- */

/* prevent phong interpolation for giving ray shadow errors (terminator problem) */
static void set_phong_threshold(ObjectRen *obr)
{
//	VertRen *ver;
	VlakRen *vlr;
	float thresh= 0.0, dot;
	int tot=0, i;
	
	/* Added check for 'pointy' situations, only dotproducts of 0.9 and larger 
	 * are taken into account. This threshold is meant to work on smooth geometry, not
	 / for extreme cases (ton) */
	
	for (i=0; i<obr->totvlak; i++) {
		vlr= RE_findOrAddVlak(obr, i);
		if (vlr->flag & R_SMOOTH) {
			dot= dot_v3v3(vlr->n, vlr->v1->n);
			dot= ABS(dot);
			if (dot>0.9f) {
				thresh+= dot; tot++;
			}
			dot= dot_v3v3(vlr->n, vlr->v2->n);
			dot= ABS(dot);
			if (dot>0.9f) {
				thresh+= dot; tot++;
			}

			dot= dot_v3v3(vlr->n, vlr->v3->n);
			dot= ABS(dot);
			if (dot>0.9f) {
				thresh+= dot; tot++;
			}

			if (vlr->v4) {
				dot= dot_v3v3(vlr->n, vlr->v4->n);
				dot= ABS(dot);
				if (dot>0.9f) {
					thresh+= dot; tot++;
				}
			}
		}
	}
	
	if (tot) {
		thresh/= (float)tot;
		obr->ob->smoothresh= cosf(0.5f*(float)M_PI-saacos(thresh));
	}
}

/* per face check if all samples should be taken.
 * if raytrace or multisample, do always for raytraced material, or when material full_osa set */
static void set_fullsample_trace_flag(Render *re, ObjectRen *obr)
{
	VlakRen *vlr;
	int a, trace, mode, osa;

	osa= re->osa;
	trace= re->r.mode & R_RAYTRACE;
	
	for (a=obr->totvlak-1; a>=0; a--) {
		vlr= RE_findOrAddVlak(obr, a);
		mode= vlr->mat->mode;

		if (trace && (mode & MA_TRACEBLE))
			vlr->flag |= R_TRACEBLE;
		
		if (osa) {
			if (mode & MA_FULL_OSA) {
				vlr->flag |= R_FULL_OSA;
			}
			else if (trace) {
				if (mode & MA_SHLESS);
				else if (vlr->mat->material_type == MA_TYPE_VOLUME);
				else if ((mode & MA_RAYMIRROR) || ((mode & MA_TRANSP) && (mode & MA_RAYTRANSP))) {
					/* for blurry reflect/refract, better to take more samples 
					 * inside the raytrace than as OSA samples */
					if ((vlr->mat->gloss_mir == 1.0f) && (vlr->mat->gloss_tra == 1.0f))
						vlr->flag |= R_FULL_OSA;
				}
			}
		}
	}
}

/* split quads for predictable baking
 * dir 1 == (0,1,2) (0,2,3),  2 == (1,3,0) (1,2,3) 
 */
static void split_quads(ObjectRen *obr, int dir) 
{
	VlakRen *vlr, *vlr1;
	int a;

	for (a=obr->totvlak-1; a>=0; a--) {
		vlr= RE_findOrAddVlak(obr, a);
		
		/* test if rendering as a quad or triangle, skip wire */
		if (vlr->v4 && (vlr->flag & R_STRAND)==0 && (vlr->mat->material_type != MA_TYPE_WIRE)) {
			
			if (vlr->v4) {

				vlr1= RE_vlakren_copy(obr, vlr);
				vlr1->flag |= R_FACE_SPLIT;
				
				if ( dir==2 ) vlr->flag |= R_DIVIDE_24;
				else vlr->flag &= ~R_DIVIDE_24;

				/* new vertex pointers */
				if (vlr->flag & R_DIVIDE_24) {
					vlr1->v1= vlr->v2;
					vlr1->v2= vlr->v3;
					vlr1->v3= vlr->v4;

					vlr->v3 = vlr->v4;
					
					vlr1->flag |= R_DIVIDE_24;
				}
				else {
					vlr1->v1= vlr->v1;
					vlr1->v2= vlr->v3;
					vlr1->v3= vlr->v4;
					
					vlr1->flag &= ~R_DIVIDE_24;
				}
				vlr->v4 = vlr1->v4 = NULL;
				
				/* new normals */
				normal_tri_v3( vlr->n,vlr->v3->co, vlr->v2->co, vlr->v1->co);
				normal_tri_v3( vlr1->n,vlr1->v3->co, vlr1->v2->co, vlr1->v1->co);
			}
			/* clear the flag when not divided */
			else vlr->flag &= ~R_DIVIDE_24;
		}
	}
}

static void check_non_flat_quads(ObjectRen *obr)
{
	VlakRen *vlr, *vlr1;
	VertRen *v1, *v2, *v3, *v4;
	float nor[3], xn, flen;
	int a;

	for (a=obr->totvlak-1; a>=0; a--) {
		vlr= RE_findOrAddVlak(obr, a);
		
		/* test if rendering as a quad or triangle, skip wire */
		if (vlr->v4 && (vlr->flag & R_STRAND)==0 && (vlr->mat->material_type != MA_TYPE_WIRE)) {
			
			/* check if quad is actually triangle */
			v1= vlr->v1;
			v2= vlr->v2;
			v3= vlr->v3;
			v4= vlr->v4;
			sub_v3_v3v3(nor, v1->co, v2->co);
			if ( ABS(nor[0])<FLT_EPSILON10 &&  ABS(nor[1])<FLT_EPSILON10 && ABS(nor[2])<FLT_EPSILON10 ) {
				vlr->v1= v2;
				vlr->v2= v3;
				vlr->v3= v4;
				vlr->v4= NULL;
			}
			else {
				sub_v3_v3v3(nor, v2->co, v3->co);
				if ( ABS(nor[0])<FLT_EPSILON10 &&  ABS(nor[1])<FLT_EPSILON10 && ABS(nor[2])<FLT_EPSILON10 ) {
					vlr->v2= v3;
					vlr->v3= v4;
					vlr->v4= NULL;
				}
				else {
					sub_v3_v3v3(nor, v3->co, v4->co);
					if ( ABS(nor[0])<FLT_EPSILON10 &&  ABS(nor[1])<FLT_EPSILON10 && ABS(nor[2])<FLT_EPSILON10 ) {
						vlr->v4= NULL;
					}
					else {
						sub_v3_v3v3(nor, v4->co, v1->co);
						if ( ABS(nor[0])<FLT_EPSILON10 &&  ABS(nor[1])<FLT_EPSILON10 && ABS(nor[2])<FLT_EPSILON10 ) {
							vlr->v4= NULL;
						}
					}
				}
			}
			
			if (vlr->v4) {
				
				/* Face is divided along edge with the least gradient 		*/
				/* Flagged with R_DIVIDE_24 if divide is from vert 2 to 4 	*/
				/* 		4---3		4---3 */
				/*		|\ 1|	or  |1 /| */
				/*		|0\ |		|/ 0| */
				/*		1---2		1---2 	0 = orig face, 1 = new face */
				
				/* render normals are inverted in render! we calculate normal of single tria here */
				flen= normal_tri_v3( nor,vlr->v4->co, vlr->v3->co, vlr->v1->co);
				if (flen==0.0f) normal_tri_v3( nor,vlr->v4->co, vlr->v2->co, vlr->v1->co);
				
				xn = dot_v3v3(nor, vlr->n);

				if (ABS(xn) < 0.999995f ) {	// checked on noisy fractal grid
					
					float d1, d2;

					vlr1= RE_vlakren_copy(obr, vlr);
					vlr1->flag |= R_FACE_SPLIT;
					
					/* split direction based on vnorms */
					normal_tri_v3( nor,vlr->v1->co, vlr->v2->co, vlr->v3->co);
					d1 = dot_v3v3(nor, vlr->v1->n);

					normal_tri_v3( nor,vlr->v2->co, vlr->v3->co, vlr->v4->co);
					d2 = dot_v3v3(nor, vlr->v2->n);

					if ( fabs(d1) < fabs(d2) ) vlr->flag |= R_DIVIDE_24;
					else vlr->flag &= ~R_DIVIDE_24;

					/* new vertex pointers */
					if (vlr->flag & R_DIVIDE_24) {
						vlr1->v1= vlr->v2;
						vlr1->v2= vlr->v3;
						vlr1->v3= vlr->v4;

						vlr->v3 = vlr->v4;
						
						vlr1->flag |= R_DIVIDE_24;
					}
					else {
						vlr1->v1= vlr->v1;
						vlr1->v2= vlr->v3;
						vlr1->v3= vlr->v4;
						
						vlr1->flag &= ~R_DIVIDE_24;
					}
					vlr->v4 = vlr1->v4 = NULL;
					
					/* new normals */
					normal_tri_v3( vlr->n,vlr->v3->co, vlr->v2->co, vlr->v1->co);
					normal_tri_v3( vlr1->n,vlr1->v3->co, vlr1->v2->co, vlr1->v1->co);

					/* Freestyle edge marks */
					if (vlr->flag & R_DIVIDE_24) {
						vlr1->freestyle_edge_mark=
							((vlr->freestyle_edge_mark & R_EDGE_V2V3) ? R_EDGE_V1V2 : 0) |
							((vlr->freestyle_edge_mark & R_EDGE_V3V4) ? R_EDGE_V2V3 : 0);
						vlr->freestyle_edge_mark=
							((vlr->freestyle_edge_mark & R_EDGE_V1V2) ? R_EDGE_V1V2 : 0) |
							((vlr->freestyle_edge_mark & R_EDGE_V4V1) ? R_EDGE_V3V1 : 0);
					} else {
						vlr1->freestyle_edge_mark=
							((vlr->freestyle_edge_mark & R_EDGE_V3V4) ? R_EDGE_V2V3 : 0) |
							((vlr->freestyle_edge_mark & R_EDGE_V4V1) ? R_EDGE_V3V1 : 0);
						vlr->freestyle_edge_mark=
							((vlr->freestyle_edge_mark & R_EDGE_V1V2) ? R_EDGE_V1V2 : 0) |
							((vlr->freestyle_edge_mark & R_EDGE_V2V3) ? R_EDGE_V2V3 : 0);
					}
				}
				/* clear the flag when not divided */
				else vlr->flag &= ~R_DIVIDE_24;
			}
		}
	}
}

static void finalize_render_object(Render *re, ObjectRen *obr, int timeoffset)
{
	Object *ob= obr->ob;
	VertRen *ver= NULL;
	StrandRen *strand= NULL;
	StrandBound *sbound= NULL;
	float min[3], max[3], smin[3], smax[3];
	int a, b;

	if (obr->totvert || obr->totvlak || obr->tothalo || obr->totstrand) {
		/* the exception below is because displace code now is in init_render_mesh call, 
		I will look at means to have autosmooth enabled for all object types 
		and have it as general postprocess, like displace */
		if (ob->type!=OB_MESH && test_for_displace(re, ob))
			do_displacement(re, obr, NULL, NULL);
	
		if (!timeoffset) {
			/* phong normal interpolation can cause error in tracing
			 * (terminator problem) */
			ob->smoothresh= 0.0;
			if ((re->r.mode & R_RAYTRACE) && (re->r.mode & R_SHADOW))
				set_phong_threshold(obr);
			
			if (re->flag & R_BAKING && re->r.bake_quad_split != 0) {
				/* Baking lets us define a quad split order */
				split_quads(obr, re->r.bake_quad_split);
			}
			else {
				if ((re->r.mode & R_SIMPLIFY && re->r.simplify_flag & R_SIMPLE_NO_TRIANGULATE) == 0)
					check_non_flat_quads(obr);
			}
			
			set_fullsample_trace_flag(re, obr);

			/* compute bounding boxes for clipping */
			INIT_MINMAX(min, max);
			for (a=0; a<obr->totvert; a++) {
				if ((a & 255)==0) ver= obr->vertnodes[a>>8].vert;
				else ver++;

				DO_MINMAX(ver->co, min, max);
			}

			if (obr->strandbuf) {
				float width;
				
				/* compute average bounding box of strandpoint itself (width) */
				if (obr->strandbuf->flag & R_STRAND_B_UNITS)
					obr->strandbuf->maxwidth= MAX2(obr->strandbuf->ma->strand_sta, obr->strandbuf->ma->strand_end);
				else
					obr->strandbuf->maxwidth= 0.0f;
				
				width= obr->strandbuf->maxwidth;
				sbound= obr->strandbuf->bound;
				for (b=0; b<obr->strandbuf->totbound; b++, sbound++) {
					
					INIT_MINMAX(smin, smax);

					for (a=sbound->start; a<sbound->end; a++) {
						strand= RE_findOrAddStrand(obr, a);
						strand_minmax(strand, smin, smax, width);
					}

					copy_v3_v3(sbound->boundbox[0], smin);
					copy_v3_v3(sbound->boundbox[1], smax);

					DO_MINMAX(smin, min, max);
					DO_MINMAX(smax, min, max);
				}
			}

			copy_v3_v3(obr->boundbox[0], min);
			copy_v3_v3(obr->boundbox[1], max);
		}
	}
}

/* ------------------------------------------------------------------------- */
/* Database																	 */
/* ------------------------------------------------------------------------- */

static int render_object_type(short type)
{
	return OB_TYPE_SUPPORT_MATERIAL(type);
}

static void find_dupli_instances(Render *re, ObjectRen *obr)
{
	ObjectInstanceRen *obi;
	float imat[4][4], obmat[4][4], obimat[4][4], nmat[3][3];
	int first = 1;

	mult_m4_m4m4(obmat, re->viewmat, obr->obmat);
	invert_m4_m4(imat, obmat);

	/* for objects instanced by dupliverts/faces/particles, we go over the
	 * list of instances to find ones that instance obr, and setup their
	 * matrices and obr pointer */
	for (obi=re->instancetable.last; obi; obi=obi->prev) {
		if (!obi->obr && obi->ob == obr->ob && obi->psysindex == obr->psysindex) {
			obi->obr= obr;

			/* compute difference between object matrix and
			 * object matrix with dupli transform, in viewspace */
			copy_m4_m4(obimat, obi->mat);
			mult_m4_m4m4(obi->mat, obimat, imat);

			copy_m3_m4(nmat, obi->mat);
			invert_m3_m3(obi->nmat, nmat);
			transpose_m3(obi->nmat);

			if (!first) {
				re->totvert += obr->totvert;
				re->totvlak += obr->totvlak;
				re->tothalo += obr->tothalo;
				re->totstrand += obr->totstrand;
			}
			else
				first= 0;
		}
	}
}

static void assign_dupligroup_dupli(Render *re, ObjectInstanceRen *obi, ObjectRen *obr)
{
	float imat[4][4], obmat[4][4], obimat[4][4], nmat[3][3];

	mult_m4_m4m4(obmat, re->viewmat, obr->obmat);
	invert_m4_m4(imat, obmat);

	obi->obr= obr;

	/* compute difference between object matrix and
	 * object matrix with dupli transform, in viewspace */
	copy_m4_m4(obimat, obi->mat);
	mult_m4_m4m4(obi->mat, obimat, imat);

	copy_m3_m4(nmat, obi->mat);
	invert_m3_m3(obi->nmat, nmat);
	transpose_m3(obi->nmat);

	re->totvert += obr->totvert;
	re->totvlak += obr->totvlak;
	re->tothalo += obr->tothalo;
	re->totstrand += obr->totstrand;
}

static ObjectRen *find_dupligroup_dupli(Render *re, Object *ob, int psysindex)
{
	ObjectRen *obr;

	/* if the object is itself instanced, we don't want to create an instance
	 * for it */
	if (ob->transflag & OB_RENDER_DUPLI)
		return NULL;

	/* try to find an object that was already created so we can reuse it
	 * and save memory */
	for (obr=re->objecttable.first; obr; obr=obr->next)
		if (obr->ob == ob && obr->psysindex == psysindex && (obr->flag & R_INSTANCEABLE))
			return obr;
	
	return NULL;
}

static void set_dupli_tex_mat(Render *re, ObjectInstanceRen *obi, DupliObject *dob)
{
	/* For duplis we need to have a matrix that transform the coordinate back
	 * to it's original position, without the dupli transforms. We also check
	 * the matrix is actually needed, to save memory on lots of dupliverts for
	 * example */
	static Object *lastob= NULL;
	static int needtexmat= 0;

	/* init */
	if (!re) {
		lastob= NULL;
		needtexmat= 0;
		return;
	}

	/* check if we actually need it */
	if (lastob != dob->ob) {
		Material ***material;
		short a, *totmaterial;

		lastob= dob->ob;
		needtexmat= 0;

		totmaterial= give_totcolp(dob->ob);
		material= give_matarar(dob->ob);

		if (totmaterial && material)
			for (a= 0; a<*totmaterial; a++)
				if ((*material)[a] && (*material)[a]->texco & TEXCO_OBJECT)
					needtexmat= 1;
	}

	if (needtexmat) {
		float imat[4][4];

		obi->duplitexmat= BLI_memarena_alloc(re->memArena, sizeof(float)*4*4);
		invert_m4_m4(imat, dob->mat);
		mul_serie_m4(obi->duplitexmat, re->viewmat, dob->omat, imat, re->viewinv, 0, 0, 0, 0);
	}
}

static void init_render_object_data(Render *re, ObjectRen *obr, int timeoffset)
{
	Object *ob= obr->ob;
	ParticleSystem *psys;
	int i;

	if (obr->psysindex) {
		if ((!obr->prev || obr->prev->ob != ob || (obr->prev->flag & R_INSTANCEABLE)==0) && ob->type==OB_MESH) {
			/* the emitter mesh wasn't rendered so the modifier stack wasn't
			 * evaluated with render settings */
			DerivedMesh *dm;
			dm = mesh_create_derived_render(re->scene, ob,	CD_MASK_BAREMESH|CD_MASK_MTFACE|CD_MASK_MCOL);
			dm->release(dm);
		}

		for (psys=ob->particlesystem.first, i=0; i<obr->psysindex-1; i++)
			psys= psys->next;

		render_new_particle_system(re, obr, psys, timeoffset);
	}
	else {
		if ELEM(ob->type, OB_FONT, OB_CURVE)
			init_render_curve(re, obr, timeoffset);
		else if (ob->type==OB_SURF)
			init_render_surf(re, obr, timeoffset);
		else if (ob->type==OB_MESH)
			init_render_mesh(re, obr, timeoffset);
		else if (ob->type==OB_MBALL)
			init_render_mball(re, obr);
	}

	finalize_render_object(re, obr, timeoffset);

	re->totvert += obr->totvert;
	re->totvlak += obr->totvlak;
	re->tothalo += obr->tothalo;
	re->totstrand += obr->totstrand;
}

static void add_render_object(Render *re, Object *ob, Object *par, DupliObject *dob, int timeoffset)
{
	ObjectRen *obr;
	ObjectInstanceRen *obi;
	ParticleSystem *psys;
	int show_emitter, allow_render= 1, index, psysindex, i;

	index= (dob)? dob->index: 0;

	/* the emitter has to be processed first (render levels of modifiers) */
	/* so here we only check if the emitter should be rendered */
	if (ob->particlesystem.first) {
		show_emitter= 0;
		for (psys=ob->particlesystem.first; psys; psys=psys->next) {
			show_emitter += psys->part->draw & PART_DRAW_EMITTER;
			psys_render_set(ob, psys, re->viewmat, re->winmat, re->winx, re->winy, timeoffset);
		}

		/* if no psys has "show emitter" selected don't render emitter */
		if (show_emitter == 0)
			allow_render= 0;
	}

	/* one render object for the data itself */
	if (allow_render) {
		obr= RE_addRenderObject(re, ob, par, index, 0, ob->lay);
		if ((dob && !dob->animated) || (ob->transflag & OB_RENDER_DUPLI)) {
			obr->flag |= R_INSTANCEABLE;
			copy_m4_m4(obr->obmat, ob->obmat);
		}
		init_render_object_data(re, obr, timeoffset);

		/* only add instance for objects that have not been used for dupli */
		if (!(ob->transflag & OB_RENDER_DUPLI)) {
			obi= RE_addRenderInstance(re, obr, ob, par, index, 0, NULL, ob->lay);
			if (dob) set_dupli_tex_mat(re, obi, dob);
		}
		else
			find_dupli_instances(re, obr);
			
		for (i=1; i<=ob->totcol; i++) {
			Material* ma = give_render_material(re, ob, i);
			if (ma && ma->material_type == MA_TYPE_VOLUME)
				add_volume(re, obr, ma);
		}
	}

	/* and one render object per particle system */
	if (ob->particlesystem.first) {
		psysindex= 1;
		for (psys=ob->particlesystem.first; psys; psys=psys->next, psysindex++) {
			obr= RE_addRenderObject(re, ob, par, index, psysindex, ob->lay);
			if ((dob && !dob->animated) || (ob->transflag & OB_RENDER_DUPLI)) {
				obr->flag |= R_INSTANCEABLE;
				copy_m4_m4(obr->obmat, ob->obmat);
			}
			if (dob)
				psys->flag |= PSYS_USE_IMAT;
			init_render_object_data(re, obr, timeoffset);
			psys_render_restore(ob, psys);
			psys->flag &= ~PSYS_USE_IMAT;

			/* only add instance for objects that have not been used for dupli */
			if (!(ob->transflag & OB_RENDER_DUPLI)) {
				obi= RE_addRenderInstance(re, obr, ob, par, index, psysindex, NULL, ob->lay);
				if (dob) set_dupli_tex_mat(re, obi, dob);
			}
			else
				find_dupli_instances(re, obr);
		}
	}
}

/* par = pointer to duplicator parent, needed for object lookup table */
/* index = when duplicater copies same object (particle), the counter */
static void init_render_object(Render *re, Object *ob, Object *par, DupliObject *dob, int timeoffset)
{
	static double lasttime= 0.0;
	double time;
	float mat[4][4];

	if (ob->type==OB_LAMP)
		add_render_lamp(re, ob);
	else if (render_object_type(ob->type))
		add_render_object(re, ob, par, dob, timeoffset);
	else {
		mult_m4_m4m4(mat, re->viewmat, ob->obmat);
		invert_m4_m4(ob->imat, mat);
	}
	
	time= PIL_check_seconds_timer();
	if (time - lasttime > 1.0) {
		lasttime= time;
		/* clumsy copying still */
		re->i.totvert= re->totvert;
		re->i.totface= re->totvlak;
		re->i.totstrand= re->totstrand;
		re->i.tothalo= re->tothalo;
		re->i.totlamp= re->totlamp;
		re->stats_draw(re->sdh, &re->i);
	}

	ob->flag |= OB_DONE;
}

void RE_Database_Free(Render *re)
{
	LampRen *lar;
	
	/* statistics for debugging render memory usage */
	if ((G.f & G_DEBUG) && (G.rendering)) {
		if ((re->r.scemode & R_PREVIEWBUTS)==0) {
			BKE_image_print_memlist();
			MEM_printmemlist_stats();
		}
	}

	/* FREE */
	
	for (lar= re->lampren.first; lar; lar= lar->next) {
		freeshadowbuf(lar);
		if (lar->jitter) MEM_freeN(lar->jitter);
		if (lar->shadsamp) MEM_freeN(lar->shadsamp);
		if (lar->sunsky) MEM_freeN(lar->sunsky);
		curvemapping_free(lar->curfalloff);
	}
	
	free_volume_precache(re);
	
	BLI_freelistN(&re->lampren);
	BLI_freelistN(&re->lights);

	free_renderdata_tables(re);

	/* free orco */
	free_mesh_orco_hash(re);
#if 0	/* radio can be redone better */
	end_radio_render();
#endif
	end_render_materials(re->main);
	end_render_textures(re);
	
	free_pointdensities(re);
	
	free_camera_inside_volumes(re);
	
	if (re->wrld.aosphere) {
		MEM_freeN(re->wrld.aosphere);
		re->wrld.aosphere= NULL;
		re->scene->world->aosphere= NULL;
	}
	if (re->wrld.aotables) {
		MEM_freeN(re->wrld.aotables);
		re->wrld.aotables= NULL;
		re->scene->world->aotables= NULL;
	}
	if (re->r.mode & R_RAYTRACE)
		free_render_qmcsampler(re);
	
	if (re->r.mode & R_RAYTRACE) freeraytree(re);

	free_sss(re);
	free_occ(re);
	free_strand_surface(re);
	
	re->totvlak=re->totvert=re->totstrand=re->totlamp=re->tothalo= 0;
	re->i.convertdone= 0;

	re->bakebuf= NULL;

	if (re->scene)
		if (re->scene->r.scemode & R_FREE_IMAGE)
			if ((re->r.scemode & R_PREVIEWBUTS)==0)
				BKE_image_free_all_textures();

	if (re->memArena) {
		BLI_memarena_free(re->memArena);
		re->memArena = NULL;
	}
}

static int allow_render_object(Render *re, Object *ob, int nolamps, int onlyselected, Object *actob)
{
	/* override not showing object when duplis are used with particles */
	if (ob->transflag & OB_DUPLIPARTS)
		; /* let particle system(s) handle showing vs. not showing */
	else if ((ob->transflag & OB_DUPLI) && !(ob->transflag & OB_DUPLIFRAMES))
		return 0;
	
	/* don't add non-basic meta objects, ends up having renderobjects with no geometry */
	if (ob->type == OB_MBALL && ob!=find_basis_mball(re->scene, ob))
		return 0;
	
	if (nolamps && (ob->type==OB_LAMP))
		return 0;
	
	if (onlyselected && (ob!=actob && !(ob->flag & SELECT)))
		return 0;
	
	return 1;
}

static int allow_render_dupli_instance(Render *UNUSED(re), DupliObject *dob, Object *obd)
{
	ParticleSystem *psys;
	Material *ma;
	short a, *totmaterial;

	/* don't allow objects with halos. we need to have
	 * all halo's to sort them globally in advance */
	totmaterial= give_totcolp(obd);

	if (totmaterial) {
		for (a= 0; a<*totmaterial; a++) {
			ma= give_current_material(obd, a);
			if (ma && (ma->material_type == MA_TYPE_HALO))
				return 0;
		}
	}

	for (psys=obd->particlesystem.first; psys; psys=psys->next)
		if (!ELEM5(psys->part->ren_as, PART_DRAW_BB, PART_DRAW_LINE, PART_DRAW_PATH, PART_DRAW_OB, PART_DRAW_GR))
			return 0;

	/* don't allow lamp, animated duplis, or radio render */
	return (render_object_type(obd->type) &&
			(!(dob->type == OB_DUPLIGROUP) || !dob->animated));
}

static void dupli_render_particle_set(Render *re, Object *ob, int timeoffset, int level, int enable)
{
	/* ugly function, but we need to set particle systems to their render
	 * settings before calling object_duplilist, to get render level duplis */
	Group *group;
	GroupObject *go;
	ParticleSystem *psys;
	DerivedMesh *dm;

	if (level >= MAX_DUPLI_RECUR)
		return;
	
	if (ob->transflag & OB_DUPLIPARTS) {
		for (psys=ob->particlesystem.first; psys; psys=psys->next) {
			if (ELEM(psys->part->ren_as, PART_DRAW_OB, PART_DRAW_GR)) {
				if (enable)
					psys_render_set(ob, psys, re->viewmat, re->winmat, re->winx, re->winy, timeoffset);
				else
					psys_render_restore(ob, psys);
			}
		}

		if (enable) {
			/* this is to make sure we get render level duplis in groups:
			* the derivedmesh must be created before init_render_mesh,
			* since object_duplilist does dupliparticles before that */
			dm = mesh_create_derived_render(re->scene, ob, CD_MASK_BAREMESH|CD_MASK_MTFACE|CD_MASK_MCOL);
			dm->release(dm);

			for (psys=ob->particlesystem.first; psys; psys=psys->next)
				psys_get_modifier(ob, psys)->flag &= ~eParticleSystemFlag_psys_updated;
		}
	}

	if (ob->dup_group==NULL) return;
	group= ob->dup_group;

	for (go= group->gobject.first; go; go= go->next)
		dupli_render_particle_set(re, go->ob, timeoffset, level+1, enable);
}

static int get_vector_renderlayers(Scene *sce)
{
	SceneRenderLayer *srl;
	unsigned int lay= 0;

	for (srl= sce->r.layers.first; srl; srl= srl->next)
		if (srl->passflag & SCE_PASS_VECTOR)
			lay |= srl->lay;

	return lay;
}

static void add_group_render_dupli_obs(Render *re, Group *group, int nolamps, int onlyselected, Object *actob, int timeoffset, int level)
{
	GroupObject *go;
	Object *ob;

	/* simple preventing of too deep nested groups */
	if (level>MAX_DUPLI_RECUR) return;

	/* recursively go into dupligroups to find objects with OB_RENDER_DUPLI
	 * that were not created yet */
	for (go= group->gobject.first; go; go= go->next) {
		ob= go->ob;

		if (ob->flag & OB_DONE) {
			if (ob->transflag & OB_RENDER_DUPLI) {
				if (allow_render_object(re, ob, nolamps, onlyselected, actob)) {
					init_render_object(re, ob, NULL, 0, timeoffset);
					ob->transflag &= ~OB_RENDER_DUPLI;

					if (ob->dup_group)
						add_group_render_dupli_obs(re, ob->dup_group, nolamps, onlyselected, actob, timeoffset, level+1);
				}
			}
		}
	}
}

static void database_init_objects(Render *re, unsigned int renderlay, int nolamps, int onlyselected, Object *actob, int timeoffset)
{
	Base *base;
	Object *ob;
	Group *group;
	ObjectInstanceRen *obi;
	Scene *sce_iter;
	float mat[4][4];
	int lay, vectorlay;

	/* for duplis we need the Object texture mapping to work as if
	 * untransformed, set_dupli_tex_mat sets the matrix to allow that
	 * NULL is just for init */
	set_dupli_tex_mat(NULL, NULL, NULL);

	/* loop over all objects rather then using SETLOOPER because we may
	 * reference an mtex-mapped object which isn't rendered or is an
	 * empty in a dupli group. We could scan all render material/lamp/world
	 * mtex's for mapto objects but its easier just to set the
	 * 'imat' / 'imat_ren' on all and unlikely to be a performance hit
	* See bug: [#28744] - campbell */
	for (ob= re->main->object.first; ob; ob= ob->id.next) {
		/* imat objects has to be done here, since displace can have texture using Object map-input */
		mult_m4_m4m4(mat, re->viewmat, ob->obmat);
		invert_m4_m4(ob->imat_ren, mat);
		copy_m4_m4(ob->imat, ob->imat_ren);
		/* each object should only be rendered once */
		ob->flag &= ~OB_DONE;
		ob->transflag &= ~OB_RENDER_DUPLI;
	}

	for (SETLOOPER(re->scene, sce_iter, base)) {
		ob= base->object;

		/* in the prev/next pass for making speed vectors, avoid creating
		 * objects that are not on a renderlayer with a vector pass, can
		 * save a lot of time in complex scenes */
		vectorlay= get_vector_renderlayers(re->scene);
		lay= (timeoffset)? renderlay & vectorlay: renderlay;

		/* if the object has been restricted from rendering in the outliner, ignore it */
		if (ob->restrictflag & OB_RESTRICT_RENDER) continue;

		/* OB_DONE means the object itself got duplicated, so was already converted */
		if (ob->flag & OB_DONE) {
			/* OB_RENDER_DUPLI means instances for it were already created, now
			 * it still needs to create the ObjectRen containing the data */
			if (ob->transflag & OB_RENDER_DUPLI) {
				if (allow_render_object(re, ob, nolamps, onlyselected, actob)) {
					init_render_object(re, ob, NULL, 0, timeoffset);
					ob->transflag &= ~OB_RENDER_DUPLI;
				}
			}
		}
		else if ((base->lay & lay) || (ob->type==OB_LAMP && (base->lay & re->lay)) ) {
			if ((ob->transflag & OB_DUPLI) && (ob->type!=OB_MBALL)) {
				DupliObject *dob;
				ListBase *lb;

				/* create list of duplis generated by this object, particle
				 * system need to have render settings set for dupli particles */
				dupli_render_particle_set(re, ob, timeoffset, 0, 1);
				lb= object_duplilist(re->scene, ob);
				dupli_render_particle_set(re, ob, timeoffset, 0, 0);

				for (dob= lb->first; dob; dob= dob->next) {
					Object *obd= dob->ob;
					
					copy_m4_m4(obd->obmat, dob->mat);

					/* group duplis need to set ob matrices correct, for deform. so no_draw is part handled */
					if (!(obd->transflag & OB_RENDER_DUPLI) && dob->no_draw)
						continue;

					if (obd->restrictflag & OB_RESTRICT_RENDER)
						continue;

					if (obd->type==OB_MBALL)
						continue;

					if (!allow_render_object(re, obd, nolamps, onlyselected, actob))
						continue;

					if (allow_render_dupli_instance(re, dob, obd)) {
						ParticleSystem *psys;
						ObjectRen *obr = NULL;
						int psysindex;
						float mat[4][4];

						obi=NULL;

						/* instances instead of the actual object are added in two cases, either
						 * this is a duplivert/face/particle, or it is a non-animated object in
						 * a dupligroup that has already been created before */
						if (dob->type != OB_DUPLIGROUP || (obr=find_dupligroup_dupli(re, obd, 0))) {
							mult_m4_m4m4(mat, re->viewmat, dob->mat);
							obi= RE_addRenderInstance(re, NULL, obd, ob, dob->index, 0, mat, obd->lay);

							/* fill in instance variables for texturing */
							set_dupli_tex_mat(re, obi, dob);
							if (dob->type != OB_DUPLIGROUP) {
								copy_v3_v3(obi->dupliorco, dob->orco);
								obi->dupliuv[0]= dob->uv[0];
								obi->dupliuv[1]= dob->uv[1];
							}
							else {
								/* for the second case, setup instance to point to the already
								 * created object, and possibly setup instances if this object
								 * itself was duplicated. for the first case find_dupli_instances
								 * will be called later. */
								assign_dupligroup_dupli(re, obi, obr);
								if (obd->transflag & OB_RENDER_DUPLI)
									find_dupli_instances(re, obr);
							}
						}

						/* same logic for particles, each particle system has it's own object, so
						 * need to go over them separately */
						psysindex= 1;
						for (psys=obd->particlesystem.first; psys; psys=psys->next) {
							if (dob->type != OB_DUPLIGROUP || (obr=find_dupligroup_dupli(re, obd, psysindex))) {
								if (obi == NULL)
									mult_m4_m4m4(mat, re->viewmat, dob->mat);
								obi= RE_addRenderInstance(re, NULL, obd, ob, dob->index, psysindex++, mat, obd->lay);

								set_dupli_tex_mat(re, obi, dob);
								if (dob->type != OB_DUPLIGROUP) {
									copy_v3_v3(obi->dupliorco, dob->orco);
									obi->dupliuv[0]= dob->uv[0];
									obi->dupliuv[1]= dob->uv[1];
								}
								else {
									assign_dupligroup_dupli(re, obi, obr);
									if (obd->transflag & OB_RENDER_DUPLI)
										find_dupli_instances(re, obr);
								}
							}
						}

						if (obi==NULL)
							/* can't instance, just create the object */
							init_render_object(re, obd, ob, dob, timeoffset);
						
						if (dob->type != OB_DUPLIGROUP) {
							obd->flag |= OB_DONE;
							obd->transflag |= OB_RENDER_DUPLI;
						}
					}
					else
						init_render_object(re, obd, ob, dob, timeoffset);
					
					if (re->test_break(re->tbh)) break;
				}
				free_object_duplilist(lb);

				if (allow_render_object(re, ob, nolamps, onlyselected, actob))
					init_render_object(re, ob, NULL, 0, timeoffset);
			}
			else if (allow_render_object(re, ob, nolamps, onlyselected, actob))
				init_render_object(re, ob, NULL, 0, timeoffset);
		}

		if (re->test_break(re->tbh)) break;
	}

	/* objects in groups with OB_RENDER_DUPLI set still need to be created,
	 * since they may not be part of the scene */
	for (group= re->main->group.first; group; group=group->id.next)
		add_group_render_dupli_obs(re, group, nolamps, onlyselected, actob, timeoffset, 0);

	if (!re->test_break(re->tbh))
		RE_makeRenderInstances(re);
}

/* used to be 'rotate scene' */
void RE_Database_FromScene(Render *re, Main *bmain, Scene *scene, unsigned int lay, int use_camera_view)
{
	Scene *sce;
	float mat[4][4];
	float amb[3];
	Object *camera= RE_GetCamera(re);

	re->main= bmain;
	re->scene= scene;
	re->lay= lay;
	
	/* per second, per object, stats print this */
	re->i.infostr= "Preparing Scene data";
	re->i.cfra= scene->r.cfra;
	BLI_strncpy(re->i.scenename, scene->id.name+2, sizeof(re->i.scenename));
	
	/* XXX add test if dbase was filled already? */
	
	re->memArena = BLI_memarena_new(BLI_MEMARENA_STD_BUFSIZE, "render db arena");
	re->totvlak=re->totvert=re->totstrand=re->totlamp=re->tothalo= 0;
	re->lights.first= re->lights.last= NULL;
	re->lampren.first= re->lampren.last= NULL;
	
	slurph_opt= 0;
	re->i.partsdone= 0;	/* signal now in use for previewrender */
	
	/* in localview, lamps are using normal layers, objects only local bits */
	if (re->lay & 0xFF000000)
		lay &= 0xFF000000;
	
	/* applies changes fully */
	if ((re->r.scemode & (R_NO_FRAME_UPDATE|R_PREVIEWBUTS))==0)
		scene_update_for_newframe(re->main, re->scene, lay);
	
	/* if no camera, viewmat should have been set! */
	if (use_camera_view && camera) {
		/* called before but need to call again in case of lens animation from the
		 * above call to scene_update_for_newframe, fixes bug. [#22702].
		 * following calls don't depend on 'RE_SetCamera' */
		RE_SetCamera(re, camera);

		normalize_m4(camera->obmat);
		invert_m4_m4(mat, camera->obmat);
		RE_SetView(re, mat);
		camera->recalc= OB_RECALC_OB; /* force correct matrix for scaled cameras */
	}
	
	init_render_world(re);	/* do first, because of ambient. also requires re->osa set correct */
	if (re->r.mode & R_RAYTRACE) {
		init_render_qmcsampler(re);

		if (re->wrld.mode & (WO_AMB_OCC|WO_ENV_LIGHT|WO_INDIRECT_LIGHT))
			if (re->wrld.ao_samp_method == WO_AOSAMP_CONSTANT)
				init_ao_sphere(&re->wrld);
	}
	
	/* still bad... doing all */
	init_render_textures(re);
	copy_v3_v3(amb, &re->wrld.ambr);
	init_render_materials(re->main, re->r.mode, amb);
	set_node_shader_lamp_loop(shade_material_loop);

	/* MAKE RENDER DATA */
	database_init_objects(re, lay, 0, 0, 0, 0);
	
	if (!re->test_break(re->tbh)) {
		int tothalo;

		set_material_lightgroups(re);
		for (sce= re->scene; sce; sce= sce->set)
			set_renderlayer_lightgroups(re, sce);
		
		slurph_opt= 1;
		
		/* for now some clumsy copying still */
		re->i.totvert= re->totvert;
		re->i.totface= re->totvlak;
		re->i.totstrand= re->totstrand;
		re->i.tothalo= re->tothalo;
		re->i.totlamp= re->totlamp;
		re->stats_draw(re->sdh, &re->i);
		
		/* don't sort stars */
		tothalo= re->tothalo;
		if (!re->test_break(re->tbh)) {
			if (re->wrld.mode & WO_STARS) {
				re->i.infostr= "Creating Starfield";
				re->stats_draw(re->sdh, &re->i);
				RE_make_stars(re, NULL, NULL, NULL, NULL);
			}
		}
		sort_halos(re, tothalo);
		
		init_camera_inside_volumes(re);
		
		re->i.infostr= "Creating Shadowbuffers";
		re->stats_draw(re->sdh, &re->i);

		/* SHADOW BUFFER */
		threaded_makeshadowbufs(re);

		/* old code checked for internal render (aka not yafray) */
		{
			/* raytree */
			if (!re->test_break(re->tbh)) {
				if (re->r.mode & R_RAYTRACE) {
					makeraytree(re);
				}
			}
			/* ENVIRONMENT MAPS */
			if (!re->test_break(re->tbh))
				make_envmaps(re);
				
			/* point density texture */
			if (!re->test_break(re->tbh))
				make_pointdensities(re);
			/* voxel data texture */
			if (!re->test_break(re->tbh))
				make_voxeldata(re);
		}
		
		if (!re->test_break(re->tbh))
			project_renderdata(re, projectverto, re->r.mode & R_PANORAMA, 0, 1);
		
		/* Occlusion */
		if ((re->wrld.mode & (WO_AMB_OCC|WO_ENV_LIGHT|WO_INDIRECT_LIGHT)) && !re->test_break(re->tbh))
			if (re->wrld.ao_gather_method == WO_AOGATHER_APPROX)
				if (re->r.mode & R_SHADOW)
					make_occ_tree(re);

		/* SSS */
		if ((re->r.mode & R_SSS) && !re->test_break(re->tbh))
			make_sss_tree(re);
		
		if (!re->test_break(re->tbh))
			if (re->r.mode & R_RAYTRACE)
				volume_precache(re);
		
	}
	
	if (re->test_break(re->tbh))
		RE_Database_Free(re);
	else
		re->i.convertdone= 1;
	
	re->i.infostr= NULL;
	re->stats_draw(re->sdh, &re->i);
}

/* exported call to recalculate hoco for vertices, when winmat changed */
void RE_DataBase_ApplyWindow(Render *re)
{
	project_renderdata(re, projectverto, 0, 0, 0);
}

void RE_DataBase_GetView(Render *re, float mat[][4])
{
	copy_m4_m4(mat, re->viewmat);
}

/* ------------------------------------------------------------------------- */
/* Speed Vectors															 */
/* ------------------------------------------------------------------------- */

static void database_fromscene_vectors(Render *re, Scene *scene, unsigned int lay, int timeoffset)
{
	Object *camera= RE_GetCamera(re);
	float mat[4][4];
	
	re->scene= scene;
	re->lay= lay;
	
	/* XXX add test if dbase was filled already? */
	
	re->memArena = BLI_memarena_new(BLI_MEMARENA_STD_BUFSIZE, "vector render db arena");
	re->totvlak=re->totvert=re->totstrand=re->totlamp=re->tothalo= 0;
	re->i.totface=re->i.totvert=re->i.totstrand=re->i.totlamp=re->i.tothalo= 0;
	re->lights.first= re->lights.last= NULL;

	slurph_opt= 0;
	
	/* in localview, lamps are using normal layers, objects only local bits */
	if (re->lay & 0xFF000000)
		lay &= 0xFF000000;
	
	/* applies changes fully */
	scene->r.cfra += timeoffset;
	scene_update_for_newframe(re->main, re->scene, lay);
	
	/* if no camera, viewmat should have been set! */
	if (camera) {
		normalize_m4(camera->obmat);
		invert_m4_m4(mat, camera->obmat);
		RE_SetView(re, mat);
	}
	
	/* MAKE RENDER DATA */
	database_init_objects(re, lay, 0, 0, 0, timeoffset);
	
	if (!re->test_break(re->tbh))
		project_renderdata(re, projectverto, re->r.mode & R_PANORAMA, 0, 1);

	/* do this in end, particles for example need cfra */
	scene->r.cfra -= timeoffset;
}

/* choose to use static, to prevent giving too many args to this call */
static void speedvector_project(Render *re, float zco[2], const float co[3], const float ho[4])
{
	static float pixelphix=0.0f, pixelphiy=0.0f, zmulx=0.0f, zmuly=0.0f;
	static int pano= 0;
	float div;
	
	/* initialize */
	if (re) {
		pano= re->r.mode & R_PANORAMA;
		
		/* precalculate amount of radians 1 pixel rotates */
		if (pano) {
			/* size of 1 pixel mapped to viewplane coords */
			float psize= (re->viewplane.xmax-re->viewplane.xmin)/(float)re->winx;
			/* x angle of a pixel */
			pixelphix= atan(psize/re->clipsta);
			
			psize= (re->viewplane.ymax-re->viewplane.ymin)/(float)re->winy;
			/* y angle of a pixel */
			pixelphiy= atan(psize/re->clipsta);
		}
		zmulx= re->winx/2;
		zmuly= re->winy/2;
		
		return;
	}
	
	/* now map hocos to screenspace, uses very primitive clip still */
	if (ho[3]<0.1f) div= 10.0f;
	else div= 1.0f/ho[3];
	
	/* use cylinder projection */
	if (pano) {
		float vec[3], ang;
		/* angle between (0,0,-1) and (co) */
		copy_v3_v3(vec, co);

		ang= saacos(-vec[2]/sqrtf(vec[0]*vec[0] + vec[2]*vec[2]));
		if (vec[0]<0.0f) ang= -ang;
		zco[0]= ang/pixelphix + zmulx;
		
		ang= 0.5f*(float)M_PI - saacos(vec[1] / len_v3(vec));
		zco[1]= ang/pixelphiy + zmuly;
		
	}
	else {
		zco[0]= zmulx*(1.0f+ho[0]*div);
		zco[1]= zmuly*(1.0f+ho[1]*div);
	}
}

static void calculate_speedvector(const float vectors[2], int step, float winsq, float winroot, const float co[3], const float ho[4], float speed[4])
{
	float zco[2], len;

	speedvector_project(NULL, zco, co, ho);
	
	zco[0]= vectors[0] - zco[0];
	zco[1]= vectors[1] - zco[1];
	
	/* enable nice masks for hardly moving stuff or float inaccuracy */
	if (zco[0]<0.1f && zco[0]>-0.1f && zco[1]<0.1f && zco[1]>-0.1f ) {
		zco[0]= 0.0f;
		zco[1]= 0.0f;
	}
	
	/* maximize speed for image width, otherwise it never looks good */
	len= zco[0]*zco[0] + zco[1]*zco[1];
	if (len > winsq) {
		len= winroot/sqrtf(len);
		zco[0]*= len;
		zco[1]*= len;
	}
	
	/* note; in main vecblur loop speedvec is negated again */
	if (step) {
		speed[2]= -zco[0];
		speed[3]= -zco[1];
	}
	else {
		speed[0]= zco[0];
		speed[1]= zco[1];
	}
}

static float *calculate_strandsurface_speedvectors(Render *re, ObjectInstanceRen *obi, StrandSurface *mesh)
{
	if (mesh->co && mesh->prevco && mesh->nextco) {
		float winsq= (float)re->winx*(float)re->winy; /* int's can wrap on large images */
		float winroot= sqrt(winsq);
		float (*winspeed)[4];
		float ho[4], prevho[4], nextho[4], winmat[4][4], vec[2];
		int a;

		if (obi->flag & R_TRANSFORMED)
			mult_m4_m4m4(winmat, re->winmat, obi->mat);
		else
			copy_m4_m4(winmat, re->winmat);

		winspeed= MEM_callocN(sizeof(float)*4*mesh->totvert, "StrandSurfWin");

		for (a=0; a<mesh->totvert; a++) {
			projectvert(mesh->co[a], winmat, ho);

			projectvert(mesh->prevco[a], winmat, prevho);
			speedvector_project(NULL, vec, mesh->prevco[a], prevho);
			calculate_speedvector(vec, 0, winsq, winroot, mesh->co[a], ho, winspeed[a]);

			projectvert(mesh->nextco[a], winmat, nextho);
			speedvector_project(NULL, vec, mesh->nextco[a], nextho);
			calculate_speedvector(vec, 1, winsq, winroot, mesh->co[a], ho, winspeed[a]);
		}

		return (float*)winspeed;
	}

	return NULL;
}

static void calculate_speedvectors(Render *re, ObjectInstanceRen *obi, float *vectors, int step)
{
	ObjectRen *obr= obi->obr;
	VertRen *ver= NULL;
	StrandRen *strand= NULL;
	StrandBuffer *strandbuf;
	StrandSurface *mesh= NULL;
	float *speed, (*winspeed)[4]=NULL, ho[4], winmat[4][4];
	float *co1, *co2, *co3, *co4, w[4];
	float winsq= (float)re->winx*(float)re->winy, winroot= sqrt(winsq);  /* int's can wrap on large images */
	int a, *face, *index;

	if (obi->flag & R_TRANSFORMED)
		mult_m4_m4m4(winmat, re->winmat, obi->mat);
	else
		copy_m4_m4(winmat, re->winmat);

	if (obr->vertnodes) {
		for (a=0; a<obr->totvert; a++, vectors+=2) {
			if ((a & 255)==0) ver= obr->vertnodes[a>>8].vert;
			else ver++;

			speed= RE_vertren_get_winspeed(obi, ver, 1);
			projectvert(ver->co, winmat, ho);
			calculate_speedvector(vectors, step, winsq, winroot, ver->co, ho, speed);
		}
	}

	if (obr->strandnodes) {
		strandbuf= obr->strandbuf;
		mesh= (strandbuf)? strandbuf->surface: NULL;

		/* compute speed vectors at surface vertices */
		if (mesh)
			winspeed= (float(*)[4])calculate_strandsurface_speedvectors(re, obi, mesh);

		if (winspeed) {
			for (a=0; a<obr->totstrand; a++, vectors+=2) {
				if ((a & 255)==0) strand= obr->strandnodes[a>>8].strand;
				else strand++;

				index= RE_strandren_get_face(obr, strand, 0);
				if (index && *index < mesh->totface) {
					speed= RE_strandren_get_winspeed(obi, strand, 1);

					/* interpolate speed vectors from strand surface */
					face= mesh->face[*index];

					co1= mesh->co[face[0]];
					co2= mesh->co[face[1]];
					co3= mesh->co[face[2]];
					co4= (face[3])? mesh->co[face[3]]: NULL;

					interp_weights_face_v3( w,co1, co2, co3, co4, strand->vert->co);

					zero_v4(speed);
					madd_v4_v4fl(speed, winspeed[face[0]], w[0]);
					madd_v4_v4fl(speed, winspeed[face[1]], w[1]);
					madd_v4_v4fl(speed, winspeed[face[2]], w[2]);
					if (face[3])
						madd_v4_v4fl(speed, winspeed[face[3]], w[3]);
				}
			}

			MEM_freeN(winspeed);
		}
	}
}

static int load_fluidsimspeedvectors(Render *re, ObjectInstanceRen *obi, float *vectors, int step)
{
	ObjectRen *obr= obi->obr;
	Object *fsob= obr->ob;
	VertRen *ver= NULL;
	float *speed, div, zco[2], avgvel[4] = {0.0, 0.0, 0.0, 0.0};
	float zmulx= re->winx/2, zmuly= re->winy/2, len;
	float winsq= (float)re->winx*(float)re->winy, winroot= sqrt(winsq); /* int's can wrap on large images */
	int a, j;
	float hoco[4], ho[4], fsvec[4], camco[4];
	float mat[4][4], winmat[4][4];
	float imat[4][4];
	FluidsimModifierData *fluidmd = (FluidsimModifierData *)modifiers_findByType(fsob, eModifierType_Fluidsim);
	FluidsimSettings *fss;
	FluidVertexVelocity *velarray = NULL;
	
	/* only one step needed */
	if (step) return 1;
	
	if (fluidmd)
		fss = fluidmd->fss;
	else
		return 0;
	
	copy_m4_m4(mat, re->viewmat);
	invert_m4_m4(imat, mat);

	/* set first vertex OK */
	if (!fss->meshVelocities) return 0;
	
	if ( obr->totvert != fss->totvert) {
		//fprintf(stderr, "load_fluidsimspeedvectors - modified fluidsim mesh, not using speed vectors (%d,%d)...\n", obr->totvert, fsob->fluidsimSettings->meshSurface->totvert); // DEBUG
		return 0;
	}
	
	velarray = fss->meshVelocities;

	if (obi->flag & R_TRANSFORMED)
		mult_m4_m4m4(winmat, re->winmat, obi->mat);
	else
		copy_m4_m4(winmat, re->winmat);
	
	/* (bad) HACK calculate average velocity */
	/* better solution would be fixing getVelocityAt() in intern/elbeem/intern/solver_util.cpp
	so that also small drops/little water volumes return a velocity != 0. 
	But I had no luck in fixing that function - DG */
	for (a=0; a<obr->totvert; a++) {
		for (j=0;j<3;j++) avgvel[j] += velarray[a].vel[j];
		
	}
	for (j=0;j<3;j++) avgvel[j] /= (float)(obr->totvert);
	
	
	for (a=0; a<obr->totvert; a++, vectors+=2) {
		if ((a & 255)==0)
			ver= obr->vertnodes[a>>8].vert;
		else
			ver++;

		// get fluid velocity
		fsvec[3] = 0.; 
		//fsvec[0] = fsvec[1] = fsvec[2] = fsvec[3] = 0.; fsvec[2] = 2.; // NT fixed test
		for (j=0;j<3;j++) fsvec[j] = velarray[a].vel[j];
		
		/* (bad) HACK insert average velocity if none is there (see previous comment) */
		if ((fsvec[0] == 0.0f) && (fsvec[1] == 0.0f) && (fsvec[2] == 0.0f)) {
			fsvec[0] = avgvel[0];
			fsvec[1] = avgvel[1];
			fsvec[2] = avgvel[2];
		}
		
		// transform (=rotate) to cam space
		camco[0] = dot_v3v3(imat[0], fsvec);
		camco[1] = dot_v3v3(imat[1], fsvec);
		camco[2] = dot_v3v3(imat[2], fsvec);

		// get homogenous coordinates
		projectvert(camco, winmat, hoco);
		projectvert(ver->co, winmat, ho);
		
		/* now map hocos to screenspace, uses very primitive clip still */
		// use ho[3] of original vertex, xy component of vel. direction
		if (ho[3]<0.1f) div= 10.0f;
		else div= 1.0f/ho[3];
		zco[0]= zmulx*hoco[0]*div;
		zco[1]= zmuly*hoco[1]*div;
		
		// maximize speed as usual
		len= zco[0]*zco[0] + zco[1]*zco[1];
		if (len > winsq) {
			len= winroot/sqrtf(len);
			zco[0]*= len; zco[1]*= len;
		}
		
		speed= RE_vertren_get_winspeed(obi, ver, 1);
		// set both to the same value
		speed[0]= speed[2]= zco[0];
		speed[1]= speed[3]= zco[1];
		//if(a<20) fprintf(stderr,"speed %d %f,%f | camco %f,%f,%f | hoco %f,%f,%f,%f  \n", a, speed[0], speed[1], camco[0],camco[1], camco[2], hoco[0],hoco[1], hoco[2],hoco[3]); // NT DEBUG
	}

	return 1;
}

/* makes copy per object of all vectors */
/* result should be that we can free entire database */
static void copy_dbase_object_vectors(Render *re, ListBase *lb)
{
	ObjectInstanceRen *obi, *obilb;
	ObjectRen *obr;
	VertRen *ver= NULL;
	float *vec, ho[4], winmat[4][4];
	int a, totvector;

	for (obi= re->instancetable.first; obi; obi= obi->next) {
		obr= obi->obr;

		obilb= MEM_mallocN(sizeof(ObjectInstanceRen), "ObInstanceVector");
		memcpy(obilb, obi, sizeof(ObjectInstanceRen));
		BLI_addtail(lb, obilb);

		obilb->totvector= totvector= obr->totvert;

		if (totvector > 0) {
			vec= obilb->vectors= MEM_mallocN(2*sizeof(float)*totvector, "vector array");

			if (obi->flag & R_TRANSFORMED)
				mult_m4_m4m4(winmat, re->winmat, obi->mat);
			else
				copy_m4_m4(winmat, re->winmat);

			for (a=0; a<obr->totvert; a++, vec+=2) {
				if ((a & 255)==0) ver= obr->vertnodes[a>>8].vert;
				else ver++;
				
				projectvert(ver->co, winmat, ho);
				speedvector_project(NULL, vec, ver->co, ho);
			}
		}
	}
}

static void free_dbase_object_vectors(ListBase *lb)
{
	ObjectInstanceRen *obi;
	
	for (obi= lb->first; obi; obi= obi->next)
		if (obi->vectors)
			MEM_freeN(obi->vectors);
	BLI_freelistN(lb);
}

void RE_Database_FromScene_Vectors(Render *re, Main *bmain, Scene *sce, unsigned int lay)
{
	ObjectInstanceRen *obi, *oldobi;
	StrandSurface *mesh;
	ListBase *table;
	ListBase oldtable= {NULL, NULL}, newtable= {NULL, NULL};
	ListBase strandsurface;
	int step;
	
	re->i.infostr= "Calculating previous frame vectors";
	re->r.mode |= R_SPEED;
	
	speedvector_project(re, NULL, NULL, NULL);	/* initializes projection code */
	
	/* creates entire dbase */
	database_fromscene_vectors(re, sce, lay, -1);
	
	/* copy away vertex info */
	copy_dbase_object_vectors(re, &oldtable);
		
	/* free dbase and make the future one */
	strandsurface= re->strandsurface;
	memset(&re->strandsurface, 0, sizeof(ListBase));
	RE_Database_Free(re);
	re->strandsurface= strandsurface;
	
	if (!re->test_break(re->tbh)) {
		/* creates entire dbase */
		re->i.infostr= "Calculating next frame vectors";
		
		database_fromscene_vectors(re, sce, lay, +1);
	}	
	/* copy away vertex info */
	copy_dbase_object_vectors(re, &newtable);
	
	/* free dbase and make the real one */
	strandsurface= re->strandsurface;
	memset(&re->strandsurface, 0, sizeof(ListBase));
	RE_Database_Free(re);
	re->strandsurface= strandsurface;
	
	if (!re->test_break(re->tbh))
		RE_Database_FromScene(re, bmain, sce, lay, 1);
	
	if (!re->test_break(re->tbh)) {
		int vectorlay= get_vector_renderlayers(re->scene);

		for (step= 0; step<2; step++) {
			
			if (step)
				table= &newtable;
			else
				table= &oldtable;
			
			oldobi= table->first;
			for (obi= re->instancetable.first; obi && oldobi; obi= obi->next) {
				int ok= 1;
				FluidsimModifierData *fluidmd;

				if (!(obi->lay & vectorlay))
					continue;

				obi->totvector= obi->obr->totvert;

				/* find matching object in old table */
				if (oldobi->ob!=obi->ob || oldobi->par!=obi->par || oldobi->index!=obi->index || oldobi->psysindex!=obi->psysindex) {
					ok= 0;
					for (oldobi= table->first; oldobi; oldobi= oldobi->next)
						if (oldobi->ob==obi->ob && oldobi->par==obi->par && oldobi->index==obi->index && oldobi->psysindex==obi->psysindex)
							break;
					if (oldobi==NULL)
						oldobi= table->first;
					else
						ok= 1;
				}
				if (ok==0) {
					 printf("speed table: missing object %s\n", obi->ob->id.name+2);
					continue;
				}

				// NT check for fluidsim special treatment
				fluidmd = (FluidsimModifierData *)modifiers_findByType(obi->ob, eModifierType_Fluidsim);
				if (fluidmd && fluidmd->fss && (fluidmd->fss->type & OB_FLUIDSIM_DOMAIN)) {
					// use preloaded per vertex simulation data , only does calculation for step=1
					// NOTE/FIXME - velocities and meshes loaded unnecessarily often during the database_fromscene_vectors calls...
					load_fluidsimspeedvectors(re, obi, oldobi->vectors, step);
				}
				else {
					/* check if both have same amounts of vertices */
					if (obi->totvector==oldobi->totvector)
						calculate_speedvectors(re, obi, oldobi->vectors, step);
					else
						printf("Warning: object %s has different amount of vertices or strands on other frame\n", obi->ob->id.name+2);
				} // not fluidsim

				oldobi= oldobi->next;
			}
		}
	}
	
	free_dbase_object_vectors(&oldtable);
	free_dbase_object_vectors(&newtable);

	for (mesh=re->strandsurface.first; mesh; mesh=mesh->next) {
		if (mesh->prevco) {
			MEM_freeN(mesh->prevco);
			mesh->prevco= NULL;
		}
		if (mesh->nextco) {
			MEM_freeN(mesh->nextco);
			mesh->nextco= NULL;
		}
	}
	
	re->i.infostr= NULL;
	re->stats_draw(re->sdh, &re->i);
}


/* ------------------------------------------------------------------------- */
/* Baking																	 */
/* ------------------------------------------------------------------------- */

/* setup for shaded view or bake, so only lamps and materials are initialized */
/* type:
   RE_BAKE_LIGHT:  for shaded view, only add lamps
   RE_BAKE_ALL:    for baking, all lamps and objects
   RE_BAKE_NORMALS:for baking, no lamps and only selected objects
   RE_BAKE_AO:     for baking, no lamps, but all objects
   RE_BAKE_TEXTURE:for baking, no lamps, only selected objects
   RE_BAKE_DISPLACEMENT:for baking, no lamps, only selected objects
   RE_BAKE_SHADOW: for baking, only shadows, but all objects
*/
void RE_Database_Baking(Render *re, Main *bmain, Scene *scene, unsigned int lay, const int type, Object *actob)
{
	Object *camera;
	float mat[4][4];
	float amb[3];
	const short onlyselected= !ELEM4(type, RE_BAKE_LIGHT, RE_BAKE_ALL, RE_BAKE_SHADOW, RE_BAKE_AO);
	const short nolamps= ELEM3(type, RE_BAKE_NORMALS, RE_BAKE_TEXTURE, RE_BAKE_DISPLACEMENT);

	re->main= bmain;
	re->scene= scene;
	re->lay= lay;

	/* renderdata setup and exceptions */
	re->r= scene->r;
	
	RE_init_threadcount(re);
	
	re->flag |= R_BAKING;
	re->excludeob= actob;
	if (actob)
		re->flag |= R_BAKE_TRACE;

	if (type==RE_BAKE_NORMALS && re->r.bake_normal_space==R_BAKE_SPACE_TANGENT)
		re->flag |= R_NEED_TANGENT;
	
	if (!actob && ELEM4(type, RE_BAKE_LIGHT, RE_BAKE_NORMALS, RE_BAKE_TEXTURE, RE_BAKE_DISPLACEMENT)) {
		re->r.mode &= ~R_SHADOW;
		re->r.mode &= ~R_RAYTRACE;
	}
	
	if (!actob && (type==RE_BAKE_SHADOW)) {
		re->r.mode |= R_SHADOW;
	}
	
	/* setup render stuff */
	re->memArena = BLI_memarena_new(BLI_MEMARENA_STD_BUFSIZE, "bake db arena");
	
	re->totvlak=re->totvert=re->totstrand=re->totlamp=re->tothalo= 0;
	re->lights.first= re->lights.last= NULL;
	re->lampren.first= re->lampren.last= NULL;

	/* in localview, lamps are using normal layers, objects only local bits */
	if (re->lay & 0xFF000000)
		lay &= 0xFF000000;
	
	camera= RE_GetCamera(re);
	
	/* if no camera, set unit */
	if (camera) {
		normalize_m4(camera->obmat);
		invert_m4_m4(mat, camera->obmat);
		RE_SetView(re, mat);
	}
	else {
		unit_m4(mat);
		RE_SetView(re, mat);
	}
	copy_m3_m4(re->imat, re->viewinv);

	/* TODO: deep shadow maps + baking + strands */
	/* strands use the window matrix and view size, there is to correct
	 * window matrix but at least avoids malloc and crash loop [#27807] */
	unit_m4(re->winmat);
	re->winx= re->winy= 256;
	/* done setting dummy values */

	init_render_world(re);	/* do first, because of ambient. also requires re->osa set correct */
	if (re->r.mode & R_RAYTRACE) {
		init_render_qmcsampler(re);
		
		if (re->wrld.mode & (WO_AMB_OCC|WO_ENV_LIGHT|WO_INDIRECT_LIGHT))
			if (re->wrld.ao_samp_method == WO_AOSAMP_CONSTANT)
				init_ao_sphere(&re->wrld);
	}
	
	/* still bad... doing all */
	init_render_textures(re);
	
	copy_v3_v3(amb, &re->wrld.ambr);
	init_render_materials(re->main, re->r.mode, amb);
	
	set_node_shader_lamp_loop(shade_material_loop);
	
	/* MAKE RENDER DATA */
	database_init_objects(re, lay, nolamps, onlyselected, actob, 0);

	set_material_lightgroups(re);
	
	/* SHADOW BUFFER */
	if (type!=RE_BAKE_LIGHT)
		if (re->r.mode & R_SHADOW)
			threaded_makeshadowbufs(re);

	/* raytree */
	if (!re->test_break(re->tbh))
		if (re->r.mode & R_RAYTRACE)
			makeraytree(re);
	
	/* point density texture */
	if (!re->test_break(re->tbh))
		make_pointdensities(re);

	/* voxel data texture */
	if (!re->test_break(re->tbh))
		make_voxeldata(re);

	/* occlusion */
	if ((re->wrld.mode & (WO_AMB_OCC|WO_ENV_LIGHT|WO_INDIRECT_LIGHT)) && !re->test_break(re->tbh))
		if (re->wrld.ao_gather_method == WO_AOGATHER_APPROX)
			if (re->r.mode & R_SHADOW)
				make_occ_tree(re);
}

/* ------------------------------------------------------------------------- */
/* Sticky texture coords													 */
/* ------------------------------------------------------------------------- */

void RE_make_sticky(Scene *scene, View3D *v3d)
{
	Object *ob;
	Base *base;
	MVert *mvert;
	Mesh *me;
	MSticky *ms;
	Render *re;
	float ho[4], mat[4][4];
	int a;
	Object *camera= NULL;

	if (v3d==NULL) {
		printf("Need a 3d view to make sticky\n");
		return;
	}

	if (v3d)				camera= V3D_CAMERA_LOCAL(v3d);
	if (camera == NULL)	camera= scene->camera;

	if (camera==NULL) {
		printf("Need camera to make sticky\n");
		return;
	}
	if (scene->obedit) {
		printf("Unable to make sticky in Edit Mode\n");
		return;
	}
	
	re= RE_NewRender("_make sticky_");
	RE_InitState(re, NULL, &scene->r, NULL, scene->r.xsch, scene->r.ysch, NULL);
	
	/* use renderdata and camera to set viewplane */
	RE_SetCamera(re, camera);

	/* and set view matrix */
	normalize_m4(camera->obmat);
	invert_m4_m4(mat, camera->obmat);
	RE_SetView(re, mat);
	
	for (base= FIRSTBASE; base; base= base->next) {
		if TESTBASELIB(v3d, base) {
			if (base->object->type==OB_MESH) {
				ob= base->object;
				
				me= ob->data;
				mvert= me->mvert;
				if (me->msticky)
					CustomData_free_layer_active(&me->vdata, CD_MSTICKY, me->totvert);
				me->msticky= CustomData_add_layer(&me->vdata, CD_MSTICKY,
					CD_CALLOC, NULL, me->totvert);
				
				where_is_object(scene, ob);
				mult_m4_m4m4(mat, re->viewmat, ob->obmat);
				
				ms= me->msticky;
				for (a=0; a<me->totvert; a++, ms++, mvert++) {
					copy_v3_v3(ho, mvert->co);
					mul_m4_v3(mat, ho);
					projectverto(ho, re->winmat, ho);
					ms->co[0]= ho[0]/ho[3];
					ms->co[1]= ho[1]/ho[3];
				}
			}
		}
	}
}
<|MERGE_RESOLUTION|>--- conflicted
+++ resolved
@@ -3393,8 +3393,7 @@
 			}
 		}
 		
-<<<<<<< HEAD
-		if(!timeoffset) {
+		if (!timeoffset) {
 			EdgeHash *edge_hash;
 			MEdge *medge;
 			int totedge;
@@ -3404,9 +3403,6 @@
 			totedge= dm->getNumEdges(dm);
 			edge_hash= make_freestyle_edge_mark_hash(medge, totedge);
 
-=======
-		if (!timeoffset) {
->>>>>>> e99a23fc
 			/* store customdata names, because DerivedMesh is freed */
 			RE_set_customdata_names(obr, &dm->faceData);
 
