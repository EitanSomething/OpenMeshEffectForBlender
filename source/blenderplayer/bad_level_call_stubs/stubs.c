--- conflicted
+++ resolved
@@ -223,10 +223,7 @@
 void uiTemplateTextureImage(struct uiLayout *layout, struct bContext *C, struct Tex *tex){}
 void uiTemplateImage(struct uiLayout *layout, struct bContext *C, struct PointerRNA *ptr, char *propname, struct PointerRNA *userptr, int compact){}
 void uiTemplateDopeSheetFilter(struct uiLayout *layout, struct bContext *C, struct PointerRNA *ptr){}
-<<<<<<< HEAD
-=======
 void uiTemplateColorWheel(struct uiLayout *layout, struct PointerRNA *ptr, char *propname, int value_slider){}
->>>>>>> 7a76bc9a
 
 /* rna render */
 struct RenderResult *RE_engine_begin_result(struct RenderEngine *engine, int x, int y, int w, int h){return (struct RenderResult *) NULL;}
