#!/usr/bin/python
import sys

Import ('env')

sources = env.Glob('*.cpp')
defs = ''

#XXX
# Mathutils C files.
#sources.extend([\
#	'#source/blender/python/api2_2x/Mathutils.c',\
#	'#source/blender/python/api2_2x/constant.c',\
#	'#source/blender/python/api2_2x/euler.c',\
#	'#source/blender/python/api2_2x/gen_utils.c',\
#	'#source/blender/python/api2_2x/matrix.c',\
#	'#source/blender/python/api2_2x/point.c',\
#	'#source/blender/python/api2_2x/quat.c',\
#	'#source/blender/python/api2_2x/vector.c',\
#])

incs = '. #source/blender/python/api2_2x' # Only for Mathutils! - no other deps

incs += ' #source/kernel/gen_system #intern/string #intern/guardedalloc'
incs += ' #source/gameengine/Rasterizer/RAS_OpenGLRasterizer #intern/bmfont'
incs += ' #intern/SoundSystem #intern/SoundSystem/include #intern/SoundSystem/openal'
incs += ' #intern/SoundSystem/dummy #intern/SoundSystem/intern #source/gameengine/Converter'
incs += ' #source/gameengine/BlenderRoutines #source/blender/imbuf #intern/moto/include'
incs += ' #source/gameengine/Ketsji #source/gameengine/Ketsji/KXNetwork #source/blender/blenlib'
incs += ' #source/blender/blenkernel #source/blender #source/blender/editors/include'
incs += ' #source/blender/makesdna #source/blender/python #source/gameengine/Rasterizer'
incs += ' #source/gameengine/GameLogic #source/gameengine/Expressions #source/gameengine/Network'
incs += ' #source/gameengine/SceneGraph #source/gameengine/Physics/common #source/gameengine/Physics/Bullet'
incs += ' #source/gameengine/Physics/BlOde #source/gameengine/Physics/Dummy'
incs += ' #source/blender/misc #source/blender/blenloader #extern/glew/include #source/blender/gpu'

if env['WITH_BF_SOLID']:
	incs += ' #source/gameengine/Physics/Sumo #source/gameengine/Physics/Sumo/include'
	incs += ' #source/gameengine/Physics/Sumo/Fuzzics/include #source/gameengine/Network/LoopBackNetwork'
	incs += ' ' + env['BF_SOLID_INC']
	defs += ' USE_SUMO_SOLID'


incs += ' ' + env['BF_PYTHON_INC']
incs += ' ' + env['BF_BULLET_INC']
incs += ' ' + env['BF_OPENGL_INC']

if  env['WITH_BF_SDL']:
    incs += ' ' + env['BF_SDL_INC']
<<<<<<< HEAD

env.BlenderLib ( 'bf_ketsji', sources, Split(incs), [], libtype=['core','player'], priority=[320, 60], compileflags = cflags )
=======
else:
	defs += ' DISABLE_SDL'
	
cxxflags = []
if env['OURPLATFORM']=='win32-vc':
	cxxflags.append ('/GR')
	cxxflags.append ('/O2')

env.BlenderLib ( 'bf_ketsji', sources, Split(incs), Split(defs), libtype=['game','player'], priority=[25, 72], cxx_compileflags = cxxflags )
>>>>>>> 28f6d223
<|MERGE_RESOLUTION|>--- conflicted
+++ resolved
@@ -47,10 +47,6 @@
 
 if  env['WITH_BF_SDL']:
     incs += ' ' + env['BF_SDL_INC']
-<<<<<<< HEAD
-
-env.BlenderLib ( 'bf_ketsji', sources, Split(incs), [], libtype=['core','player'], priority=[320, 60], compileflags = cflags )
-=======
 else:
 	defs += ' DISABLE_SDL'
 	
@@ -59,5 +55,4 @@
 	cxxflags.append ('/GR')
 	cxxflags.append ('/O2')
 
-env.BlenderLib ( 'bf_ketsji', sources, Split(incs), Split(defs), libtype=['game','player'], priority=[25, 72], cxx_compileflags = cxxflags )
->>>>>>> 28f6d223
+env.BlenderLib ( 'bf_ketsji', sources, Split(incs), Split(defs), libtype=['core','player'], priority=[320, 60], cxx_compileflags = cxxflags )