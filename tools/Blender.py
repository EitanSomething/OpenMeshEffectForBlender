#!/usr/bin/env python

"""
tools.BlenderEnvironment

This environment builds on SCons.Script.SConscript.SConsEnvironment

* library repository
* custom printout
* wrapper functions

TODO: clean up and sanitise code - crosscheck with btools and SConstruct
to kill any code duplication

"""

import os
import os.path
import string
import glob
import time
import sys

from SCons.Script.SConscript import SConsEnvironment
import SCons.Action
import SCons.Util
import SCons.Builder
import SCons.Tool
import bcolors
bc = bcolors.bcolors()

Split = SCons.Util.Split
Action = SCons.Action.Action
Builder = SCons.Builder.Builder
GetBuildPath = SConsEnvironment.GetBuildPath

# a few globals
root_build_dir = ''
doc_build_dir = ''
quickie = None # Anything else than None if BF_QUICK has been passed
quicklist = [] # The list of libraries/programs to compile during a quickie
program_list = [] # A list holding Nodes to final binaries, used to create installs
arguments = None
targets = None
resources = []

#some internals
blenderdeps = [] # don't manipulate this one outside this module!

##### LIB STUFF ##########

possible_types = ['core'] # can be set in ie. SConstruct
libs = {}
vcp = []

def getresources():
	return resources

def init_lib_dict():
	for pt in possible_types:
		libs[pt] = {}

# helper func for add_lib_to_dict
def internal_lib_to_dict(dict = None, libtype = None, libname = None, priority = 100):
	if not libname in dict[libtype]:
		done = None
		while not done:
			if dict[libtype].has_key(priority):
				priority = priority + 1
			else:
				done = True
		dict[libtype][priority] = libname

# libtype and priority can both be lists, for defining lib in multiple places
def add_lib_to_dict(env, dict = None, libtype = None, libname = None, priority = 100):
	if not dict or not libtype or not libname:
		print "Passed wrong arg"
		env.Exit()

	if type(libtype) is str and type(priority) is int:
		internal_lib_to_dict(dict, libtype, libname, priority)
	elif type(libtype) is list and type(priority) is list:
		if len(libtype)==len(priority):
			for lt, p in zip(libtype, priority):
				internal_lib_to_dict(dict, lt, libname, p)
		else:
			print "libtype and priority lists are unequal in length"
			env.Exit()
	else:
		print "Wrong type combinations for libtype and priority. Only str and int or list and list"
		env.Exit()

def create_blender_liblist(lenv = None, libtype = None):
	if not lenv or not libtype:
		print "missing arg"

	lst = []
	if libtype in possible_types:
		curlib = libs[libtype]
		sortlist = curlib.keys()
		sortlist.sort()
		for sk in sortlist:
			v = curlib[sk]
			target = os.path.abspath(os.getcwd() + os.sep + root_build_dir + 'lib' + os.sep +lenv['LIBPREFIX'] + v + lenv['LIBSUFFIX'])
			lst.append(target)

	return lst

## TODO: static linking
def setup_staticlibs(lenv):
	statlibs = [
		#here libs for static linking
	]
	libincs = [
		'/usr/lib',
		lenv['BF_OPENGL_LIBPATH'],
		lenv['BF_JPEG_LIBPATH'],
		lenv['BF_PNG_LIBPATH'],
		lenv['BF_ZLIB_LIBPATH'],
		lenv['BF_ICONV_LIBPATH']
		]

	libincs += Split(lenv['BF_FREETYPE_LIBPATH'])
	if lenv['WITH_BF_PYTHON']:
		libincs += Split(lenv['BF_PYTHON_LIBPATH'])
	if lenv['WITH_BF_SDL']:
		libincs += Split(lenv['BF_SDL_LIBPATH'])
	if lenv['WITH_BF_FFMPEG']:
		libincs += Split(lenv['BF_FFMPEG_LIBPATH'])
	if lenv['WITH_BF_OPENEXR']:
		libincs += Split(lenv['BF_OPENEXR_LIBPATH'])
		if lenv['WITH_BF_STATICOPENEXR']:
			statlibs += Split(lenv['BF_OPENEXR_LIB_STATIC'])
	if lenv['WITH_BF_INTERNATIONAL']:
		libincs += Split(lenv['BF_GETTEXT_LIBPATH'])
	if lenv['WITH_BF_OPENAL']:
		libincs += Split(lenv['BF_OPENAL_LIBPATH'])
		if lenv['WITH_BF_STATICOPENAL']:
			statlibs += Split(lenv['BF_OPENAL_LIB_STATIC'])
	if lenv['WITH_BF_STATICOPENGL']:
		statlibs += Split(lenv['BF_OPENGL_LIB_STATIC'])
	if lenv['WITH_BF_STATICCXX']:
		statlibs += Split(lenv['BF_CXX_LIB_STATIC'])

	if lenv['WITH_BF_PYTHON'] and lenv['WITH_BF_STATICPYTHON']:
		statlibs += Split(lenv['BF_PYTHON_LIB_STATIC'])

	if lenv['OURPLATFORM'] in ('win32-vc', 'win32-mingw', 'linuxcross', 'win64-vc'):
		libincs += Split(lenv['BF_PTHREADS_LIBPATH'])

	if lenv['WITH_BF_COLLADA']:
		libincs += Split(lenv['BF_OPENCOLLADA_LIBPATH'])
		libincs += Split(lenv['BF_PCRE_LIBPATH'])
        libincs += Split(lenv['BF_EXPAT_LIBPATH'])


	return statlibs, libincs

def setup_syslibs(lenv):
	syslibs = [
		
		lenv['BF_JPEG_LIB'],
		lenv['BF_PNG_LIB'],
		lenv['BF_ZLIB_LIB']
		]

	syslibs += Split(lenv['BF_FREETYPE_LIB'])
	if lenv['WITH_BF_PYTHON'] and not lenv['WITH_BF_STATICPYTHON']:
		if lenv['BF_DEBUG'] and lenv['OURPLATFORM'] in ('win32-vc', 'win64-vc'):
			syslibs.append(lenv['BF_PYTHON_LIB']+'_d')
		else:
			syslibs.append(lenv['BF_PYTHON_LIB'])
	if lenv['WITH_BF_INTERNATIONAL']:
		syslibs += Split(lenv['BF_GETTEXT_LIB'])
	if lenv['WITH_BF_OPENAL']:
		if not lenv['WITH_BF_STATICOPENAL']:
			syslibs += Split(lenv['BF_OPENAL_LIB'])
	if lenv['WITH_BF_OPENMP'] and lenv['CC'] != 'icc':
		if lenv['CC'] == 'cl.exe':
			syslibs += ['vcomp']
		else:
			syslibs += ['gomp']
	if lenv['WITH_BF_ICONV']:
		syslibs += Split(lenv['BF_ICONV_LIB'])
	if lenv['WITH_BF_OPENEXR']:
		if not lenv['WITH_BF_STATICOPENEXR']:
			syslibs += Split(lenv['BF_OPENEXR_LIB'])
	if lenv['WITH_BF_FFMPEG']:
		syslibs += Split(lenv['BF_FFMPEG_LIB'])
		if lenv['WITH_BF_OGG']:
			syslibs += Split(lenv['BF_OGG_LIB'])
	if lenv['WITH_BF_SDL']:
		syslibs += Split(lenv['BF_SDL_LIB'])
	if not lenv['WITH_BF_STATICOPENGL']:
		syslibs += Split(lenv['BF_OPENGL_LIB'])
	if lenv['OURPLATFORM'] in ('win32-vc', 'win32-mingw','linuxcross', 'win64-vc'):
		syslibs += Split(lenv['BF_PTHREADS_LIB'])
	if lenv['WITH_BF_LCMS']:
		syslibs.append(lenv['BF_LCMS_LIB'])
<<<<<<< HEAD
	if lenv['WITH_BF_COLLADA']:
		syslibs.append(lenv['BF_OPENCOLLADA_LIB'])
		syslibs.append(lenv['BF_PCRE_LIB'])
        syslibs.append(lenv['BF_EXPAT_LIB'])
=======
>>>>>>> db27ab91


	syslibs += lenv['LLIBS']

	return syslibs

def propose_priorities():
	print bc.OKBLUE+"Priorities:"+bc.ENDC
	for t in possible_types:
		print bc.OKGREEN+"\t"+t+bc.ENDC
		new_priority = 0
		curlib = libs[t]
		sortlist = curlib.keys()
		sortlist.sort()

		for sk in sortlist:
			v = curlib[sk]
			#for p,v in sorted(libs[t].iteritems()):
			print "\t\t",new_priority, v
			new_priority += 5

## TODO: see if this can be made in an emitter
def buildinfo(lenv, build_type):
	"""
	Generate a buildinfo object
	"""
	build_date = time.strftime ("%Y-%m-%d")
	build_time = time.strftime ("%H:%M:%S")
	build_rev = os.popen('svnversion').read()[:-1] # remove \n

	obj = []
	if lenv['BF_BUILDINFO']:
		if sys.platform=='win32':
			build_info_file = open("source/creator/winbuildinfo.h", 'w')
			build_info_file.write("char *build_date=\"%s\";\n"%build_date)
			build_info_file.write("char *build_time=\"%s\";\n"%build_time)
			build_info_file.write("char *build_rev=\"%s\";\n"%build_rev)
			build_info_file.write("char *build_platform=\"win32\";\n")
			build_info_file.write("char *build_type=\"dynamic\";\n")
			build_info_file.close()
			lenv.Append (CPPDEFINES = ['NAN_BUILDINFO', 'BUILD_DATE'])
		else:
			lenv.Append (CPPDEFINES = ['BUILD_TIME=\'"%s"\''%(build_time),
										'BUILD_DATE=\'"%s"\''%(build_date),
										'BUILD_TYPE=\'"dynamic"\'',
										'BUILD_REV=\'"%s"\''%(build_rev),
										'NAN_BUILDINFO',
										'BUILD_PLATFORM=\'"%s"\''%(sys.platform)])
		obj = [lenv.Object (root_build_dir+'source/creator/%s_buildinfo'%build_type,
						[root_build_dir+'source/creator/buildinfo.c'])]
	return obj

##### END LIB STUFF ############

##### ACTION STUFF #############

def my_compile_print(target, source, env):
	a = '%s' % (source[0])
	d, f = os.path.split(a)
	return bc.OKBLUE+"Compiling"+bc.ENDC +" ==> '"+bc.OKGREEN+"%s" % (f) + "'"+bc.ENDC

def my_moc_print(target, source, env):
	a = '%s' % (source[0])
	d, f = os.path.split(a)
	return bc.OKBLUE+"Creating MOC"+bc.ENDC+ " ==> '"+bc.OKGREEN+"%s" %(f) + "'"+bc.ENDC

def my_linking_print(target, source, env):
	t = '%s' % (target[0])
	d, f = os.path.split(t)
	return bc.OKBLUE+"Linking library"+bc.ENDC +" ==> '"+bc.OKGREEN+"%s" % (f) + "'"+bc.ENDC

def my_program_print(target, source, env):
	t = '%s' % (target[0])
	d, f = os.path.split(t)
	return bc.OKBLUE+"Linking program"+bc.ENDC +" ==> '"+bc.OKGREEN+"%s" % (f) + "'"+bc.ENDC

def msvc_hack(env):
	static_lib = SCons.Tool.createStaticLibBuilder(env)
	program = SCons.Tool.createProgBuilder(env)
	
	env['BUILDERS']['Library'] = static_lib
	env['BUILDERS']['StaticLibrary'] = static_lib
	env['BUILDERS']['Program'] = program
		
def set_quiet_output(env):
	mycaction = Action("$CCCOM", strfunction=my_compile_print)
	myshcaction = Action("$SHCCCOM", strfunction=my_compile_print)
	mycppaction = Action("$CXXCOM", strfunction=my_compile_print)
	myshcppaction = Action("$SHCXXCOM", strfunction=my_compile_print)
	mylibaction = Action("$ARCOM", strfunction=my_linking_print)
	mylinkaction = Action("$LINKCOM", strfunction=my_program_print)

	static_ob, shared_ob = SCons.Tool.createObjBuilders(env)
	static_ob.add_action('.c', mycaction)
	static_ob.add_action('.cpp', mycppaction)
	shared_ob.add_action('.c', myshcaction)
	shared_ob.add_action('.cpp', myshcppaction)

	static_lib = SCons.Builder.Builder(action = mylibaction,
									   emitter = '$LIBEMITTER',
									   prefix = '$LIBPREFIX',
									   suffix = '$LIBSUFFIX',
									   src_suffix = '$OBJSUFFIX',
									   src_builder = 'StaticObject')

	program = SCons.Builder.Builder(action = mylinkaction,
									emitter = '$PROGEMITTER',
									prefix = '$PROGPREFIX',
									suffix = '$PROGSUFFIX',
									src_suffix = '$OBJSUFFIX',
									src_builder = 'Object',
									target_scanner = SCons.Defaults.ProgScan)

	env['BUILDERS']['Object'] = static_ob
	env['BUILDERS']['StaticObject'] = static_ob
	env['BUILDERS']['StaticLibrary'] = static_lib
	env['BUILDERS']['Library'] = static_lib
	env['BUILDERS']['Program'] = program

def  my_appit_print(target, source, env):
	a = '%s' % (target[0])
	d, f = os.path.split(a)
	return "making bundle for " + f

def AppIt(target=None, source=None, env=None):
	import shutil
	import commands
	import os.path
	
	
	a = '%s' % (target[0])
	builddir, b = os.path.split(a)

	bldroot = env.Dir('.').abspath
	binary = env['BINARYKIND']
	 
	if b=='verse':
		print bc.OKBLUE+"no bundle for verse"+bc.ENDC 
		return 0
	
	sourcedir = bldroot + '/source/darwin/%s.app'%binary
	sourceinfo = bldroot + "/source/darwin/%s.app/Contents/Info.plist"%binary
	targetinfo = builddir +'/' + "%s.app/Contents/Info.plist"%binary
	cmd = builddir + '/' +'%s.app'%binary
	
	if os.path.isdir(cmd):
		shutil.rmtree(cmd)
	shutil.copytree(sourcedir, cmd)
	cmd = "cat %s | sed s/VERSION/`cat release/VERSION`/ | sed s/DATE/`date +'%%Y-%%b-%%d'`/ > %s"%(sourceinfo,targetinfo)
	commands.getoutput(cmd)
	cmd = 'cp %s/%s %s/%s.app/Contents/MacOS/%s'%(builddir, binary,builddir, binary, binary)
	commands.getoutput(cmd)
	cmd = 'mkdir %s/%s.app/Contents/MacOS/.blender/'%(builddir, binary)
	print cmd
	commands.getoutput(cmd)
	cmd = builddir + '/%s.app/Contents/MacOS/.blender'%binary
	shutil.copy(bldroot + '/bin/.blender/.bfont.ttf', cmd)
	shutil.copy(bldroot + '/bin/.blender/.Blanguages', cmd)
	cmd = 'cp -R %s/bin/.blender/locale %s/%s.app/Contents/Resources/'%(bldroot,builddir,binary)
	commands.getoutput(cmd) 
	cmd = 'cp -R %s/bin/.blender/locale %s/%s.app/Contents/MacOS/.blender/'%(bldroot,builddir,binary)
	commands.getoutput(cmd) 
	cmd = 'cp %s/bin/.blender/.Blanguages %s/%s.app/Contents/Resources/'%(bldroot,builddir,binary)
	commands.getoutput(cmd) 
	cmd = 'cp -R %s/release/scripts %s/%s.app/Contents/MacOS/.blender/'%(bldroot,builddir,binary)
	commands.getoutput(cmd)
	cmd = 'cp -R %s/release/ui %s/%s.app/Contents/MacOS/.blender/'%(bldroot,builddir,binary)
	commands.getoutput(cmd)
	cmd = 'chmod +x  %s/%s.app/Contents/MacOS/%s'%(builddir,binary, binary)
	commands.getoutput(cmd)
	cmd = 'find %s/%s.app -name .svn -prune -exec rm -rf {} \;'%(builddir, binary)
	commands.getoutput(cmd)
	cmd = 'find %s/%s.app -name .DS_Store -exec rm -rf {} \;'%(builddir, binary)
	commands.getoutput(cmd)

#### END ACTION STUFF #########

def bsc(env, target, source):
	
	bd = os.path.dirname(target[0].abspath)
	bscfile = '\"'+target[0].abspath+'\"'
	bscpathcollect = '\"'+bd + os.sep + '*.sbr\"'
	bscpathtmp = '\"'+bd + os.sep + 'bscmake.tmp\"'

	os.system('dir /b/s '+bscpathcollect+' >'+bscpathtmp)

	myfile = open(bscpathtmp[1:-1], 'r')
	lines = myfile.readlines()
	myfile.close()

	newfile = open(bscpathtmp[1:-1], 'w')
	for l in lines:
		newfile.write('\"'+l[:-1]+'\"\n')
	newfile.close()
				
	os.system('bscmake /nologo /n /o'+bscfile+' @'+bscpathtmp)
	os.system('del '+bscpathtmp)

class BlenderEnvironment(SConsEnvironment):

	def BlenderRes(self=None, libname=None, source=None, libtype=['core'], priority=[100]):
		global libs
		if not self or not libname or not source:
			print bc.FAIL+'Cannot continue.  Missing argument for BlenderRes '+libname+bc.ENDC
			self.Exit()
		if self['OURPLATFORM'] not in ('win32-vc','win32-mingw','linuxcross', 'win64-vc'):
			print bc.FAIL+'BlenderRes is for windows only!'+bc.END
			self.Exit()
		
		print bc.HEADER+'Configuring resource '+bc.ENDC+bc.OKGREEN+libname+bc.ENDC
		lenv = self.Clone()
		res = lenv.RES('#'+root_build_dir+'lib/'+libname, source)
		
		SConsEnvironment.Default(self, res)
		resources.append(res)

	def BlenderLib(self=None, libname=None, sources=None, includes=[], defines=[], libtype='common', priority = 100, compileflags=None, cc_compileflags=None, cxx_compileflags=None):
		global vcp
		if not self or not libname or not sources:
			print bc.FAIL+'Cannot continue. Missing argument for BuildBlenderLib '+libname+bc.ENDC
			self.Exit()

		def list_substring(quickie, libname):
			for q in quickie:
				if libname.find(q) != -1:
					return True
			return False

		if list_substring(quickie, libname) or len(quickie)==0:
			if list_substring(quickdebug, libname):
				print bc.HEADER+'Configuring library '+bc.ENDC+bc.OKGREEN+libname +bc.ENDC+bc.OKBLUE+ " (debug mode)" + bc.ENDC
			else:
				print bc.HEADER+'Configuring library '+bc.ENDC+bc.OKGREEN+libname + bc.ENDC
			lenv = self.Clone()
			lenv.Append(CPPPATH=includes)
			lenv.Append(CPPDEFINES=defines)
			if lenv['BF_DEBUG'] or (libname in quickdebug):
					lenv.Append(CFLAGS = lenv['BF_DEBUG_CFLAGS'])
					lenv.Append(CCFLAGS = lenv['BF_DEBUG_CCFLAGS'])
					lenv.Append(CXXFLAGS = lenv['BF_DEBUG_CXXFLAGS'])
			else:
					lenv.Append(CFLAGS = lenv['REL_CFLAGS'])
					lenv.Append(CCFLAGS = lenv['REL_CCFLAGS'])
					lenv.Append(CXXFLAGS = lenv['REL_CXXFLAGS'])
			if lenv['BF_PROFILE']:
					lenv.Append(CFLAGS = lenv['BF_PROFILE_CFLAGS'])
					lenv.Append(CCFLAGS = lenv['BF_PROFILE_CCFLAGS'])
					lenv.Append(CXXFLAGS = lenv['BF_PROFILE_CXXFLAGS'])
			if compileflags:
				lenv.Replace(CFLAGS = compileflags)
			if cc_compileflags:
				lenv.Replace(CCFLAGS = cc_compileflags)
			if cxx_compileflags:
				lenv.Replace(CXXFLAGS = cxx_compileflags)
			lenv.Append(CFLAGS = lenv['C_WARN'])
			lenv.Append(CCFLAGS = lenv['CC_WARN'])
			lenv.Append(CXXFLAGS = lenv['CXX_WARN'])
			
			targetdir = root_build_dir+'lib/' + libname
			if not (root_build_dir[0]==os.sep or root_build_dir[1]==':'):
				targetdir = '#'+targetdir
			lib = lenv.Library(target= targetdir, source=sources)
			SConsEnvironment.Default(self, lib) # we add to default target, because this way we get some kind of progress info during build
			if self['BF_MSVS'] and self['OURPLATFORM'] in ('win32-vc', 'win64-vc'):
				#if targetdir[0] == '#':
				#	targetdir = targetdir[1:-1]
				print "! ",targetdir+ '.vcproj' # + self['MSVSPROJECTSUFFIX']
				vcproject = self.MSVSProject(target = targetdir + '.vcproj', # + self['MSVSPROJECTSUFFIX'],
						 srcs = sources,
						 buildtarget = lib,
						 variant = 'Release',
						 auto_build_solution=0)
				vcp.append(vcproject)
				SConsEnvironment.Default(self, vcproject)
		else:
			print bc.WARNING+'Not building '+bc.ENDC+bc.OKGREEN+libname+bc.ENDC+' for '+bc.OKBLUE+'BF_QUICK'+bc.ENDC
		# note: libs is a global
		add_lib_to_dict(self, libs, libtype, libname, priority)

	def BlenderProg(self=None, builddir=None, progname=None, sources=None, includes=None, libs=None, libpath=None, binarykind=''):
		global vcp
		print bc.HEADER+'Configuring program '+bc.ENDC+bc.OKGREEN+progname+bc.ENDC
		lenv = self.Clone()
		if lenv['OURPLATFORM'] in ('win32-vc', 'cygwin', 'win64-vc'):
			lenv.Append(LINKFLAGS = lenv['PLATFORM_LINKFLAGS'])
			if lenv['BF_DEBUG']:
				lenv.Prepend(LINKFLAGS = ['/DEBUG','/PDB:'+progname+'.pdb'])
		if  lenv['OURPLATFORM']=='linux2':
			lenv.Append(LINKFLAGS = lenv['PLATFORM_LINKFLAGS'])
			if lenv['WITH_BF_PYTHON']:
				lenv.Append(LINKFLAGS = lenv['BF_PYTHON_LINKFLAGS'])
		if  lenv['OURPLATFORM']=='sunos5':
			lenv.Append(LINKFLAGS = lenv['PLATFORM_LINKFLAGS'])
			if lenv['WITH_BF_PYTHON']:
				lenv.Append(LINKFLAGS = lenv['BF_PYTHON_LINKFLAGS'])
			if lenv['CXX'].endswith('CC'):
				 lenv.Replace(LINK = '$CXX')
		if  lenv['OURPLATFORM']=='darwin':
			lenv.Append(LINKFLAGS = lenv['PLATFORM_LINKFLAGS'])
			if lenv['WITH_BF_PYTHON']:
				lenv.Append(LINKFLAGS = lenv['BF_PYTHON_LINKFLAGS'])
			lenv.Append(LINKFLAGS = lenv['BF_OPENGL_LINKFLAGS'])
		if lenv['BF_PROFILE']:
			lenv.Append(LINKFLAGS = lenv['BF_PROFILE_LINKFLAGS'])
		lenv.Append(CPPPATH=includes)
		if root_build_dir[0]==os.sep or root_build_dir[1]==':':
			lenv.Append(LIBPATH=root_build_dir + '/lib')
		lenv.Append(LIBPATH=libpath)
		lenv.Append(LIBS=libs)
		if lenv['WITH_BF_QUICKTIME']:
			 lenv.Append(LIBS = lenv['BF_QUICKTIME_LIB'])
			 lenv.Append(LIBPATH = lenv['BF_QUICKTIME_LIBPATH'])
		prog = lenv.Program(target=builddir+'bin/'+progname, source=sources)
		if lenv['BF_DEBUG'] and lenv['OURPLATFORM'] in ('win32-vc', 'win64-vc') and lenv['BF_BSC']:
			f = lenv.File(progname + '.bsc', builddir)
			brs = lenv.Command(f, prog, [bsc])
			SConsEnvironment.Default(self, brs)
		SConsEnvironment.Default(self, prog)
		if self['BF_MSVS'] and self['OURPLATFORM'] in ('win32-vc', 'win64-vc') and progname == 'blender':
			print "! ",builddir + "/" + progname + '.sln'
			sln = self.MSVSProject(target = builddir + "/" + progname + '.sln',
					 projects= vcp,
					 variant = 'Release')
			SConsEnvironment.Default(self, sln)
		program_list.append(prog)
		if  lenv['OURPLATFORM']=='darwin':
			lenv['BINARYKIND'] = binarykind
			lenv.AddPostAction(prog,Action(AppIt,strfunction=my_appit_print))
		return prog

	def Glob(lenv, pattern):
		path = string.replace(GetBuildPath(lenv,'SConscript'),'SConscript', '')
		files = []
		for i in glob.glob(path + pattern):
			files.append(string.replace(i, path, ''))
		return files<|MERGE_RESOLUTION|>--- conflicted
+++ resolved
@@ -195,15 +195,13 @@
 		syslibs += Split(lenv['BF_OPENGL_LIB'])
 	if lenv['OURPLATFORM'] in ('win32-vc', 'win32-mingw','linuxcross', 'win64-vc'):
 		syslibs += Split(lenv['BF_PTHREADS_LIB'])
+
 	if lenv['WITH_BF_LCMS']:
 		syslibs.append(lenv['BF_LCMS_LIB'])
-<<<<<<< HEAD
 	if lenv['WITH_BF_COLLADA']:
 		syslibs.append(lenv['BF_OPENCOLLADA_LIB'])
 		syslibs.append(lenv['BF_PCRE_LIB'])
         syslibs.append(lenv['BF_EXPAT_LIB'])
-=======
->>>>>>> db27ab91
 
 
 	syslibs += lenv['LLIBS']
